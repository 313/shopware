{
<<<<<<< HEAD
    "name": "shopware-ag/shopware",
    "description": "Shopware 5 is the next generation of open source e-commerce software made in Germany",
=======
    "name": "shopware/shopware",
    "description": "Shopware is the next generation of open source e-commerce software made in Germany",
>>>>>>> fddab4a4
    "keywords": ["shopware", "shop"],
    "homepage": "http://http://www.shopware.com",
    "type": "project",
    "license": [
        "AGPL-3.0",
        "proprietary"
    ],
    "support": {
        "forum": "http://forum.shopware.com",
        "wiki": "http://wiki.shopware.com",
        "source": "https://github.com/shopware/shopware",
        "issues": "http://jira.shopware.de"
    },
    "require": {
        "php": ">=5.4.0",
        "ext-curl": "*",
        "ext-mbstring": "*",
        "ext-gd": "*",
        "symfony/http-kernel": "2.6.3",
        "symfony/config": "2.6.3",
        "symfony/dependency-injection": "2.6.3",
        "symfony/validator": "2.6.3",
        "symfony/filesystem": "2.6.3",
        "symfony/finder": "2.6.3",
        "symfony/console": "2.6.3",
        "monolog/monolog": "1.10.0",
        "ircmaxell/password-compat": "1.0.3",
        "rhumsaa/array_column": "1.1.2",
        "doctrine/common": "2.4.2",
        "doctrine/dbal": "2.4.2",
        "doctrine/orm": "2.4.4",
        "oyejorge/less.php": "1.7.0.2",
        "guzzlehttp/guzzle": "5.1.0",
        "egulias/email-validator": "1.2.7"
    },
    "require-dev": {
        "phpunit/phpunit": "~4.4",
        "phpunit/dbunit": "~1.3",
        "behat/behat": "~2.5",
        "behat/mink": "~1.5",
        "behat/mink-extension": "~1.3",
        "behat/mink-sahi-driver": "~1.1",
        "behat/mink-goutte-driver": "~1.0",
        "sensiolabs/behat-page-object-extension": "~1.0"
    },
    "autoload": {
        "psr-0": {
            "Behat\\Mink\\Driver\\BrowserKitDriver": "engine/Library/",
            "Doctrine\\Common\\Proxy\\AbstractProxyFactory": "engine/Library/",
            "Doctrine\\ORM\\Persisters\\BasicEntityPersister": "engine/Library/",
            "Shopware": "engine/",
            "Enlight": "engine/Library/",
            "Zend": "engine/Library/",
            "JSMin": "engine/Library/minify/"
        },
        "psr-4": {
            "Shopware\\Behat\\ShopwareExtension\\": "tests/Mink/Extension/ShopwareExtension"
        },
        "classmap": [
            "engine/Shopware/Core/"
        ],
        "files": ["engine/Shopware/Application.php"]
    },
    "config": {
        "autoloader-suffix": "Shopware"
    }
}<|MERGE_RESOLUTION|>--- conflicted
+++ resolved
@@ -1,11 +1,6 @@
 {
-<<<<<<< HEAD
-    "name": "shopware-ag/shopware",
-    "description": "Shopware 5 is the next generation of open source e-commerce software made in Germany",
-=======
     "name": "shopware/shopware",
     "description": "Shopware is the next generation of open source e-commerce software made in Germany",
->>>>>>> fddab4a4
     "keywords": ["shopware", "shop"],
     "homepage": "http://http://www.shopware.com",
     "type": "project",
