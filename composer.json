--- conflicted
+++ resolved
@@ -63,12 +63,8 @@
         "ramsey/uuid": "3.5.2",
         "setasign/fpdf": "1.8.1",
         "setasign/fpdi": "1.6.1",
-<<<<<<< HEAD
         "ocramius/proxy-manager": "^1.0",
         "mpdf/mpdf": "v6.1.4"
-=======
-        "ocramius/proxy-manager": "^1.0"
->>>>>>> 36949b7e
     },
     "suggest": {
         "ext-apcu": "*",
