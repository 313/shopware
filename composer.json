--- conflicted
+++ resolved
@@ -38,16 +38,10 @@
         "guzzlehttp/guzzle": "5.1.0",
         "egulias/email-validator": "1.2.9",
         "elasticsearch/elasticsearch": "2.0.0",
-<<<<<<< HEAD
         "ongr/elasticsearch-dsl": "v1.1.0",
-        "league/flysystem": "1.0.11",
+        "league/flysystem": "1.0.18",
         "symfony/polyfill-php56": "1.0.0",
         "paragonie/random_compat": "1.1.5"
-=======
-        "ongr/elasticsearch-dsl": "v1.0.0",
-        "league/flysystem": "1.0.18",
-        "indigophp/hash-compat": "1.1.0"
->>>>>>> c4f772c0
     },
     "require-dev": {
         "phpunit/phpunit": "~4.5",
