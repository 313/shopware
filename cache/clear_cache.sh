--- conflicted
+++ resolved
@@ -1,28 +1,10 @@
 #!/bin/bash
 DIR="$(cd "$(dirname "$0")" && pwd)"
 
-<<<<<<< HEAD
 echo "Clearing caches"
 find $DIR -mindepth 1 -maxdepth 1 -type d -print0 | xargs -0 rm -Rf
 rm -f $DIR/../web/cache/*.js > /dev/null
 rm -f $DIR/../web/cache/*.css
 rm -f $DIR/../web/cache/*.txt
-=======
-echo $DIR
 
-echo "Clearing regular caches"
-rm -rf $DIR/html/*
-rm -rf $DIR/general/*
-rm -rf $DIR/templates/*
-rm -rf $DIR/proxies/*
-rm -rf $DIR/doctrine/filecache/*
-rm -rf $DIR/doctrine/proxies/*
-rm -rf $DIR/mpdf/tmp/*
-rm -rf $DIR/mpdf/ttfontdata/*
-
-if [[ $1 = "-f" ]] || [[ $1 = "--force" ]]; then
-    echo "Regenerating attributes"
-    rm -rf $DIR/doctrine/attributes/*
-    $DIR/../bin/console sw:generate:attributes
-fi
->>>>>>> fddab4a4
+$DIR/../bin/console sw:generate:attributes