language: php

php:
  - 5.6
  - 7.0
<<<<<<< HEAD
=======
  - nightly
>>>>>>> 3ab12a47

sudo: false

cache:
   directories:
     - $HOME/.composer/cache/files

before_script:
    - phpenv config-rm xdebug.ini

script:
    - ant -f build/build.xml -Dapp.host=localhost -Ddb.user=travis -Ddb.host=127.0.0.1 -Ddb.name=shopware build-continuous static-lint

notifications:
    email: false
    irc: "chat.freenode.net#shopware-dev"

matrix:
  allow_failures:
    - php: nightly<|MERGE_RESOLUTION|>--- conflicted
+++ resolved
@@ -3,10 +3,7 @@
 php:
   - 5.6
   - 7.0
-<<<<<<< HEAD
-=======
   - nightly
->>>>>>> 3ab12a47
 
 sudo: false
 
