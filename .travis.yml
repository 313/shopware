language: php

php:
  - 5.4
  - 5.5
  - 5.6
  - 7.0
  - hhvm

sudo: false

cache:
   directories:
     - $HOME/.composer/cache/files

script:
    - ant -f build/build.xml -Ddb.user=travis -Ddb.host=127.0.0.1 -Ddb.name=shopware build-continuous static-lint

notifications:
    email: false
    irc: "chat.freenode.net#shopware-dev"

matrix:
  allow_failures:
<<<<<<< HEAD
=======
    - php: 7.0
>>>>>>> b1dd7ea5
    - php: hhvm<|MERGE_RESOLUTION|>--- conflicted
+++ resolved
@@ -22,8 +22,4 @@
 
 matrix:
   allow_failures:
-<<<<<<< HEAD
-=======
-    - php: 7.0
->>>>>>> b1dd7ea5
     - php: hhvm