--- conflicted
+++ resolved
@@ -1,7 +1,6 @@
 # Shopware Upgrade Information
 In this document you will find a changelog of the important changes related to the code base of Shopware.
 
-<<<<<<< HEAD
 ## 5.2.0 DEV
 * Increased minimum required PHP version to PHP >= 5.5.9.
 * Added CSRF protection to the backend which is enabled by default.
@@ -36,12 +35,11 @@
     * The dependencies can now be installed using the command: `npm install && npm run build`
     * Removed the file `vendors/less/open-sans-fontface/open-sans.less`. It's now located under `public/src/less/_components/fonts.less`
 * Deprecated `Shopware_Bootstrap` and `Enlight_Bootstrap` commonly accesed by `Shopware()->Bootstrap()`.
-=======
+
 ## 5.1.3
 * Switch Grunt to relativeUrls to unify the paths to less.php
 * Deprecated `Enlight_Application::getOption()` and `Enlight_Application::getOptions`
 * Renamed smarty block from `rontend_index_start` to `frontend_index_start` in `themes/Frontend/Bare/frontend/sitemap/index.tpl`
->>>>>>> 2d20395d
 
 ## 5.1.2
 * Out-of-stock variants on the detail page are now selectable
@@ -1023,4 +1021,5 @@
 For further information have a look at the following wiki article:
 
 - GER: <http://wiki.shopware.de/_detail_1342.html>
-- ENG: <http://en.wiki.shopware.de/_detail_1398.html>+- ENG: <http://en.wiki.shopware.de/_detail_1398.html>
+
