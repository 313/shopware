# Shopware Upgrade Information
In this document you will find a changelog of the important changes related to the code base of Shopware.

<<<<<<< HEAD
=======
## 4.3.0

* `sCore::sCustomRenderer()` removed
* `sCore::sBuildLink()` second argument removed (dead code)
* `sCore` no longer returns `null` when calling not implemented functions
* `sAdmin::sGetDispatch()`, `sAdmin::sGetDispatches()` and `sAdmin::sGetShippingcosts()` were removed.
* `sCms::sGetDynamicContentByGroup()`, `sCms::sGetDynamicContentById()` and `sCms::sGetDynamicGroupName()` methods deprecated functions removed
* `sSystem::sPathCmsFiles` and `sSystem::sPathCmsImg` variables removed
* `Shopware_Controllers_Frontend_Content` legacy controller removed
* `templates/_default/frontend/content` legacy template files removed
* `s_cms_content` legacy database table removed

>>>>>>> 76a6e714
## 4.2.2

* Remove old payment dummy plugins out of the core: PaymentSofort and PigmbhRatePAYPayment
* Add a new basic setting to add a possibility to disable the tell a friend feature
* [REST API] Add thumbnail generation to article and variant create and update actions
* Deprecation: The Database Column impressions in s_articles_details in now deprecated. Please use the s_statistics_article_impression table.

## 4.2.0

* Add new metaTitle field to the Blog
* Add new metaTitle field to the Article
* Removed unused class `Services_JSON`, was located at `/engine/core/ajax/json.php`.
* The subquery in `$priceForBasePrice` used in `sArticles::sGetArticlesByCategory` has been removed.
* A userland implementaion of [`array_column()`](http://php.net/array_column) has been included.
* Deprecated class `sTicketSystem` has been removed.
* Doctrine has been updated to version 2.4. See: https://github.com/doctrine/doctrine2/blob/2.4/UPGRADE.md
* Break: `Doctrine\ORM\Query::setParamters()` has changed. See: https://github.com/doctrine/doctrine2/blob/2.4/UPGRADE.md
* `Shopware\Components\Model\QueryBuilder::setParameters()` provides old behavior.
* Break: `Shopware_Plugins_Frontend_RouterOld_Bootstrap::onAssemble` event and implementation removed
* Update Zend Framework to version 1.12.3 (latest stable)
* Deprecation: Several unused Zend Framework components and classes are now deprecated. Refer to the full upgrade guide for details
* Break: Custom article attributes of type `Time` are now always saved using the german format. Only affects values inserted in non-german backends
* Removed the sSetLastArticle in sArticles.php. Was deprecated through setLastArticleById in the Shopware_Plugins_Frontend_LastArticles_Bootstrap plugin.
* Implement new options in the article resource. "considerTaxInput" allows to get the variant prices considering the article tax. "language" allows to get a whole translated article array. The "language" parameter can contain a sub shop id or a language iso like en_GB.
* `s_core_debit` table is now deprecated. `s_core_payment_data` and `s_core_payment_instance` should be used instead.
* core payment classes were removed. Existing references in the core to those classes now use the core PaymentMethods module implementation. Refer to the module for details on how to implement payment method logic
* Break: PaymentMethods core plugin components and templates had their performance improved, resulting in potential breaks for extensions
* - getCurrentPaymentData() was removed and should be replaced with getCurrentPaymentDataAsArray(), which returns the same information but in an array format
* Break: some payment snippets had their namespaces changed to comply with recent changes in snippet handling
* Break: customer detail editing in the backend: field names and field container structured to add support for additional payment methods. As such, debit.js view and detail controller have some breaks
* Ext.editorLang variable is no longer used and is being deprecated.
* Deprecation (REST API): 'debit' info in /api/customers/{id} is deprecated. Use 'paymentData' instead
* Break: Removed the Shopware.apps.Analytics.view.table.Conversion, Shopware.apps.Analytics.view.toolbar.Source and Shopware.apps.Analytics.view.toolbar.Shop file which now defined in the analytics/view/main/toolbar.js file.
* Removed unused class `Shopware_Components_Subscriber`, was located at `/engine/Shopware/Components/Subscriber.php`.
* Deprecation: Enlight's assertArrayCount() and assertArrayNotCount() are deprecated. Use phpunit's assertCount() instead

## 4.1.4

* New method `\Shopware\Components\Model\ModelManager::createPaginator($query)`.
 * This method should be used instead of `new \Doctrine\ORM\Tools\Pagination\Paginator($query)`.
 * As of SW 4.2 `$paginator->setUseOutputWalkers(false)` will be set here.
* New methods for calculating the basepricedata have been integrated in `/engine/core/class/sArticles.php`
 * `calculateCheapestBasePriceData` | This methods returns always the basepricedata of the cheapest variant. This is used in the listing views.
 * `getCheapestVariant` | This method is used by the method `calculateCheapestBasePriceData` to get the purchaseunit and the referenceunit of the cheapest variant.
 * `calculateReferencePrice` | This method does the basic calculation to get the right referenceprice.
* New PaymentMethods core plugin including refactored Debit and new SEPA payment methods.
* New `Shopware\Models\Customer\PaymentData` model to store customer's payment information.
* New `Shopware\Models\Payment\PaymentInstance` model to store payments information for individual orders.

### Deprecations
* The subquery in `$priceForBasePrice` used in the method `sGetArticlesByCategory` of the class `/engine/core/class/sArticles.php` is marked deprecated, because the query variable `priceForBasePrice` is no longer in use. Please do not use it anymore.

## 4.1.3

* Add configuration `Always display item short descriptions in listing views`.
* `Shopware_Components_Plugin_Bootstrap::assertVersionGreaterThen()` is now an alias to  `Shopware_Components_Plugin_Bootstrap::assertMinimumVersion()` and returns always `true` if run on an development/git Version of Shopware
* Added a new method `getDefault()` in `engine/Shopware/Models/Shop/Repository.php` which returns just the default shop without calling `fixActiv()`.
* Removed the unused `downloadAction()` in `engine/Shopware/Controllers/Backend/Plugin.php`

### Deprecations
* `decompressFile()` in `/engine/Shopware/Controllers/Backend/Plugin.php`
* `decompressFile()` in `/engine/Shopware/Plugins/Default/Core/PluginManager/Controllers/Backend/PluginManager.php`

You should use the decompressFile method in the CommunityStore component instead


## 4.1.1 / 4.1.2

With Shopware 4.1.1 we have fixed a bug that appeared during certain constellations in the customer registration process.
Submitting the registration formular empty, from time to time a fatal error was displayed.

For further information have a look at the following wiki article:

- GER: <http://wiki.shopware.de/_detail_1342.html>
- ENG: <http://en.wiki.shopware.de/_detail_1398.html><|MERGE_RESOLUTION|>--- conflicted
+++ resolved
@@ -1,8 +1,6 @@
 # Shopware Upgrade Information
 In this document you will find a changelog of the important changes related to the code base of Shopware.
 
-<<<<<<< HEAD
-=======
 ## 4.3.0
 
 * `sCore::sCustomRenderer()` removed
@@ -15,7 +13,6 @@
 * `templates/_default/frontend/content` legacy template files removed
 * `s_cms_content` legacy database table removed
 
->>>>>>> 76a6e714
 ## 4.2.2
 
 * Remove old payment dummy plugins out of the core: PaymentSofort and PigmbhRatePAYPayment
