# Shopware Upgrade Information
In this document you will find a changelog of the important changes related to the code base of Shopware.

<<<<<<< HEAD
## 5.0.0 RC2
* SEO URL generation variable "statistic" has been translated and corrected to "static"
* Theme config elements can now define, over the attributes array, if they are less compatible. Example: `attributes => ['lessCompatible' => false]`, default is set to true.
* Implement plugin bootstrap helper functions: addHttpCacheRoute and removeHttpCacheRoute, to add and remove http cache routes.
* Refactor getRandomArticle function of sArticles. Shopware_Modules_Articles_GetPromotionById_FilterSqlRandom event removed.
* `Mark VAT ID number as required` moved to `Login / Registration` in `Basic Settings`. All other VAT ID validation options were removed. If you need VAT ID validation functionalities, please use the VAT ID Validation plugin available on the store.
    * `sAdmin::sValidateVat()` removed
* Removed supplier description on article detail page to prevent duplicated content for google remote crawling
* Fix duplicate name parameter for backend extjs stores inside the config module. Repository class name sent before as `name` parameter. Now the stores uses `_repositoryClass` as parameter.
* Removed shopware_storefront.product_gateway (\Shopware\Bundle\StoreFrontBundle\Gateway\ProductGatewayInterface).
* \Shopware\Bundle\StoreFrontBundle\Service\Core\ProductService uses now the ListProductService to load the product data and converts the product structs by loaded list products.
* Removed `\Shopware\Bundle\StoreFrontBundle\Gateway\DBAL\Hydrator\ProductHydrator::hydrateProduct` function.
* Removed \Shopware\Bundle\StoreFrontBundle\Struct\ListProduct::STATE_TRANSLATED constant.
* Removed Service `guzzle_http_client`, use `guzzle_http_client_factory` instead.
* Added support for Bundle of CA Root Certificates. See: http://curl.haxx.se/docs/caextract.html.
* Removed `setField` and `setMode` function in \Shopware\Bundle\SearchBundle\Facet\ProductAttributeFacet.
* Removed unnecessary theme variable prefix for less compiler. Each theme config variable prefixed with "theme" . ucfirst($key) which generates @themeBrandPrimary. This variables were remapped inside responsive theme.

## 5.0.0 RC1
* New orders will no longer set `s_order.transactionID` automatically from POST data. 3rd party plugins can still use this value as before.
* Fix translation API, rename all `localeId` references to `shopId`. Create / update / delete with `localeId` are still supported as legacy.
* `\Shopware\Models\Translation\Translation` now correctly relates to `Shop` model instead of `Locale`.
* widgets/recommendations - boughtAction & viewedAction calls no more the sGetPromotionById function.
* Added emotion positioning number for ordering emotions by position number if there are more emotions on one page
* Replaced `closeOverlay` with `openOverlay` option in the loading indicator to improve the simplicity.
* Removed overlay options in the modal box and loading indicator jQuery plugin.
* Overlay jQuery plugin now only provides the closeOnClick, onClick and onClose options. To style the overlay, use the corresponding less file.
* Removed unused methods:
    * `Shopware_Controllers_Backend_Config::getTemplateListAction`
    * `Shopware_Controllers_Backend_Config::refreshTemplateList`
    * `Shopware_Controllers_Backend_Config::saveTemplateAction`
* Removed unused files:
    * `themes/Backend/ExtJs/backend/config/view/form/template.js`
    * `themes/Backend/ExtJs/backend/config/view/template/detail.js`
    * `themes/Backend/ExtJs/backend/config/view/template/preview.js`
    * `themes/Backend/ExtJs/backend/config/view/template/view.js`
    * `themes/Backend/ExtJs/backend/config/store/form/template.js`
    * `themes/Backend/ExtJs/backend/config/store/model/template.js`
    * `themes/Backend/ExtJs/backend/config/store/controller/template.js`
* Removed classes:
    * `ConfigIframe.php` backend controller
    * `Viewport.php` frontend controller
* Removed template files:
    * `backend\index\iframe.tpl`
* Removed commands `sw:store:download:update` and `sw:store:licenseplugin`.
* Added `sw:store:download` command to download install and updates of plugins.
* Added `sw:store:list:integrated` command to list all shopware 5 integrated plugins.
* Shopware.model.Container provides now the raw record value as id parameter to the searchAssociationAction to request the whole record on form load.
* Added way to early exit the dispatch.
    * After `Enlight_Controller_Front_RouteShutdown` a response containing a redirect will not enter the dispatch loop.
* `HttpCache` plugin is no longer handled by the Plugin manager. Use the `Performance` window to enable/configure the Http cache instead
* \Shopware\Models\Emotion\Repository::getListQuery function replaced by getListingQuery.

## 5.0.0 Beta 2
* Rename shopware_searchdbal.product_number_search to shopware_search.product_number_search. Use shopware_search.product_number_search service for number searchs.
* Remove aliases from bundle services. Example: list_product_service is now directly set to the old list_product_service_core
* Extend ProductAttributeFacet with different FacetResult properties, to allow full FacetResult configuration over the facet.
* Out of stock articles and variants are now not included in the product feed if the `Do not show on sale products that are out of stock ` option is enabled
* IonCube Loader version requirement bumped to 4.6.0 or higher
* Refactored routing component
    * Removed classes:
        * `Enlight_Controller_Router_Default`
        * `Enlight_Controller_Router_EventArgs`
    * Removed events:
        * `Enlight_Controller_Router_FilterAssembleParams`
        * `Enlight_Controller_Router_FilterUrl`
        * `Enlight_Controller_Router_Assemble`
    * Removed methods:
        * `Shopware_Plugins_Core_Router_Bootstrap::onFilterAssemble`
        * `Shopware_Plugins_Core_Router_Bootstrap::onFilterUrl`
        * `Shopware_Plugins_Core_Router_Bootstrap::onAssemble`
        * `Shopware_Plugins_Frontend_RouterRewrite_Bootstrap::onAfterSendResponse`
        * `Shopware_Plugins_Frontend_RouterRewrite_Bootstrap::onRoute`
        * `Shopware_Plugins_Frontend_RouterRewrite_Bootstrap::onAssemble`
        * `Shopware_Plugins_Frontend_RouterRewrite_Bootstrap::sRewriteQuery`
* Shopware.grid.Panel executes now a local store search if no read url configured in the assigned store.
* Shopware.grid.Panel has now the RowEditing plugin inside the local variable rowEditor.

## 5.0.0 Beta 1
* Deprecated classes:
    * `Zend_Rest`
    * `Zend_Http`
    * `Enlight_Components_Adodb` (also accessed as `Shopware()->Adodb()` or `$system->sDB_CONNECTION`) will be removed in SW 5.1
    * `Shopware_Components_Search_Adapter_Default` is now deprecated, use `\Shopware\Bundle\SearchBundle\ProductNumberSearch`
    * `Zend_Validate_EmailAddress`
* Deprecated methods/variables:
    * `Shopware_Controllers_Frontend_Account::ajaxLoginAction()` is deprecated
    * `Shopware_Controllers_Frontend_Account::loginAction()` usage to load a login page is deprecated. Use `Shopware_Controllers_Frontend_Register::indexAction()` instead for both registration and login
    * `sSystem::sSubShop`
    * `sExport::sGetMultishop()`
    * `sExport::sLanguage`
    * `sExport::sMultishop`
* Deprecated configuration variables from `Basic settings`:
    * `basketHeaderColor`
    * `basketHeaderFontColor`
    * `basketTableColor`
    * `detailModal`
    * `paymentEditingInCheckoutPage`
    * `showbundlemainarticle`
* Deprecated tables/columns:
    * `s_core_multilanguage`. Table will be removed in SW 5.1. Previously unused fields `mainID`, `flagstorefront`, `flagbackend`, `separate_numbers`, `scoped_registration` and `navigation` are no longer loaded from the database
* Removed classes:
    * `Enlight_Components_Currency`
    * `Enlight_Components_Form` and subclasses
    * `Enlight_Components_Locale`
    * `Enlight_Components_Menu` and subclasses
    * `Enlight_Components_Site` and subclasses
    * `Enlight_Components_Test_Constraint_ArrayCount`
    * `Enlight_Components_Test_Database_TestCase`
    * `Enlight_Components_Test_Selenium_TestCase`
    * `Enlight_Components_Test_TestSuite`
    * `Enlight_Extensions_Benchmark_Bootstrap`
    * `Enlight_Extensions_Debug_Bootstrap`
    * `Enlight_Extensions_ErrorHandler_Bootstrap`
    * `Enlight_Extensions_Log_Bootstrap`
    * `Enlight_Extensions_Router_Bootstrap`
    * `Enlight_Extensions_RouterSymfony_Bootstrap`
    * `Enlight_Extensions_Site_Bootstrap`
    * `Enlight_Components_Log` (also accessed as `Shopware->Log()`)
* Removed methods/variables:
    * `sArticles::sGetAllArticlesInCategory()`
    * `sSystem::sSubShops`
    * `sSystem::sLanguageData`. Please use `Shopware()->Shop()` instead
    * `sSystem::sLanguage`. Please use `Shopware()->Shop()->getId()` instead
    * `Shopware_Plugins_Core_ControllerBase_Bootstrap::getLanguages()`
    * `Shopware_Plugins_Core_ControllerBase_Bootstrap::getCurrencies()`
    * `sExport::sGetLanguage()`
    * `Shopware_Controllers_Backend_Article::getConfiguratorPriceSurchargeRepository()`
    * `Shopware_Controllers_Backend_Article::saveConfiguratorPriceSurchargeAction()`
    * `Shopware_Controllers_Backend_Article::deleteConfiguratorPriceSurchargeAction()`
    * `Shopware_Controllers_Backend_Article::getArticlePriceSurcharges()`
    * `Shopware_Controllers_Backend_Article::getSurchargeByOptionId()`
    * `sArticles::sGetArticlesAverangeVote`
    * `sArticles::getCategoryFilters`
    * `sArticles::getFilterSortMode`
    * `sArticles::addFilterTranslation`
    * `sArticles::sGetArticleConfigTranslation`
    * `sArticles::sGetArticlesByName`
    * `sArticles::sGetConfiguratorImage`
    * `sArticles::sCheckIfConfig`
    * `sArticles::getCheapestVariant`
    * `sArticles::calculateCheapestBasePriceData`
    * `sArticles::displayFiltersOnArticleDetailPage`
    * `sArticles::getFilterQuery`
    * `sArticles::addArticleCountSelect`
    * `sArticles::addActiveFilterCondition`
    * `sArticles::displayFilterArticleCount`
    * `sArticles::sGetLastArticles`
    * `sArticles::sGetCategoryProperties`
    * `sArticles::sGetArticlesVotes`
    * `Enlight_Controller_Front::returnResponse()`
    * `Shopware_Plugins_Core_Cron_Bootstrap::onAfterSendResponse()`
    * `\Shopware\Models\User\User::setAdmin()`
    * `\Shopware\Models\User\User::getAdmin()`
    * `\Shopware\Models\User\User::setSalted()`
    * `\Shopware\Models\User\User::getSalted()`
    * `\Shopware\Models\Banner\Banner::setLiveShoppingId()`
    * `\Shopware\Models\Banner\Banner::getLiveShoppingId()`
    * `sArticles::getPromotionNumberByMode('premium')`
    * `sArticles::sGetPromotions()`
    * `sMarketing::sCampaignsGetDetail()`
    * `sMarketing::sCampaignsGetList()`
    * `\Shopware\Models\Plugin\Plugin::isDummy()`
    * `\Shopware\Models\Plugin\Plugin::disableDummy()`
    * Removed `sArticles::getPromotionNumberByMode('image')` and `sArticles::getPromotionNumberByMode('gfx')` support
* Removed events:
    * `Shopware_Modules_Articles_GetFilterQuery`
    * `Shopware_Modules_Article_GetFilterSortMode`
    * `Shopware_Modules_Article_GetCategoryFilters`
    * `Enlight_Controller_Front_SendResponse`
    * `Enlight_Controller_Front_AfterSendResponse`
    * `Shopware_Modules_Articles_sGetProductByOrdernumber_FilterSql`
    * `Shopware_Modules_Articles_GetPromotions_FilterSQL`
* Removed Smarty vars:
    * `$sArticle.sNavigation` for product detail page
* Removed configuration variables from `Basic settings`:
    * `useDefaultControllerAlways`
    * `articlelimit`
    * `configcustomfields`
    * `configmaxcombinations`
    * `displayFilterArticleCount`
    * `ignoreshippingfreeforsurcharges`
    * `liveinstock`
    * `mailer_encoding`
    * `redirectDownload`
    * `redirectnotfound`
    * `seorelcanonical`
    * `seoremovewhitespaces`
    * `taxNumber`
    * `deactivateNoInstock`
* Removed database table/columns:
    * `s_core_rewrite`
    * `s_cms_groups`
    * `s_core_auth.admin`
    * `s_core_auth.salted`
    * `s_order_basket.liveshoppingID`
    * `s_order_basket.liveshoppingID`
    * `s_order_basket.liveshoppingID`
    * `s_emarketing_banners.liveshoppingID`
    * `s_core_sessions.expireref`
    * `s_core_sessions.created`
    * `s_core_sessions_backend.created`
    * `s_emarketing_promotions*`
    * `s_core_plugins.capability_dummy`
* The new Shopware core selects all required data for `sGetArticleById`, `sGetPromotionById` and `sGetArticlesByCategory`. The following events and internal functions are no longer used in these functions:
    * `sGetPromotionById` events
        * `Shopware_Modules_Articles_GetPromotionById_FilterSql`
    * `sGetPromotionById` functions
        * `sGetTranslation`
        * `sGetArticleProperties`
        * `sGetCheapestPrice`
        * `sCalculatingPrice`
        * `calculateCheapestBasePriceData`
        * `getArticleListingCover`
    * `sGetAritcleById` events
        * `Shopware_Modules_Articles_GetArticleById_FilterSQL`
    * `sGetAritcleById` functions
        * `sGetTranslation`
        * `sGetPricegroupDiscount`
        * `sGetPromotionById` (for similar and related products)
        * `sCheckIfEsd`
        * `sGetPricegroupDiscount`
        * `sCalculatingPrice`
        * `sGetCheapestPrice`
        * `sGetArticleConfig`
        * `calculateReferencePrice`
        * `sGetArticlePictures`
        * `sGetArticlesVotes`
        * `sGetArticlesAverangeVote`
        * `sGetArticleProperties`
    * `sGetArticlesByCategory` events
        * `Shopware_Modules_Articles_sGetArticlesByCategory_FilterSql`
        * `Shopware_Modules_Articles_sGetArticlesByCategory_FilterLoopStart`
        * `Shopware_Modules_Articles_sGetArticlesByCategory_FilterLoopEnd`
    * `sGetArticlesByCategory` functions
        * `sGetSupplierById`
        * `sGetCheapestPrice`
        * `sCalculatingPrice`
        * `calculateCheapestBasePriceData`
* Removed plugin `Shopware_Plugins_Frontend_RouterOld_Bootstrap`
* Moved `engine/core/class/*` to `engine/Shopware/Core/*`
* Merged `_default` template into the `_emotion` template
* Removed the template directory `_default` and all its dependencies
* Added the ability to show campaign banners in blog categories
* Refactored the template structure of the compare functionality. The plugin now uses based on a widget.
    * Added new block `frontend_listing_box_article_actions_compare` in the `listing/box_article.tpl`
* Removed support for flash banners. The associated template block `frontend_listing_swf_banner` is marked as deprecated
* Removed the template files for the feed functionality, which was marked as deprecated in SW 3.5
* Add new optional address fields to the register account and checkout process
* Added global messages template component to display e.g. error or success messages
* Added global css classes for different device viewports
* The registration and checkout workflows have been redesigned for the new template
* New jQuery plugin helper which provides all the basic operations every jQuery plugin needs to do
* Added several javascript libraries that enhance the supported features of the IE 8 and above
* Added `controller_action` and `controller_name` smarty functions that return the correspondent variable values
* The sitemap.xml uses now a smarty template
    * Added `Turnover by device type` in the backend statistics module
    * Added device type details to `Impressions` and `Visitors` in the backend statistics module
* Added `secureUninstall` method and capability for plugins. When 'secureUninstall'  capability is set, the user will be asked to select one of the uninstall methods:
    * (new) `Bootstrap::secureUninstall()` should be remove only non-user data
    * (old) `Bootstrap::uninstall()` current logic, should remove plugin and user data
* The `ArticleList` was merged with the former `MultiEdit` plugin. Plugins hooking the `ArticleList` Controller or extending the `ArticleList` backend module should be reviewed
* When using `selection` configurator type, shipping estimations will only be displayed when the user selects a value for all groups
* It's no longer possible to disable variant support for article that still have variants
* Added a new Theme Manager 2.0 with the possibility to create custom themes from the backend
    * Themes now support specific snippets that are used exclusively in the theme to which they belong
    * Shop configuration no longer contains the template selection.
* The snippet module in the backend now supports editing multiple translations for a single snippet at once
* Forms: elements of type `text2` now support `;` as a separator between labels for the first and second field:
    * Responsive template: labels are used separately as `placeholder` attribute for each `input` element
    * legacy templates: `;` is replaced with a `/` and used in a single `label` element (old behaviour)
* `street number` fields were removed from interfaces and database
    * Existing values were merged into the `street` field
    * `street` fields were enlarged to 255 chars to accommodate this.
    * The API still accepts `street number` values on write operations. The values are internally merged into the `street` field. This is legacy support, and will be removed in the future.
    * Read operations on the API no longer return a `street number` field.
* The configuration for the thumbnail size of the product images in the "last seen products" module no longer affects the responsive template. The size now changes by screen size.
* Changed behavior of the `selection` configurator. Configurator options which have none available product variant disabled now in the select-tag. The new snippet `DetailConfigValueNotAvailable` can be used to append additional text after the value name.
* Variant's `additional text` field is now automatically generated using the configurator group options. This can be optionally disabled.
* The `sBasket::sGetNotes` function has been refactored with the new Shopware service classes and no longer calls the `sGetPromotionById` function.
* The article slider now supports sorting by price (asc and desc) and category filtering
    * `Shopware_Controllers_Widgets_Emotion::emotionTopSellerAction` and `Shopware_Controllers_Widgets_Emotion::emotionNewcomerAction` are now deprecated and should be replaced by `Shopware_Controllers_Widgets_Emotion::emotionArticleSliderAction`
* Removed `table` and `table_factory` from container.
* The old table configurator was removed and replaced by the new image configurator in the emotion and responsive template.
* Template inheritance using `{extends file="[default]backend/..."}` is no longer supported and should be replaced by `{extends file="parent:backend/..."}`
* Added [Guzzle](https://github.com/guzzle/guzzle).
    * Added HTTP client `Shopware\Components\HttpClient\HttpClientInterface`.
    * Can be fetched from the container using the key `http_client`.
    * Deprecated Zend Framework components `Zend_Rest` and `Zend_Http` will be removed in the next minor release.
* Increased minimum required PHP version to PHP >= 5.4.0.
* Increased minimum required MySQL version to MySQl >= 5.5.0.
* When duplicating articles in the backend, attributes and translations will also be copied
* When applying main data to variants, translations will also be overwritten, if selected
* It is now possible to rename variant configurator options
* It is now possible to add translations to configurator templates, which will then be used when generating variants
* Removed legacy `excuteParent` method alias from generated hook proxy files
* Restructured cache directories. The whole `/cache` directory should be writable now
* Added two new settings to handle 404 responses:
    * `PageNotFoundDestination` extends the previous behaviour by adding support for Shopping worlds pages
    * `PageNotFoundCode` added to configure the HTTP error code when requesting non-existent pages
* Removed `Trusted Shops` from the basic settings. Functionality can now be found in `Trusted Shops Excellence` plugin
* Added `sArticles::getProductNavigation`, product navigation is rendered asynchronous via ajax call to `\Shopware_Controllers_Widgets_Listing::productNavigationAction`
* Add `isFamilyFriendly` core setting to enable or disable the correspondent meta tag.
* Add new SEO fields to the forms module.
* Add new SEO templates in the core settings for the form and the site data.
* Added `Theme cache warm up` modal window and functionality:
    * On cache clear
    * On performance settings
    * On theme change
    * On theme settings change
    * On plugin install, by adding `theme` to the optional caches array returned in `install()`
* Added `http cache warmer` modal window in the performance module and console command `sw:warm:http:cache`
* Deprecate Legacy API `Shopware->Api()`, will be removed in SW 5.1
* Removed unused `/backend/document` templates and several unused `Shopware_Controllers_Backend_Document` actions, methods and variables
* Performance recommendations now accept a `warning` state (state was converted from boolean to integer)
* Removed support for `engine/Shopware/Configs/Custom.php`
    * Use `config.php` or `config_$environment.php` e.g. `config_production.php`
* The MailTemplates now have global header and footer fields in configuration -> storefront -> email settings
    * Header for Plaintext
    * Header for HTML
    * Footer for Plaintext
    * Footer for HTML
* Refactored price surcharge for variants
    * `s_article_configurator_price_surcharges` database table was fully restructured and renamed to `s_article_configurator_price_variations`. Existing data is migrated on update
    * Existing related ExtJs classes and events removed
    * Existing price variation backend controller actions and methods removed
    * `Shopware\Models\Article\Configurator\PriceSurcharged` replaced by `Shopware\Models\Article\Configurator\PriceVariation`
* Replace `orderbydefault` configuration by `defaultListingSorting`. The `orderbydefault` configuration worked with a plain sql input which is no longer possible. The `defaultListingSorting` contains now one of the default `sSort` parameters of a listing.
* Add configuration for each listing facet, which allows to disable each facet.
* Move performance filter configuration into the category navigation item.
* Uniform the sorting identifier in the search and listing. Search relevance id changed from 6 to 7 and search rating sorting changed from 2 to 7.
* Generated listing links in the `sGetArticlesByCategory` function removed. The listing parameters are build now over a html form.
    * `sNumberPages` value removed
    * `categoryParams` value removed
    * `sPerPage` contains now the page limit
    * `sPages` value removed
* The listing filters are now selected in the `sArticles::getListingFacets` and assigned to the template as structs.
* Replaced "evaluation" sorting of the search result with the listing "popularity" sorting.
* The search filters are now selected in the `getFacets` function of the frontend search controller.
* The search filters are now assigned as structs to the template.
* `Shopware_Components_Search_Adapter_Default` is now deprecated, use `\Shopware\Bundle\SearchBundle\ProductNumberSearch`.
    * The search term is handled in the `SearchTermConditionHandler`.
    * This handler can be overwritten by custom handler. Custom handlers can be registered with the `Shopware_Search_Gateway_DBAL_Collect_Condition_Handlers` event.
* sGetArticleById result no longer contains the sConfiguratorSelection property. sConfiguratorSelection previously contained the selected variant data, which can now be accessed directly in the first level of the sGetArticleById result.
* sConfigurator class exist no more. The configurator data can now selected over the Shopware\Bundle\StoreFrontBundle\Service\Core\ConfiguratorService.php. To modify the configurator data you can use the sGetArticleById events.
* `sCategories::sGetCategories` no longer returns the articleCount and the position of each category. Categories always sorted by the position and filtered by the active flag.
* Removed config option `front.returnResponse`, which was hardcoded to `true` since SW 4.2
* Added global JavaScript StateManager Singleton to handle different states based on registered breakpoints.
* Added new default states to the state manager
    * `xs` that ranges from 0 to 479 pixels viewport width
    * `s`  that ranges from 480 to 767 pixels viewport width
    * `m` that ranges from 768 to 1023 pixels viewport width
    * `l`  that ranges from 1024 to 1259 pixels viewport width
    * `xl` that ranges from 1260 to 5160 pixels viewport width
* Moved `frontend/detail/similar.tpl` to `frontend/detail/tabs/similar.tpl`
* Removed `frontend/checkout/ajax_add_article_slider_item.tpl`
* Removed `frontend/listing/box_crossselling.tpl`
* Removed `widgets/recommendation/item.tpl`
* Added `frontend/listing/product-box/box--product-slider.tpl`
    * This file should be used as an product slider item template
* Following template files include the new product slider template `frontend/listing/product-box/box--product-slider.tpl`
    * `frontend/checkout/ajax_add_article_slider.tpl` includes it instead of `frontend/checkout/ajax_add_article_slider_item.tpl`
    * `frontend/detail/tabs/related.tpl` includes it instead of `frontend/listing/box_article.tpl`
    * `widgets/recommendation/bought.tpl` includes it instead of `widgets/recommendation/item.tpl`
    * `widgets/recommendation/viewed.tpl` includes it instead of `widgets/recommendation/item.tpl`
    * `widgets/emotion/slide_articles.tpl` includes it instead of its own implementation
* Block named `frontend_detail_index_similar_viewed_slider` is now in the `widgets/recommendation/viewed.tpl` instead of `frontend/detail/index.tpl`
* Block named `frontend_detail_index_also_bought_slider` is now in the `widgets/recommendation/bought.tpl` instead of `frontend/detail/index.tpl`
* Renamed `ENV` to `SHOPWARE_ENV` to avoid accidentally set `ENV` variable, please update your .htaccess if you use a custom envirenment or you are using the staging plugin
* Removed Facebook Plugin from core (`Shopware_Plugins_Frontend_Facebook_Bootstrap`). Will be released as plugin on Github.
* Removed Google Plugin from core (`Shopware_Plugins_Frontend_Google_Bootstrap`). Will be released as plugin on Github.
* All downloaded dummy plugins are now installed in the `engine/Shopware/Plugins/Community` directory.
* Install, update, uninstall function of a plugin supports now a "message" return parameter which allows to display different messages.
* New commands: `sw:cron:list` and `sw:cron:run`
* Running cronjobs using `php shopware.php backend/cron` is not recommended and should be seen as deprecated
* `sVoteAverange` and `averange` properties of article and blog data structures have been renamed to fix the typo in their names.
    * Old versions are kept for compatibility reasons, but are deprecated and will be removed
    * Please notice that the new variable might not always have the same value (10 based vs 5 based ratings)
* Added VRRL Plugin to Core. Service articles can be identified by article attributes. The field can be configured by general settings
* Support text which is assigned to an checkbox element in the emotion world module will now be transformed to a box label
* Added category selection for blog emotion widget
* Changed default sorting of pictures in the backend's Media Manager. Newer pictures are now displayed first.
* `widgets/campaign` is now included in the HTTP cache's default configuration
* Email validation is now done using the `egulias/email-validator` library.
* Removed `frontend/detail/ajax.tpl`
* Added `frontend/detail/product_quick_view.tpl`
* Added `\Shopware\Controllers\Frontend\Detail::productQuickViewAction` to retrieve a detail template with minimal information
* Added configuration `showEsd` to show/hide the ESD-Downloads in the customer accounts menu. (default = true)
* Article image album sizes have been changed to match the requirements of the new template (only new installations)
* Removed `src` property of article images. Each images contains now a `thumbnails` property which all thumbnails.
        * `src` property is restored for old templates.
* Default value for controllers in which to display tag clouds no longer includes homepage.
* `sSelfCanonical` is deprecated. Use the `canonicalParams` array instead
* Change array structure of thumbnail images in emotions, product detail pages, product listings, blog pages.
* Enable and disable function of a plugin bootstrap can now return same parameter as install, uninstall.
* Added automatic APC detection for the general cache.
=======
## 4.3.6
* Backport ESI security patch from Symfony Upstream (http://symfony.com/blog/cve-2015-2308-esi-code-injection).

## 4.3.5
* Additional checks for the auto update module in preparation for Shopware 5.
>>>>>>> 8c979d02

## 4.3.3
* The config option `showException` now only applies to frontend errors. Backend errors will always display the exception details.
* New event `Shopware_Modules_Basket_AddArticle_CheckBasketForArticle` in class sBasket
* The `Google Analytics` plugin is deprecated and will be removed in the next release. Please use the new `Google Services` plugin instead, available on the community store.
* Removed event `Shopware_Modules_Order_SaveOrder_FilterSQL`
* New event `Shopware_Modules_Order_SaveOrder_FilterParams`
* Implemented the `Enlight_Controller_Request_Request` interface. Please typehint to this class instead to `Enlight_Controller_Request_RequestHttp`
* New config option `trustedProxies`
* New event `Shopware_Controllers_Frontend_Forms_commitForm_Mail`
* Changed default value of `$checkProxy` to false in \Enlight_Controller_Request_Request::getClientIp($checkProxy = false).
    * The correct client ip is automatically obtained if the `trustedProxies` option is configured properly.
* Deprecated event `Shopware_Plugins_HttpCache_ShouldNotCache`
* New config option `httpCache.cache_cookies`

## 4.3.1

* Fixed name used as reference when setting attributes of an order document.
* Added new event `Shopware_Modules_Articles_sGetArticlesByCategory_FilterCountSql`
* `Forgotten password` feature now takes into account the configured minimum password length when generating new passwords
* Create an attributes entity when creating an order document using the Document component and check for an `attributes` array in the document config, whose key/value pairs will be set as the document's attributes
* Customer reviews backend module was improved to better handle reviews with large texts
* Auto update module now also reports main shop and subshops languages
* Maintenance mode options can now be configured by subshop
* Error notification via email was improved and now additionally includes environment and request information
* Minor occurrences of `metadescription` and `metakeywords` have been uniformized to `metaDescription` and `metaKeywords`
* It's now possible to filter payment methods by subshops
* `/widgets` and `/listing` added to `robots.txt`
* Calling certain widget urls without the required parameters will no longer trigger a server error (returns 404 instead)
* `Overview` and `Statistics` backend modules were adjusted to have matching data and differentiate between new users and new customers.
* `Shopping worlds` pages without assigned categories now support SEO urls
* The query passed in the `Shopware_Modules_Basket_GetBasket_FilterSQL` event will no longer include `s_core_units` join and fields
* The config option `showException` is `false` by default (`engine/Shopware/Configs/Default.php`)
    * Exceptions will no longer be shown in the store front
    * Exceptions are logged in a logfile since 4.2.0 (/logs)
    * The old behaviour can be restored by setting `'front' => array('showException' => true)` in the projects `config.php`
* Hiding the country field for shipping addresses will also hide the state field. The option label in the backend was adjusted to better describe this behaviour.

## 4.3.0

* Removed `location` header in responses for all REST-API PUT routes (e.g. PUT /api/customers/{id}).
* Removed deprecated Zend Framework components:
    * `Zend_Amf`
    * `Zend_Application`
    * `Zend_Barcode`
    * `Zend_Cloud`
    * `Zend_CodeGenerator`
    * `Zend_Console`
    * `Zend_Gdata`
    * `Zend_Markup`
    * `Zend_Measure`
    * `Zend_Memory`
    * `Zend_Pdf`
    * `Zend_Reflection`
    * `Zend_Search`
    * `Zend_Serializer`
    * `Zend_Tag`
    * `Zend_Test`
    * `Zend_Tool`
    * `Zend_EventManager`
    * `Zend_Feed`
    * `Zend_Dojo`
    * `Zend_Mobile`
    * `Zend_Queue`
    * `Zend_Captcha`
    * `Zend_Service`
* Removed the following core classes deprecated and/or unused methods
    * `sArticles::sGetArticleAccessories`
    * `sArticles::sCreateTranslationTable`
    * `sArticles::sGetLiveShopping`
    * `sArticles::sGetArticleBundlesByArticleID`
    * `sArticles::sGetArticleBundleByID`
    * `sArticles::sGetBundleBasketDiscount`
    * `sSystem::sPreProcess`
    * `sSystem::sInitMailer`
    * `sSystem::sGetTranslation`
    * `sSystem::sInitAdo`
    * `sSystem::sTranslateConfig`
    * `sSystem::sInitConfig`
    * `sSystem::sInitSmarty`
    * `sSystem::sInitSession`
    * `sSystem::sCallHookPoint`
    * `sSystem::sLoadHookPoints`
    * `sSystem::sInitFactory`
    * `sSystem::sCheckLicense`
    * `sSystem::E_CORE_ERROR`
    * `sCms::sGetDynamicContentByGroup`
    * `sCms::sGetDynamicContentById`
    * `sCms::sGetDynamicGroupName`
    * `sAdmin::sGetDispatch`
    * `sAdmin::sGetDispatches`
    * `sAdmin::sGetShippingcosts`
    * `sAdmin::sCheckTaxID`
    * `sCore::sCustomRenderer`
    * `sBasket::sCountArticles`
    * `sBasket::sGetBasketWeight`
* Removed the following core classes deprecated and/or unused variables
    * `sSystem::sDB_HOST`
    * `sSystem::sDB_USER`
    * `sSystem::sDB_PASSWORD`
    * `sSystem::sDB_DATABASE`
    * `sSystem::sDB_CONNECTOR`
    * `sSystem::sDEBUG`
    * `sSystem::sBENCHRESULTS`
    * `sSystem::sBENCHMARK`
    * `sSystem::sPathMedia`
    * `sSystem::sBasePath`
    * `sSystem::sBasefile`
    * `sSystem::sLicenseData`
    * `sSystem::sCurrencyData`
    * `sSystem::sPathCmsFiles`
    * `sSystem::sPathCmsImg`
    * `sBasket::sBASKET`
* `sCore::sBuildLink()` second argument removed (dead code)
* `sCore` no longer returns `null` when calling not implemented functions
* `sNewsletter` core class removed
* `Shopware_Controllers_Frontend_Content` legacy controller removed
* `templates/_default/frontend/content` legacy template files removed
* `s_cms_content` legacy database table removed
* Removed functions `simpledom_load_file()` and `simpledom_load_string()`
* Removed class `SimpleDOM` and `Shopware_Components_Xml_SimpleXml`
* Add new product feed modifier `articleImages` and `property`
* Create a new product export cronjob to export all active product feeds
* Implement new article association for new seo categories. The seo categories can be assigned over the array key seoCategories in the article api resource.
* Access to GET, POST and COOKIES through sSystem is deprecated.
    * The current arrays have been replaced with wrappers objects to the global variables
    * This might introduce breaks in some scenarios (eg.: when using array functions like array_merge)
* Plugin configuration: Stores of `select` and `combo` elements can now be translated
* Dynamically injecting variables into sSystem is no longer supported
* Removed `Shopware\Models\Widget\View::label` variable, getter and setter, and correspondent `s_core_widget_views::label` database column
* Deprecated `Shopware\Models\Widget\Widget::label` variable, getter and setter, and correspondent `s_core_widgets::label` database column
* Removed deprecated widget settings from the config module. Active widgets and their positions will now be saved automatically.
* Removed desktop switcher from the `Shopware.container.Viewport` base component.

## 4.2.2

* Remove old payment dummy plugins out of the core: PaymentSofort and PigmbhRatePAYPayment
* The tell a friend feature is now disabled by default, due to legal requirements. This will affect new and existing installations. You can enable/re-enable it using a new configuration option in the backend settings menu.
* [REST API] Add thumbnail generation to article and variant create and update actions
* Deprecation: The Database Column impressions in s_articles_details in now deprecated. Please use the s_statistics_article_impression table.
* `Shopware_Components_Plugin_Bootstrap` now has a `addFormTranslations()` method to facilitate translations creation for forms.
* Removed view variables `sOrders` and `sNotes` from `/engine/Shopware/Controllers/Frontend/Account.php` index action
* The methods `sGetOpenOrderData` and `sGetDownloads` in `/engine/core/class/sAdmin.php` will now return a different array structure and will accept new optional parameters to provide a pager functionality
* Added X-Sendfile support for ESD downloads. `redirectDownload` configuration variable is now deprecated, `esdDownloadStrategy` should be used instead
* Deprecation: `/engine/Shopware/Models/Payment/Repository.php:` `getPaymentsQuery` and `getPaymentsQueryBuilder` use `getActivePaymentsQuery` and `getActivePaymentsQueryBuilder` instead.

## 4.2.0

* Add new metaTitle field to the Blog
* Add new metaTitle field to the Article
* Removed unused class `Services_JSON`, was located at `/engine/core/ajax/json.php`.
* The subquery in `$priceForBasePrice` used in `sArticles::sGetArticlesByCategory` has been removed.
* A userland implementaion of [`array_column()`](http://php.net/array_column) has been included.
* Deprecated class `sTicketSystem` has been removed.
* Doctrine has been updated to version 2.4. See: https://github.com/doctrine/doctrine2/blob/2.4/UPGRADE.md
* Break: `Doctrine\ORM\Query::setParamters()` has changed. See: https://github.com/doctrine/doctrine2/blob/2.4/UPGRADE.md
* `Shopware\Components\Model\QueryBuilder::setParameters()` provides old behavior.
* Break: `Shopware_Plugins_Frontend_RouterOld_Bootstrap::onAssemble` event and implementation removed
* Update Zend Framework to version 1.12.3 (latest stable)
* Deprecation: Several unused Zend Framework components and classes are now deprecated. Refer to the full upgrade guide for details
* Break: Custom article attributes of type `Time` are now always saved using the german format. Only affects values inserted in non-german backends
* Removed the sSetLastArticle in sArticles.php. Was deprecated through setLastArticleById in the Shopware_Plugins_Frontend_LastArticles_Bootstrap plugin.
* Implement new options in the article resource. "considerTaxInput" allows to get the variant prices considering the article tax. "language" allows to get a whole translated article array. The "language" parameter can contain a sub shop id or a language iso like en_GB.
* `s_core_debit` table is now deprecated. `s_core_payment_data` and `s_core_payment_instance` should be used instead.
* core payment classes were removed. Existing references in the core to those classes now use the core PaymentMethods module implementation. Refer to the module for details on how to implement payment method logic
* Break: PaymentMethods core plugin components and templates had their performance improved, resulting in potential breaks for extensions
* - getCurrentPaymentData() was removed and should be replaced with getCurrentPaymentDataAsArray(), which returns the same information but in an array format
* Break: some payment snippets had their namespaces changed to comply with recent changes in snippet handling
* Break: customer detail editing in the backend: field names and field container structured to add support for additional payment methods. As such, debit.js view and detail controller have some breaks
* Ext.editorLang variable is no longer used and is being deprecated.
* Deprecation (REST API): 'debit' info in /api/customers/{id} is deprecated. Use 'paymentData' instead
* Break: Removed the Shopware.apps.Analytics.view.table.Conversion, Shopware.apps.Analytics.view.toolbar.Source and Shopware.apps.Analytics.view.toolbar.Shop file which now defined in the analytics/view/main/toolbar.js file.
* Removed unused class `Shopware_Components_Subscriber`, was located at `/engine/Shopware/Components/Subscriber.php`.
* Deprecation: Enlight's assertArrayCount() and assertArrayNotCount() are deprecated. Use phpunit's assertCount() instead

## 4.1.4

* New method `\Shopware\Components\Model\ModelManager::createPaginator($query)`.
 * This method should be used instead of `new \Doctrine\ORM\Tools\Pagination\Paginator($query)`.
 * As of SW 4.2 `$paginator->setUseOutputWalkers(false)` will be set here.
* New methods for calculating the basepricedata have been integrated in `/engine/core/class/sArticles.php`
 * `calculateCheapestBasePriceData` | This methods returns always the basepricedata of the cheapest variant. This is used in the listing views.
 * `getCheapestVariant` | This method is used by the method `calculateCheapestBasePriceData` to get the purchaseunit and the referenceunit of the cheapest variant.
 * `calculateReferencePrice` | This method does the basic calculation to get the right referenceprice.
* New PaymentMethods core plugin including refactored Debit and new SEPA payment methods.
* New `Shopware\Models\Customer\PaymentData` model to store customer's payment information.
* New `Shopware\Models\Payment\PaymentInstance` model to store payments information for individual orders.

### Deprecations
* The subquery in `$priceForBasePrice` used in the method `sGetArticlesByCategory` of the class `/engine/core/class/sArticles.php` is marked deprecated, because the query variable `priceForBasePrice` is no longer in use. Please do not use it anymore.

## 4.1.3

* Add configuration `Always display item short descriptions in listing views`.
* `Shopware_Components_Plugin_Bootstrap::assertVersionGreaterThen()` is now an alias to  `Shopware_Components_Plugin_Bootstrap::assertMinimumVersion()` and returns always `true` if run on an development/git Version of Shopware
* Added a new method `getDefault()` in `engine/Shopware/Models/Shop/Repository.php` which returns just the default shop without calling `fixActiv()`.
* Removed the unused `downloadAction()` in `engine/Shopware/Controllers/Backend/Plugin.php`

### Deprecations
* `decompressFile()` in `/engine/Shopware/Controllers/Backend/Plugin.php`
* `decompressFile()` in `/engine/Shopware/Plugins/Default/Core/PluginManager/Controllers/Backend/PluginManager.php`

You should use the decompressFile method in the CommunityStore component instead


## 4.1.1 / 4.1.2

With Shopware 4.1.1 we have fixed a bug that appeared during certain constellations in the customer registration process.
Submitting the registration formular empty, from time to time a fatal error was displayed.

For further information have a look at the following wiki article:

- GER: <http://wiki.shopware.de/_detail_1342.html>
- ENG: <http://en.wiki.shopware.de/_detail_1398.html>

<|MERGE_RESOLUTION|>--- conflicted
+++ resolved
@@ -1,7 +1,6 @@
 # Shopware Upgrade Information
 In this document you will find a changelog of the important changes related to the code base of Shopware.
 
-<<<<<<< HEAD
 ## 5.0.0 RC2
 * SEO URL generation variable "statistic" has been translated and corrected to "static"
 * Theme config elements can now define, over the attributes array, if they are less compatible. Example: `attributes => ['lessCompatible' => false]`, default is set to true.
@@ -398,13 +397,12 @@
 * Change array structure of thumbnail images in emotions, product detail pages, product listings, blog pages.
 * Enable and disable function of a plugin bootstrap can now return same parameter as install, uninstall.
 * Added automatic APC detection for the general cache.
-=======
+
 ## 4.3.6
 * Backport ESI security patch from Symfony Upstream (http://symfony.com/blog/cve-2015-2308-esi-code-injection).
 
 ## 4.3.5
 * Additional checks for the auto update module in preparation for Shopware 5.
->>>>>>> 8c979d02
 
 ## 4.3.3
 * The config option `showException` now only applies to frontend errors. Backend errors will always display the exception details.
