# Shopware Upgrade Information
In this document you will find a changelog of the important changes related to the code base of Shopware.

<<<<<<< HEAD
## 5.1.0
* Removed unused classes `Shopware_Components_Test_MailListener` and `Shopware_Components_Test_TicketListener`
* Removed unused snippets in `snippets/backend/article/view/main.ini`:
    * `detail/sidebar/options/article_options`
    * `detail/sidebar/options/article_preview`
    * `detail/sidebar/options/columns/name`
    * `detail/sidebar/options/delete`
    * `detail/sidebar/options/drop_zone`
    * `detail/sidebar/options/duplicate`
    * `detail/sidebar/options/image_field_set`
    * `detail/sidebar/options/rapid_categorization`
    * `detail/sidebar/options/select_category`
    * `detail/sidebar/options/selected_categories`
    * `detail/sidebar/options/shop`
    * `detail/sidebar/options/title`
    * `detail/sidebar/options/tooltip`
    * `detail/sidebar/options/translate`
    * `detail/sidebar/options/upload_button`
* Removed `Shopware.apps.Article.view.detail.sidebar.Link` backend component and created two new components instead:
    * `Shopware.apps.Article.view.resources.Downloads`
    * `Shopware.apps.Article.view.resources.Links`
* Removed unused file: `themes/Backend/ExtJs/backend/article/view/detail/sidebar/link.js`
* Removed `article-sidebar-link` object in `Shopware.apps.Article.view.detail.Sidebar`
* Changed views in `Shopware.apps.Article`:
    * Removed `detail.sidebar.Link`
    * Added `resources.Links`
    * Added `resources.Downloads`
* Changed events in `Shopware.apps.Article.controller.Detail`:
    * Removed `article-detail-window article-sidebar-link` event alias
    * Added `article-detail-window article-resources-links` event alias
    * Added `article-detail-window article-resources-downloads` event alias
* Changed grid reconfigures in `Shopware.apps.Article.controller.Detail`:
    * Removed `mainWindow.down('article-sidebar article-sidebar-link grid[name=link-listing]').reconfigure(article.getLink());`
    * Removed ` mainWindow.down('article-sidebar article-sidebar-link grid[name=download-listing]').reconfigure(article.getDownload());`
    * Added `mainWindow.down('article-resources-links grid[name=link-listing]').reconfigure(article.getLink());`
    * Added `mainWindow.down('article-resources-links grid[name=link-listing]').reconfigure(article.getLink());`
* Removed unused snippets in `snippets/backend/article/view/main.ini`:
    * `detail/sidebar/links/download/button`
    * `detail/sidebar/links/download/field_set`
    * `detail/sidebar/links/download/grid/delete`
    * `detail/sidebar/links/download/grid/edit`
    * `detail/sidebar/links/download/grid/title`
    * `detail/sidebar/links/download/link`
    * `detail/sidebar/links/download/name`
    * `detail/sidebar/links/download/notice`
    * `detail/sidebar/links/link/button`
    * `detail/sidebar/links/link/field_set`
    * `detail/sidebar/links/link/grid/delete`
    * `detail/sidebar/links/link/grid/edit`
    * `detail/sidebar/links/link/grid/external`
    * `detail/sidebar/links/link/grid/title`
    * `detail/sidebar/links/link/link`
    * `detail/sidebar/links/link/name`
    * `detail/sidebar/links/link/notice`
    * `detail/sidebar/links/title`
* Removed `article-detail-window article-sidebar-option` event listeners in `Shopware.apps.Article.controller.Media`
* Removed `onSidebarMediaUpload` method in `Shopware.apps.Article.controller.Media`
* Removed `addCategory: me.onAddCategory` event listener in `Shopware.apps.Article.controller.Detail`
* Removed `onAddCategory` method in `Shopware.apps.Article.controller.Detail`
* Changed event listener alias from `article-detail-window article-sidebar-option` to `article-detail-window article-actions-toolbar` in `Shopware.apps.Article.controller.Detail`
* Removed `article-sidebar-option` object in `Shopware.apps.Article.view.detail.Sidebar`
* Removed `detail.sidebar.Option` from `views` array in `Shopware.apps.Article`
* Removed `Shopware.apps.Article.view.detail.sidebar.Option` backend component
* Removed `onTranslate` method from `Shopware.apps.Article.controller.Detail`
* Removed unused snippets in `snippets/backend/article/view/main.ini`:
    * detail/sidebar/accessory/article_number`
    * `detail/sidebar/accessory/article_search`
    * `detail/sidebar/accessory/assignment_box`
    * `detail/sidebar/accessory/assignment_field`
    * `detail/sidebar/accessory/bundle_box`
    * `detail/sidebar/accessory/bundle_field`
    * `detail/sidebar/accessory/delete`
    * `detail/sidebar/accessory/edit`
    * `detail/sidebar/accessory/name`
    * `detail/sidebar/accessory/number`
* Removed unprefixed versions of jQuery plugins that were deprecated in the 5.0.2 Release.
* Move directory `logs/` to `var/log/` and `cache/` to `var/cache`
* Addded library [beberlei/assert](https://github.com/beberlei/assert) for low-level validation.
=======
## 5.0.3
* The variant API resource now supports the getList method. It will return all variants with prices and attributes. You can optionally calculate the gross price by using the "considerTaxInput" parameter.
* The getList method of the articles API resource now returns additionally the attributes of an article.
* Change event argument property `name` to `vouchername` in `Shopware_Modules_Basket_AddVoucher_FilterSql` in `sBasket.php` due to reserved word.
>>>>>>> 1f5d4922

## 5.0.2
* Method `createMenuItem` in plugin bootstrap now results in an duplicate error when passing an existing label with the same parent
* Removed `Shopware_Controllers_Backend_Order::getStatisticAction` and statistics in the order backend module.
* It's no longer possible to have spaces in article numbers. Existing articles with spaces in their numbers will still work, but the article cannot be changed without fixing the number.
* Change structure of `build-database` target in `build/build.xml` to allow a more fine grained build process.
* Introduce new configuration option `snippet.showSnippetPlaceholder`. Empty snippets are now hidden by default. If `showSnippetPlaceholder` is `true` snippet placeholders will be shown.
* Removed table `s_emarketing_vouchers_cashed`.
* 'Shopware.form.field.ArticleSearch' search using the "variants" option is deprecated. Use "configurator" to load configurator articles or "searchVariants" to load article variants with the correct additional text and ordernumber.
* Added column `added` to the table `s_campaigns_mailaddresses` which holds the date of the newsletter registration. It will be displayed in the newsletter administration under "Recipients" as the "Double-Opt-In date" column.
* Removed the expert layout and the corresponding mail form inside the batch processing window of the order backend module.
* Added support for attributes in backend module site
* Added a lot more jQuery plugin events.
* Marked some jQuery plugin events as deprecated which will be removed in the version 5.1. They were replaced with more conventional names:
    * plugin/collapseCart/afterRemoveArticle    => plugin/swCollapseCart/onRemoveArticleFinished
    * plugin/collapseCart/afterLoadCart         => plugin/swCollapseCart/onLoadCartFinished
    * plugin/collapseCart/onMouseLeave          => plugin/swCollapseCart/onMouseLeave
    * plugin/collapseCart/onCloseButton         => plugin/swCollapseCart/onCloseButton
    * plugin/collapseCart/onRemoveArticle       => plugin/swCollapseCart/onRemoveArticle
    * plugin/collapseCart/onMenuOpen            => plugin/swCollapseCart/onMenuOpen
    * plugin/collapseCart/onLoadCart            => plugin/swCollapseCart/onLoadCart
    * plugin/collapseCart/onCloseMenu           => plugin/swCollapseCart/onCloseMenu
    * plugin/collapsePanel/onOpen               => plugin/swCollapsePanel/onOpen
    * plugin/collapsePanel/onClose              => plugin/swCollapsePanel/onClose
    * plugin/filterComponent/onChange           => plugin/swFilterComponent/onChange
    * plugin/emotionLoader/loadEmotion          => plugin/swEmotionLoader/onLoadEmotion
    * plugin/emotionLoader/initEmotion          => plugin/swEmotionLoader/onInitEmotion
    * plugin/emotionLoader/showEmotion          => plugin/swEmotionLoader/onShowEmotion
    * plugin/emotionLoader/hideEmotion          => plugin/swEmotionLoader/onHideEmotion
    * plugin/emotionLoader/showFallbackContent  => plugin/swEmotionLoader/onShowFallbackContent
    * plugin/emotionLoader/hideFallbackContent  => plugin/swEmotionLoader/onHideFallbackContent
    * plugin/emotion/initElements               => plugin/swEmotion/onInitElements
    * plugin/emotion/initFullscreen             => plugin/swEmotion/onInitFullscreen
    * plugin/emotion/removeFullscreen           => plugin/swEmotion/onRemoveFullscreen
    * plugin/emotion/initMasonryGrid            => plugin/swEmotion/onInitMasonryGrid
    * plugin/emotion/initScaleGrid              => plugin/swEmotion/onInitScaleGrid
    * plugin/emotion/registerEvents             => plugin/swEmotion/onRegisterEvents
    * plugin/imageSlider/updateTransform        => plugin/swImageSlider/onUpdateTransform
    * plugin/imageSlider/slide                  => plugin/swImageSlider/onSlide
    * plugin/imageSlider/slideNext              => plugin/swImageSlider/onSlideNext
    * plugin/imageSlider/slidePrev              => plugin/swImageSlider/onSlidePrev
    * plugin/menuScroller/updateResize          => plugin/swMenuScroller/onUpdateResize
    * plugin/offcanvasMenu/beforeOpenMenu       => plugin/swOffcanvasMenu/onBeforeOpenMenu
    * plugin/offCanvasMenu/openMenu             => plugin/swOffcanvasMenu/onOpenMenu
    * plugin/offCanvasMenu/closeMenu            => plugin/swOffcanvasMenu/onCloseMenu
    * plugin/-PLUGIN_NAME-/init                 => plugin/-PLUGIN_NAME-/onInit (PluginBase)
    * plugin/-PLUGIN_NAME-/destroy              => plugin/-PLUGIN_NAME-/onDestroy (PluginBase)
    * plugin/-PLUGIN_NAME-/on                   => plugin/-PLUGIN_NAME-/onRegisterEvent (PluginBase)
    * plugin/-PLUGIN_NAME-/off                  => plugin/-PLUGIN_NAME-/onRemoveEvent (PluginBase)
    * plugin/productSlider/trackItems           => plugin/productSlider/onTrackItems
    * plugin/productSlider/trackArrows          => plugin/productSlider/onTrackArrows
    * plugin/productSlider/itemsLoaded          => plugin/productSlider/onLoadItemsSuccess
    * plugin/productSlider/loadItems            => plugin/productSlider/onLoadItems
    * plugin/productSlider/createContainer      => plugin/productSlider/onCreateContainer
    * plugin/productSlider/createArrows         => plugin/productSlider/onCreateArrows
    * plugin/productSlider/slideNext            => plugin/productSlider/onSlideNext
    * plugin/productSlider/slidePrev            => plugin/productSlider/onSlidePrev
    * plugin/productSlider/slideToElement       => plugin/productSlider/onSlideToElement
    * plugin/productSlider/slide                => plugin/productSlider/onSlide
    * plugin/productSlider/autoSlide            => plugin/productSlider/onAutoSlide
    * plugin/productSlider/stopAutoSlide        => plugin/productSlider/onStopAutoSlide
    * plugin/productSlider/scrollNext           => plugin/productSlider/onScrollNext
    * plugin/productSlider/scrollPrev           => plugin/productSlider/onScrollPrev
    * plugin/productSlider/autoScroll           => plugin/productSlider/onAutoScroll
    * plugin/productSlider/stopAutoScroll       => plugin/productSlider/onStopAutoScroll
    * plugin/productSlider/buffer               => plugin/productSlider/onBuffer
    * plugin/rangeSlider/changeMin              => plugin/rangeSlider/onSetMin
    * plugin/rangeSlider/changeMax              => plugin/rangeSlider/onSetMax
    * plugin/rangeSlider/reset                  => plugin/rangeSlider/onReset
    * plugin/rangeSlider/onChange               => plugin/rangeSlider/onEndDrag
* Added new validation rules for snippets
    * Use `bin/console sw:snippets:validate <your-plugin-snippets-path>` to check the validity of your snippets.
    * Defining a snippet value in multiple lines is deprecated.
    * All snippet values that don't pass the validation should be refactored.
* The method `getSeoArticleQuery` in `sRewriteTable.php` was changed to select the translations for the article attributes.

## 5.0.1
* Create `sw:theme:dump:configuration` command to generate watch files for theme compiling
* Rename \Shopware\Components\Theme\Compiler::preCompile to \Shopware\Components\Theme\Compiler::compile
* Change the following \Shopware\Components\Theme\Compiler functions visibility to private:
    * compilePluginCss
    * clearThemeCache
    * buildConfig
    * compilePluginLess
    * compilePluginCss
    * compressPluginJavascript
    * clearDirectory
    * createThemeJavascriptFile
* Changed \Shopware\Components\Theme\PathResolver functions: getJsFilePaths and getCssFilePaths
    * Renamed to singular naming, getJsFilePath and getCssFilePath
    * Returning directly the `default` file path
* Add themes/Gruntfile.js for local compiling.
* \Shopware\Bundle\SearchBundle\Condition\HasPriceCondition marked as deprecated.
* Add \Shopware\Bundle\SearchBundle\StoreFrontCriteriaFactory::createBaseCriteria function to create a default criteria with all validation conditions.
* Moved the mixins `primary-gradient`, `secondary-gradient` and `white-gradient` back to the Responsive theme
    * We moved the variable declaration of `remScaleFactor` to the Bare theme.
    * If you have created a custom theme based on the Bare theme and used the mentioned mixins, you need to modify the used variables in the mixin to get it working.
    * The `icon-element` mixin can now be found in the Responsive theme as well.

## 5.0.0
* \sArticles::sGetProductByOrdernumber result is now equals with the \sArticles::sGetPromotionById result.
* Add console command `sw:refresh:search:index` to manually regenerate the search index. The optional parameter `--clear-table` can be used to clear the index tables before regenerating the data again.
* Remove `price` field override in AjaxSearch controller.
* Include `frontend/listing/product-box/product-price.tpl` template in ajax search to display product prices.

## 5.0.0 RC3
* \Shopware\Bundle\SearchBundleDBAL\ConditionHandler\HasPriceConditionHandler now joins the prices as a 1:1 association for a performance improvement.
* sCategories::sGetCategoryContent function returns no more the category articleCount. Variable is unused.
* sCategories::sGetCategoryIdByArticleId function use now the s_articles_categories table.
* Add __redirect parameter in frontend language switcher. Each language switcher requires now an additionally post parameter to redirect to the new shop `<input type="hidden" name="__redirect" value="1">`

## 5.0.0 RC2
* SEO URL generation variable "statistic" has been translated and corrected to "static"
* Theme config elements can now define, over the attributes array, if they are less compatible. Example: `attributes => ['lessCompatible' => false]`, default is set to true.
* Implement plugin bootstrap helper functions: addHttpCacheRoute and removeHttpCacheRoute, to add and remove http cache routes.
* Refactor getRandomArticle function of sArticles. Shopware_Modules_Articles_GetPromotionById_FilterSqlRandom event removed.
* `Mark VAT ID number as required` moved to `Login / Registration` in `Basic Settings`. All other VAT ID validation options were removed. If you need VAT ID validation functionalities, please use the VAT ID Validation plugin available on the store.
    * `sAdmin::sValidateVat()` removed
* Removed supplier description on article detail page to prevent duplicated content for google remote crawling
* Fix duplicate name parameter for backend extjs stores inside the config module. Repository class name sent before as `name` parameter. Now the stores uses `_repositoryClass` as parameter.
* Removed shopware_storefront.product_gateway (\Shopware\Bundle\StoreFrontBundle\Gateway\ProductGatewayInterface).
* \Shopware\Bundle\StoreFrontBundle\Service\Core\ProductService uses now the ListProductService to load the product data and converts the product structs by loaded list products.
* Removed `\Shopware\Bundle\StoreFrontBundle\Gateway\DBAL\Hydrator\ProductHydrator::hydrateProduct` function.
* Removed \Shopware\Bundle\StoreFrontBundle\Struct\ListProduct::STATE_TRANSLATED constant.
* Removed Service `guzzle_http_client`, use `guzzle_http_client_factory` instead.
* Added support for Bundle of CA Root Certificates. See: http://curl.haxx.se/docs/caextract.html.
* Removed `setField` and `setMode` function in \Shopware\Bundle\SearchBundle\Facet\ProductAttributeFacet.
* Removed unnecessary theme variable prefix for less compiler. Each theme config variable prefixed with "theme" . ucfirst($key) which generates @themeBrandPrimary. This variables were remapped inside responsive theme.

## 5.0.0 RC1
* New orders will no longer set `s_order.transactionID` automatically from POST data. 3rd party plugins can still use this value as before.
* Fix translation API, rename all `localeId` references to `shopId`. Create / update / delete with `localeId` are still supported as legacy.
* `\Shopware\Models\Translation\Translation` now correctly relates to `Shop` model instead of `Locale`.
* widgets/recommendations - boughtAction & viewedAction calls no more the sGetPromotionById function.
* Added emotion positioning number for ordering emotions by position number if there are more emotions on one page
* Replaced `closeOverlay` with `openOverlay` option in the loading indicator to improve the simplicity.
* Removed overlay options in the modal box and loading indicator jQuery plugin.
* Overlay jQuery plugin now only provides the closeOnClick, onClick and onClose options. To style the overlay, use the corresponding less file.
* Removed unused methods:
    * `Shopware_Controllers_Backend_Config::getTemplateListAction`
    * `Shopware_Controllers_Backend_Config::refreshTemplateList`
    * `Shopware_Controllers_Backend_Config::saveTemplateAction`
* Removed unused files:
    * `themes/Backend/ExtJs/backend/config/view/form/template.js`
    * `themes/Backend/ExtJs/backend/config/view/template/detail.js`
    * `themes/Backend/ExtJs/backend/config/view/template/preview.js`
    * `themes/Backend/ExtJs/backend/config/view/template/view.js`
    * `themes/Backend/ExtJs/backend/config/store/form/template.js`
    * `themes/Backend/ExtJs/backend/config/store/model/template.js`
    * `themes/Backend/ExtJs/backend/config/store/controller/template.js`
* Removed classes:
    * `ConfigIframe.php` backend controller
    * `Viewport.php` frontend controller
* Removed template files:
    * `backend\index\iframe.tpl`
* Removed commands `sw:store:download:update` and `sw:store:licenseplugin`.
* Added `sw:store:download` command to download install and updates of plugins.
* Added `sw:store:list:integrated` command to list all shopware 5 integrated plugins.
* Shopware.model.Container provides now the raw record value as id parameter to the searchAssociationAction to request the whole record on form load.
* Added way to early exit the dispatch.
    * After `Enlight_Controller_Front_RouteShutdown` a response containing a redirect will not enter the dispatch loop.
* `HttpCache` plugin is no longer handled by the Plugin manager. Use the `Performance` window to enable/configure the Http cache instead
* \Shopware\Models\Emotion\Repository::getListQuery function replaced by getListingQuery.

## 5.0.0 Beta 2
* Rename shopware_searchdbal.product_number_search to shopware_search.product_number_search. Use shopware_search.product_number_search service for number searchs.
* Remove aliases from bundle services. Example: list_product_service is now directly set to the old list_product_service_core
* Extend ProductAttributeFacet with different FacetResult properties, to allow full FacetResult configuration over the facet.
* Out of stock articles and variants are now not included in the product feed if the `Do not show on sale products that are out of stock ` option is enabled
* IonCube Loader version requirement bumped to 4.6.0 or higher
* Refactored routing component
    * Removed classes:
        * `Enlight_Controller_Router_Default`
        * `Enlight_Controller_Router_EventArgs`
    * Removed events:
        * `Enlight_Controller_Router_FilterAssembleParams`
        * `Enlight_Controller_Router_FilterUrl`
        * `Enlight_Controller_Router_Assemble`
    * Removed methods:
        * `Shopware_Plugins_Core_Router_Bootstrap::onFilterAssemble`
        * `Shopware_Plugins_Core_Router_Bootstrap::onFilterUrl`
        * `Shopware_Plugins_Core_Router_Bootstrap::onAssemble`
        * `Shopware_Plugins_Frontend_RouterRewrite_Bootstrap::onAfterSendResponse`
        * `Shopware_Plugins_Frontend_RouterRewrite_Bootstrap::onRoute`
        * `Shopware_Plugins_Frontend_RouterRewrite_Bootstrap::onAssemble`
        * `Shopware_Plugins_Frontend_RouterRewrite_Bootstrap::sRewriteQuery`
* Shopware.grid.Panel executes now a local store search if no read url configured in the assigned store.
* Shopware.grid.Panel has now the RowEditing plugin inside the local variable rowEditor.

## 5.0.0 Beta 1
* Deprecated classes:
    * `Zend_Rest`
    * `Zend_Http`
    * `Enlight_Components_Adodb` (also accessed as `Shopware()->Adodb()` or `$system->sDB_CONNECTION`) will be removed in SW 5.1
    * `Shopware_Components_Search_Adapter_Default` is now deprecated, use `\Shopware\Bundle\SearchBundle\ProductNumberSearch`
    * `Zend_Validate_EmailAddress`
* Deprecated methods/variables:
    * `Shopware_Controllers_Frontend_Account::ajaxLoginAction()` is deprecated
    * `Shopware_Controllers_Frontend_Account::loginAction()` usage to load a login page is deprecated. Use `Shopware_Controllers_Frontend_Register::indexAction()` instead for both registration and login
    * `sSystem::sSubShop`
    * `sExport::sGetMultishop()`
    * `sExport::sLanguage`
    * `sExport::sMultishop`
* Deprecated configuration variables from `Basic settings`:
    * `basketHeaderColor`
    * `basketHeaderFontColor`
    * `basketTableColor`
    * `detailModal`
    * `paymentEditingInCheckoutPage`
    * `showbundlemainarticle`
* Deprecated tables/columns:
    * `s_core_multilanguage`. Table will be removed in SW 5.1. Previously unused fields `mainID`, `flagstorefront`, `flagbackend`, `separate_numbers`, `scoped_registration` and `navigation` are no longer loaded from the database
* Removed classes:
    * `Enlight_Components_Currency`
    * `Enlight_Components_Form` and subclasses
    * `Enlight_Components_Locale`
    * `Enlight_Components_Menu` and subclasses
    * `Enlight_Components_Site` and subclasses
    * `Enlight_Components_Test_Constraint_ArrayCount`
    * `Enlight_Components_Test_Database_TestCase`
    * `Enlight_Components_Test_Selenium_TestCase`
    * `Enlight_Components_Test_TestSuite`
    * `Enlight_Extensions_Benchmark_Bootstrap`
    * `Enlight_Extensions_Debug_Bootstrap`
    * `Enlight_Extensions_ErrorHandler_Bootstrap`
    * `Enlight_Extensions_Log_Bootstrap`
    * `Enlight_Extensions_Router_Bootstrap`
    * `Enlight_Extensions_RouterSymfony_Bootstrap`
    * `Enlight_Extensions_Site_Bootstrap`
    * `Enlight_Components_Log` (also accessed as `Shopware->Log()`)
* Removed methods/variables:
    * `sArticles::sGetAllArticlesInCategory()`
    * `sSystem::sSubShops`
    * `sSystem::sLanguageData`. Please use `Shopware()->Shop()` instead
    * `sSystem::sLanguage`. Please use `Shopware()->Shop()->getId()` instead
    * `Shopware_Plugins_Core_ControllerBase_Bootstrap::getLanguages()`
    * `Shopware_Plugins_Core_ControllerBase_Bootstrap::getCurrencies()`
    * `sExport::sGetLanguage()`
    * `Shopware_Controllers_Backend_Article::getConfiguratorPriceSurchargeRepository()`
    * `Shopware_Controllers_Backend_Article::saveConfiguratorPriceSurchargeAction()`
    * `Shopware_Controllers_Backend_Article::deleteConfiguratorPriceSurchargeAction()`
    * `Shopware_Controllers_Backend_Article::getArticlePriceSurcharges()`
    * `Shopware_Controllers_Backend_Article::getSurchargeByOptionId()`
    * `sArticles::sGetArticlesAverangeVote`
    * `sArticles::getCategoryFilters`
    * `sArticles::getFilterSortMode`
    * `sArticles::addFilterTranslation`
    * `sArticles::sGetArticleConfigTranslation`
    * `sArticles::sGetArticlesByName`
    * `sArticles::sGetConfiguratorImage`
    * `sArticles::sCheckIfConfig`
    * `sArticles::getCheapestVariant`
    * `sArticles::calculateCheapestBasePriceData`
    * `sArticles::displayFiltersOnArticleDetailPage`
    * `sArticles::getFilterQuery`
    * `sArticles::addArticleCountSelect`
    * `sArticles::addActiveFilterCondition`
    * `sArticles::displayFilterArticleCount`
    * `sArticles::sGetLastArticles`
    * `sArticles::sGetCategoryProperties`
    * `sArticles::sGetArticlesVotes`
    * `Enlight_Controller_Front::returnResponse()`
    * `Shopware_Plugins_Core_Cron_Bootstrap::onAfterSendResponse()`
    * `\Shopware\Models\User\User::setAdmin()`
    * `\Shopware\Models\User\User::getAdmin()`
    * `\Shopware\Models\User\User::setSalted()`
    * `\Shopware\Models\User\User::getSalted()`
    * `\Shopware\Models\Banner\Banner::setLiveShoppingId()`
    * `\Shopware\Models\Banner\Banner::getLiveShoppingId()`
    * `sArticles::getPromotionNumberByMode('premium')`
    * `sArticles::sGetPromotions()`
    * `sMarketing::sCampaignsGetDetail()`
    * `sMarketing::sCampaignsGetList()`
    * `\Shopware\Models\Plugin\Plugin::isDummy()`
    * `\Shopware\Models\Plugin\Plugin::disableDummy()`
    * Removed `sArticles::getPromotionNumberByMode('image')` and `sArticles::getPromotionNumberByMode('gfx')` support
* Removed events:
    * `Shopware_Modules_Articles_GetFilterQuery`
    * `Shopware_Modules_Article_GetFilterSortMode`
    * `Shopware_Modules_Article_GetCategoryFilters`
    * `Enlight_Controller_Front_SendResponse`
    * `Enlight_Controller_Front_AfterSendResponse`
    * `Shopware_Modules_Articles_sGetProductByOrdernumber_FilterSql`
    * `Shopware_Modules_Articles_GetPromotions_FilterSQL`
* Removed Smarty vars:
    * `$sArticle.sNavigation` for product detail page
* Removed configuration variables from `Basic settings`:
    * `useDefaultControllerAlways`
    * `articlelimit`
    * `configcustomfields`
    * `configmaxcombinations`
    * `displayFilterArticleCount`
    * `ignoreshippingfreeforsurcharges`
    * `liveinstock`
    * `mailer_encoding`
    * `redirectDownload`
    * `redirectnotfound`
    * `seorelcanonical`
    * `seoremovewhitespaces`
    * `taxNumber`
    * `deactivateNoInstock`
* Removed database table/columns:
    * `s_core_rewrite`
    * `s_cms_groups`
    * `s_core_auth.admin`
    * `s_core_auth.salted`
    * `s_order_basket.liveshoppingID`
    * `s_order_basket.liveshoppingID`
    * `s_order_basket.liveshoppingID`
    * `s_emarketing_banners.liveshoppingID`
    * `s_core_sessions.expireref`
    * `s_core_sessions.created`
    * `s_core_sessions_backend.created`
    * `s_emarketing_promotions*`
    * `s_core_plugins.capability_dummy`
    * `s_articles_details.impressions`
* The new Shopware core selects all required data for `sGetArticleById`, `sGetPromotionById` and `sGetArticlesByCategory`. The following events and internal functions are no longer used in these functions:
    * `sGetPromotionById` events
        * `Shopware_Modules_Articles_GetPromotionById_FilterSql`
    * `sGetPromotionById` functions
        * `sGetTranslation`
        * `sGetArticleProperties`
        * `sGetCheapestPrice`
        * `sCalculatingPrice`
        * `calculateCheapestBasePriceData`
        * `getArticleListingCover`
    * `sGetAritcleById` events
        * `Shopware_Modules_Articles_GetArticleById_FilterSQL`
    * `sGetAritcleById` functions
        * `sGetTranslation`
        * `sGetPricegroupDiscount`
        * `sGetPromotionById` (for similar and related products)
        * `sCheckIfEsd`
        * `sGetPricegroupDiscount`
        * `sCalculatingPrice`
        * `sGetCheapestPrice`
        * `sGetArticleConfig`
        * `calculateReferencePrice`
        * `sGetArticlePictures`
        * `sGetArticlesVotes`
        * `sGetArticlesAverangeVote`
        * `sGetArticleProperties`
    * `sGetArticlesByCategory` events
        * `Shopware_Modules_Articles_sGetArticlesByCategory_FilterSql`
        * `Shopware_Modules_Articles_sGetArticlesByCategory_FilterLoopStart`
        * `Shopware_Modules_Articles_sGetArticlesByCategory_FilterLoopEnd`
    * `sGetArticlesByCategory` functions
        * `sGetSupplierById`
        * `sGetCheapestPrice`
        * `sCalculatingPrice`
        * `calculateCheapestBasePriceData`
* Removed plugin `Shopware_Plugins_Frontend_RouterOld_Bootstrap`
* Moved `engine/core/class/*` to `engine/Shopware/Core/*`
* Merged `_default` template into the `_emotion` template
* Removed the template directory `_default` and all its dependencies
* Added the ability to show campaign banners in blog categories
* Refactored the template structure of the compare functionality. The plugin now uses based on a widget.
    * Added new block `frontend_listing_box_article_actions_compare` in the `listing/box_article.tpl`
* Removed support for flash banners. The associated template block `frontend_listing_swf_banner` is marked as deprecated
* Removed the template files for the feed functionality, which was marked as deprecated in SW 3.5
* Add new optional address fields to the register account and checkout process
* Added global messages template component to display e.g. error or success messages
* Added global css classes for different device viewports
* The registration and checkout workflows have been redesigned for the new template
* New jQuery plugin helper which provides all the basic operations every jQuery plugin needs to do
* Added several javascript libraries that enhance the supported features of the IE 8 and above
* Added `controller_action` and `controller_name` smarty functions that return the correspondent variable values
* The sitemap.xml uses now a smarty template
    * Added `Turnover by device type` in the backend statistics module
    * Added device type details to `Impressions` and `Visitors` in the backend statistics module
* Added `secureUninstall` method and capability for plugins. When 'secureUninstall'  capability is set, the user will be asked to select one of the uninstall methods:
    * (new) `Bootstrap::secureUninstall()` should be remove only non-user data
    * (old) `Bootstrap::uninstall()` current logic, should remove plugin and user data
* The `ArticleList` was merged with the former `MultiEdit` plugin. Plugins hooking the `ArticleList` Controller or extending the `ArticleList` backend module should be reviewed
* When using `selection` configurator type, shipping estimations will only be displayed when the user selects a value for all groups
* It's no longer possible to disable variant support for article that still have variants
* Added a new Theme Manager 2.0 with the possibility to create custom themes from the backend
    * Themes now support specific snippets that are used exclusively in the theme to which they belong
    * Shop configuration no longer contains the template selection.
* The snippet module in the backend now supports editing multiple translations for a single snippet at once
* Forms: elements of type `text2` now support `;` as a separator between labels for the first and second field:
    * Responsive template: labels are used separately as `placeholder` attribute for each `input` element
    * legacy templates: `;` is replaced with a `/` and used in a single `label` element (old behaviour)
* `street number` fields were removed from interfaces and database
    * Existing values were merged into the `street` field
    * `street` fields were enlarged to 255 chars to accommodate this.
    * The API still accepts `street number` values on write operations. The values are internally merged into the `street` field. This is legacy support, and will be removed in the future.
    * Read operations on the API no longer return a `street number` field.
* The configuration for the thumbnail size of the product images in the "last seen products" module no longer affects the responsive template. The size now changes by screen size.
* Changed behavior of the `selection` configurator. Configurator options which have none available product variant disabled now in the select-tag. The new snippet `DetailConfigValueNotAvailable` can be used to append additional text after the value name.
* Variant's `additional text` field is now automatically generated using the configurator group options. This can be optionally disabled.
* The `sBasket::sGetNotes` function has been refactored with the new Shopware service classes and no longer calls the `sGetPromotionById` function.
* The article slider now supports sorting by price (asc and desc) and category filtering
    * `Shopware_Controllers_Widgets_Emotion::emotionTopSellerAction` and `Shopware_Controllers_Widgets_Emotion::emotionNewcomerAction` are now deprecated and should be replaced by `Shopware_Controllers_Widgets_Emotion::emotionArticleSliderAction`
* Removed `table` and `table_factory` from container.
* The old table configurator was removed and replaced by the new image configurator in the emotion and responsive template.
* Template inheritance using `{extends file="[default]backend/..."}` is no longer supported and should be replaced by `{extends file="parent:backend/..."}`
* Added [Guzzle](https://github.com/guzzle/guzzle).
    * Added HTTP client `Shopware\Components\HttpClient\HttpClientInterface`.
    * Can be fetched from the container using the key `http_client`.
    * Deprecated Zend Framework components `Zend_Rest` and `Zend_Http` will be removed in the next minor release.
* Increased minimum required PHP version to PHP >= 5.4.0.
* Increased minimum required MySQL version to MySQl >= 5.5.0.
* When duplicating articles in the backend, attributes and translations will also be copied
* When applying main data to variants, translations will also be overwritten, if selected
* It is now possible to rename variant configurator options
* It is now possible to add translations to configurator templates, which will then be used when generating variants
* Removed legacy `excuteParent` method alias from generated hook proxy files
* Restructured cache directories. The whole `/cache` directory should be writable now
* Added two new settings to handle 404 responses:
    * `PageNotFoundDestination` extends the previous behaviour by adding support for Shopping worlds pages
    * `PageNotFoundCode` added to configure the HTTP error code when requesting non-existent pages
* Removed `Trusted Shops` from the basic settings. Functionality can now be found in `Trusted Shops Excellence` plugin
* Added `sArticles::getProductNavigation`, product navigation is rendered asynchronous via ajax call to `\Shopware_Controllers_Widgets_Listing::productNavigationAction`
* Add `isFamilyFriendly` core setting to enable or disable the correspondent meta tag.
* Add new SEO fields to the forms module.
* Add new SEO templates in the core settings for the form and the site data.
* Added `Theme cache warm up` modal window and functionality:
    * On cache clear
    * On performance settings
    * On theme change
    * On theme settings change
    * On plugin install, by adding `theme` to the optional caches array returned in `install()`
* Added `http cache warmer` modal window in the performance module and console command `sw:warm:http:cache`
* Deprecate Legacy API `Shopware->Api()`, will be removed in SW 5.1
* Removed unused `/backend/document` templates and several unused `Shopware_Controllers_Backend_Document` actions, methods and variables
* Performance recommendations now accept a `warning` state (state was converted from boolean to integer)
* Removed support for `engine/Shopware/Configs/Custom.php`
    * Use `config.php` or `config_$environment.php` e.g. `config_production.php`
* The MailTemplates now have global header and footer fields in configuration -> storefront -> email settings
    * Header for Plaintext
    * Header for HTML
    * Footer for Plaintext
    * Footer for HTML
* Refactored price surcharge for variants
    * `s_article_configurator_price_surcharges` database table was fully restructured and renamed to `s_article_configurator_price_variations`. Existing data is migrated on update
    * Existing related ExtJs classes and events removed
    * Existing price variation backend controller actions and methods removed
    * `Shopware\Models\Article\Configurator\PriceSurcharged` replaced by `Shopware\Models\Article\Configurator\PriceVariation`
* Replace `orderbydefault` configuration by `defaultListingSorting`. The `orderbydefault` configuration worked with a plain sql input which is no longer possible. The `defaultListingSorting` contains now one of the default `sSort` parameters of a listing.
* Add configuration for each listing facet, which allows to disable each facet.
* Move performance filter configuration into the category navigation item.
* Uniform the sorting identifier in the search and listing. Search relevance id changed from 6 to 7 and search rating sorting changed from 2 to 7.
* Generated listing links in the `sGetArticlesByCategory` function removed. The listing parameters are build now over a html form.
    * `sNumberPages` value removed
    * `categoryParams` value removed
    * `sPerPage` contains now the page limit
    * `sPages` value removed
* The listing filters are now selected in the `sArticles::getListingFacets` and assigned to the template as structs.
* Replaced "evaluation" sorting of the search result with the listing "popularity" sorting.
* The search filters are now selected in the `getFacets` function of the frontend search controller.
* The search filters are now assigned as structs to the template.
* `Shopware_Components_Search_Adapter_Default` is now deprecated, use `\Shopware\Bundle\SearchBundle\ProductNumberSearch`.
    * The search term is handled in the `SearchTermConditionHandler`.
    * This handler can be overwritten by custom handler. Custom handlers can be registered with the `Shopware_Search_Gateway_DBAL_Collect_Condition_Handlers` event.
* sGetArticleById result no longer contains the sConfiguratorSelection property. sConfiguratorSelection previously contained the selected variant data, which can now be accessed directly in the first level of the sGetArticleById result.
* sConfigurator class exist no more. The configurator data can now selected over the Shopware\Bundle\StoreFrontBundle\Service\Core\ConfiguratorService.php. To modify the configurator data you can use the sGetArticleById events.
* `sCategories::sGetCategories` no longer returns the articleCount and the position of each category. Categories always sorted by the position and filtered by the active flag.
* Removed config option `front.returnResponse`, which was hardcoded to `true` since SW 4.2
* Added global JavaScript StateManager Singleton to handle different states based on registered breakpoints.
* Added new default states to the state manager
    * `xs` that ranges from 0 to 479 pixels viewport width
    * `s`  that ranges from 480 to 767 pixels viewport width
    * `m` that ranges from 768 to 1023 pixels viewport width
    * `l`  that ranges from 1024 to 1259 pixels viewport width
    * `xl` that ranges from 1260 to 5160 pixels viewport width
* Moved `frontend/detail/similar.tpl` to `frontend/detail/tabs/similar.tpl`
* Removed `frontend/checkout/ajax_add_article_slider_item.tpl`
* Removed `frontend/listing/box_crossselling.tpl`
* Removed `widgets/recommendation/item.tpl`
* Added `frontend/listing/product-box/box--product-slider.tpl`
    * This file should be used as an product slider item template
* Following template files include the new product slider template `frontend/listing/product-box/box--product-slider.tpl`
    * `frontend/checkout/ajax_add_article_slider.tpl` includes it instead of `frontend/checkout/ajax_add_article_slider_item.tpl`
    * `frontend/detail/tabs/related.tpl` includes it instead of `frontend/listing/box_article.tpl`
    * `widgets/recommendation/bought.tpl` includes it instead of `widgets/recommendation/item.tpl`
    * `widgets/recommendation/viewed.tpl` includes it instead of `widgets/recommendation/item.tpl`
    * `widgets/emotion/slide_articles.tpl` includes it instead of its own implementation
* Block named `frontend_detail_index_similar_viewed_slider` is now in the `widgets/recommendation/viewed.tpl` instead of `frontend/detail/index.tpl`
* Block named `frontend_detail_index_also_bought_slider` is now in the `widgets/recommendation/bought.tpl` instead of `frontend/detail/index.tpl`
* Renamed `ENV` to `SHOPWARE_ENV` to avoid accidentally set `ENV` variable, please update your .htaccess if you use a custom envirenment or you are using the staging plugin
* Removed Facebook Plugin from core (`Shopware_Plugins_Frontend_Facebook_Bootstrap`). Will be released as plugin on Github.
* Removed Google Plugin from core (`Shopware_Plugins_Frontend_Google_Bootstrap`). Will be released as plugin on Github.
* All downloaded dummy plugins are now installed in the `engine/Shopware/Plugins/Community` directory.
* Install, update, uninstall function of a plugin supports now a "message" return parameter which allows to display different messages.
* New commands: `sw:cron:list` and `sw:cron:run`
* Running cronjobs using `php shopware.php backend/cron` is not recommended and should be seen as deprecated
* `sVoteAverange` and `averange` properties of article and blog data structures have been renamed to fix the typo in their names.
    * Old versions are kept for compatibility reasons, but are deprecated and will be removed
    * Please notice that the new variable might not always have the same value (10 based vs 5 based ratings)
* Added VRRL Plugin to Core. Service articles can be identified by article attributes. The field can be configured by general settings
* Support text which is assigned to an checkbox element in the emotion world module will now be transformed to a box label
* Added category selection for blog emotion widget
* Changed default sorting of pictures in the backend's Media Manager. Newer pictures are now displayed first.
* `widgets/campaign` is now included in the HTTP cache's default configuration
* Email validation is now done using the `egulias/email-validator` library.
* Removed `frontend/detail/ajax.tpl`
* Added `frontend/detail/product_quick_view.tpl`
* Added `\Shopware\Controllers\Frontend\Detail::productQuickViewAction` to retrieve a detail template with minimal information
* Added configuration `showEsd` to show/hide the ESD-Downloads in the customer accounts menu. (default = true)
* Article image album sizes have been changed to match the requirements of the new template (only new installations)
* Removed `src` property of article images. Each images contains now a `thumbnails` property which all thumbnails.
        * `src` property is restored for old templates.
* Default value for controllers in which to display tag clouds no longer includes homepage.
* `sSelfCanonical` is deprecated. Use the `canonicalParams` array instead
* Change array structure of thumbnail images in emotions, product detail pages, product listings, blog pages.
* Enable and disable function of a plugin bootstrap can now return same parameter as install, uninstall.
* Added automatic APC detection for the general cache.

## 4.3.6
* Backport ESI security patch from Symfony Upstream (http://symfony.com/blog/cve-2015-2308-esi-code-injection).

## 4.3.5
* Additional checks for the auto update module in preparation for Shopware 5.

## 4.3.3
* The config option `showException` now only applies to frontend errors. Backend errors will always display the exception details.
* New event `Shopware_Modules_Basket_AddArticle_CheckBasketForArticle` in class sBasket
* The `Google Analytics` plugin is deprecated and will be removed in the next release. Please use the new `Google Services` plugin instead, available on the community store.
* Removed event `Shopware_Modules_Order_SaveOrder_FilterSQL`
* New event `Shopware_Modules_Order_SaveOrder_FilterParams`
* Implemented the `Enlight_Controller_Request_Request` interface. Please typehint to this class instead to `Enlight_Controller_Request_RequestHttp`
* New config option `trustedProxies`
* New event `Shopware_Controllers_Frontend_Forms_commitForm_Mail`
* Changed default value of `$checkProxy` to false in \Enlight_Controller_Request_Request::getClientIp($checkProxy = false).
    * The correct client ip is automatically obtained if the `trustedProxies` option is configured properly.
* Deprecated event `Shopware_Plugins_HttpCache_ShouldNotCache`
* New config option `httpCache.cache_cookies`

## 4.3.1

* Fixed name used as reference when setting attributes of an order document.
* Added new event `Shopware_Modules_Articles_sGetArticlesByCategory_FilterCountSql`
* `Forgotten password` feature now takes into account the configured minimum password length when generating new passwords
* Create an attributes entity when creating an order document using the Document component and check for an `attributes` array in the document config, whose key/value pairs will be set as the document's attributes
* Customer reviews backend module was improved to better handle reviews with large texts
* Auto update module now also reports main shop and subshops languages
* Maintenance mode options can now be configured by subshop
* Error notification via email was improved and now additionally includes environment and request information
* Minor occurrences of `metadescription` and `metakeywords` have been uniformized to `metaDescription` and `metaKeywords`
* It's now possible to filter payment methods by subshops
* `/widgets` and `/listing` added to `robots.txt`
* Calling certain widget urls without the required parameters will no longer trigger a server error (returns 404 instead)
* `Overview` and `Statistics` backend modules were adjusted to have matching data and differentiate between new users and new customers.
* `Shopping worlds` pages without assigned categories now support SEO urls
* The query passed in the `Shopware_Modules_Basket_GetBasket_FilterSQL` event will no longer include `s_core_units` join and fields
* The config option `showException` is `false` by default (`engine/Shopware/Configs/Default.php`)
    * Exceptions will no longer be shown in the store front
    * Exceptions are logged in a logfile since 4.2.0 (/logs)
    * The old behaviour can be restored by setting `'front' => array('showException' => true)` in the projects `config.php`
* Hiding the country field for shipping addresses will also hide the state field. The option label in the backend was adjusted to better describe this behaviour.

## 4.3.0

* Removed `location` header in responses for all REST-API PUT routes (e.g. PUT /api/customers/{id}).
* Removed deprecated Zend Framework components:
    * `Zend_Amf`
    * `Zend_Application`
    * `Zend_Barcode`
    * `Zend_Cloud`
    * `Zend_CodeGenerator`
    * `Zend_Console`
    * `Zend_Gdata`
    * `Zend_Markup`
    * `Zend_Measure`
    * `Zend_Memory`
    * `Zend_Pdf`
    * `Zend_Reflection`
    * `Zend_Search`
    * `Zend_Serializer`
    * `Zend_Tag`
    * `Zend_Test`
    * `Zend_Tool`
    * `Zend_EventManager`
    * `Zend_Feed`
    * `Zend_Dojo`
    * `Zend_Mobile`
    * `Zend_Queue`
    * `Zend_Captcha`
    * `Zend_Service`
* Removed the following core classes deprecated and/or unused methods
    * `sArticles::sGetArticleAccessories`
    * `sArticles::sCreateTranslationTable`
    * `sArticles::sGetLiveShopping`
    * `sArticles::sGetArticleBundlesByArticleID`
    * `sArticles::sGetArticleBundleByID`
    * `sArticles::sGetBundleBasketDiscount`
    * `sSystem::sPreProcess`
    * `sSystem::sInitMailer`
    * `sSystem::sGetTranslation`
    * `sSystem::sInitAdo`
    * `sSystem::sTranslateConfig`
    * `sSystem::sInitConfig`
    * `sSystem::sInitSmarty`
    * `sSystem::sInitSession`
    * `sSystem::sCallHookPoint`
    * `sSystem::sLoadHookPoints`
    * `sSystem::sInitFactory`
    * `sSystem::sCheckLicense`
    * `sSystem::E_CORE_ERROR`
    * `sCms::sGetDynamicContentByGroup`
    * `sCms::sGetDynamicContentById`
    * `sCms::sGetDynamicGroupName`
    * `sAdmin::sGetDispatch`
    * `sAdmin::sGetDispatches`
    * `sAdmin::sGetShippingcosts`
    * `sAdmin::sCheckTaxID`
    * `sCore::sCustomRenderer`
    * `sBasket::sCountArticles`
    * `sBasket::sGetBasketWeight`
* Removed the following core classes deprecated and/or unused variables
    * `sSystem::sDB_HOST`
    * `sSystem::sDB_USER`
    * `sSystem::sDB_PASSWORD`
    * `sSystem::sDB_DATABASE`
    * `sSystem::sDB_CONNECTOR`
    * `sSystem::sDEBUG`
    * `sSystem::sBENCHRESULTS`
    * `sSystem::sBENCHMARK`
    * `sSystem::sPathMedia`
    * `sSystem::sBasePath`
    * `sSystem::sBasefile`
    * `sSystem::sLicenseData`
    * `sSystem::sCurrencyData`
    * `sSystem::sPathCmsFiles`
    * `sSystem::sPathCmsImg`
    * `sBasket::sBASKET`
* `sCore::sBuildLink()` second argument removed (dead code)
* `sCore` no longer returns `null` when calling not implemented functions
* `sNewsletter` core class removed
* `Shopware_Controllers_Frontend_Content` legacy controller removed
* `templates/_default/frontend/content` legacy template files removed
* `s_cms_content` legacy database table removed
* Removed functions `simpledom_load_file()` and `simpledom_load_string()`
* Removed class `SimpleDOM` and `Shopware_Components_Xml_SimpleXml`
* Add new product feed modifier `articleImages` and `property`
* Create a new product export cronjob to export all active product feeds
* Implement new article association for new seo categories. The seo categories can be assigned over the array key seoCategories in the article api resource.
* Access to GET, POST and COOKIES through sSystem is deprecated.
    * The current arrays have been replaced with wrappers objects to the global variables
    * This might introduce breaks in some scenarios (eg.: when using array functions like array_merge)
* Plugin configuration: Stores of `select` and `combo` elements can now be translated
* Dynamically injecting variables into sSystem is no longer supported
* Removed `Shopware\Models\Widget\View::label` variable, getter and setter, and correspondent `s_core_widget_views::label` database column
* Deprecated `Shopware\Models\Widget\Widget::label` variable, getter and setter, and correspondent `s_core_widgets::label` database column
* Removed deprecated widget settings from the config module. Active widgets and their positions will now be saved automatically.
* Removed desktop switcher from the `Shopware.container.Viewport` base component.

## 4.2.2

* Remove old payment dummy plugins out of the core: PaymentSofort and PigmbhRatePAYPayment
* The tell a friend feature is now disabled by default, due to legal requirements. This will affect new and existing installations. You can enable/re-enable it using a new configuration option in the backend settings menu.
* [REST API] Add thumbnail generation to article and variant create and update actions
* Deprecation: The Database Column impressions in s_articles_details in now deprecated. Please use the s_statistics_article_impression table.
* `Shopware_Components_Plugin_Bootstrap` now has a `addFormTranslations()` method to facilitate translations creation for forms.
* Removed view variables `sOrders` and `sNotes` from `/engine/Shopware/Controllers/Frontend/Account.php` index action
* The methods `sGetOpenOrderData` and `sGetDownloads` in `/engine/core/class/sAdmin.php` will now return a different array structure and will accept new optional parameters to provide a pager functionality
* Added X-Sendfile support for ESD downloads. `redirectDownload` configuration variable is now deprecated, `esdDownloadStrategy` should be used instead
* Deprecation: `/engine/Shopware/Models/Payment/Repository.php:` `getPaymentsQuery` and `getPaymentsQueryBuilder` use `getActivePaymentsQuery` and `getActivePaymentsQueryBuilder` instead.

## 4.2.0

* Add new metaTitle field to the Blog
* Add new metaTitle field to the Article
* Removed unused class `Services_JSON`, was located at `/engine/core/ajax/json.php`.
* The subquery in `$priceForBasePrice` used in `sArticles::sGetArticlesByCategory` has been removed.
* A userland implementaion of [`array_column()`](http://php.net/array_column) has been included.
* Deprecated class `sTicketSystem` has been removed.
* Doctrine has been updated to version 2.4. See: https://github.com/doctrine/doctrine2/blob/2.4/UPGRADE.md
* Break: `Doctrine\ORM\Query::setParamters()` has changed. See: https://github.com/doctrine/doctrine2/blob/2.4/UPGRADE.md
* `Shopware\Components\Model\QueryBuilder::setParameters()` provides old behavior.
* Break: `Shopware_Plugins_Frontend_RouterOld_Bootstrap::onAssemble` event and implementation removed
* Update Zend Framework to version 1.12.3 (latest stable)
* Deprecation: Several unused Zend Framework components and classes are now deprecated. Refer to the full upgrade guide for details
* Break: Custom article attributes of type `Time` are now always saved using the german format. Only affects values inserted in non-german backends
* Removed the sSetLastArticle in sArticles.php. Was deprecated through setLastArticleById in the Shopware_Plugins_Frontend_LastArticles_Bootstrap plugin.
* Implement new options in the article resource. "considerTaxInput" allows to get the variant prices considering the article tax. "language" allows to get a whole translated article array. The "language" parameter can contain a sub shop id or a language iso like en_GB.
* `s_core_debit` table is now deprecated. `s_core_payment_data` and `s_core_payment_instance` should be used instead.
* core payment classes were removed. Existing references in the core to those classes now use the core PaymentMethods module implementation. Refer to the module for details on how to implement payment method logic
* Break: PaymentMethods core plugin components and templates had their performance improved, resulting in potential breaks for extensions
* - getCurrentPaymentData() was removed and should be replaced with getCurrentPaymentDataAsArray(), which returns the same information but in an array format
* Break: some payment snippets had their namespaces changed to comply with recent changes in snippet handling
* Break: customer detail editing in the backend: field names and field container structured to add support for additional payment methods. As such, debit.js view and detail controller have some breaks
* Ext.editorLang variable is no longer used and is being deprecated.
* Deprecation (REST API): 'debit' info in /api/customers/{id} is deprecated. Use 'paymentData' instead
* Break: Removed the Shopware.apps.Analytics.view.table.Conversion, Shopware.apps.Analytics.view.toolbar.Source and Shopware.apps.Analytics.view.toolbar.Shop file which now defined in the analytics/view/main/toolbar.js file.
* Removed unused class `Shopware_Components_Subscriber`, was located at `/engine/Shopware/Components/Subscriber.php`.
* Deprecation: Enlight's assertArrayCount() and assertArrayNotCount() are deprecated. Use phpunit's assertCount() instead

## 4.1.4

* New method `\Shopware\Components\Model\ModelManager::createPaginator($query)`.
 * This method should be used instead of `new \Doctrine\ORM\Tools\Pagination\Paginator($query)`.
 * As of SW 4.2 `$paginator->setUseOutputWalkers(false)` will be set here.
* New methods for calculating the basepricedata have been integrated in `/engine/core/class/sArticles.php`
 * `calculateCheapestBasePriceData` | This methods returns always the basepricedata of the cheapest variant. This is used in the listing views.
 * `getCheapestVariant` | This method is used by the method `calculateCheapestBasePriceData` to get the purchaseunit and the referenceunit of the cheapest variant.
 * `calculateReferencePrice` | This method does the basic calculation to get the right referenceprice.
* New PaymentMethods core plugin including refactored Debit and new SEPA payment methods.
* New `Shopware\Models\Customer\PaymentData` model to store customer's payment information.
* New `Shopware\Models\Payment\PaymentInstance` model to store payments information for individual orders.

### Deprecations
* The subquery in `$priceForBasePrice` used in the method `sGetArticlesByCategory` of the class `/engine/core/class/sArticles.php` is marked deprecated, because the query variable `priceForBasePrice` is no longer in use. Please do not use it anymore.

## 4.1.3

* Add configuration `Always display item short descriptions in listing views`.
* `Shopware_Components_Plugin_Bootstrap::assertVersionGreaterThen()` is now an alias to  `Shopware_Components_Plugin_Bootstrap::assertMinimumVersion()` and returns always `true` if run on an development/git Version of Shopware
* Added a new method `getDefault()` in `engine/Shopware/Models/Shop/Repository.php` which returns just the default shop without calling `fixActiv()`.
* Removed the unused `downloadAction()` in `engine/Shopware/Controllers/Backend/Plugin.php`

### Deprecations
* `decompressFile()` in `/engine/Shopware/Controllers/Backend/Plugin.php`
* `decompressFile()` in `/engine/Shopware/Plugins/Default/Core/PluginManager/Controllers/Backend/PluginManager.php`

You should use the decompressFile method in the CommunityStore component instead


## 4.1.1 / 4.1.2

With Shopware 4.1.1 we have fixed a bug that appeared during certain constellations in the customer registration process.
Submitting the registration formular empty, from time to time a fatal error was displayed.

For further information have a look at the following wiki article:

- GER: <http://wiki.shopware.de/_detail_1342.html>
- ENG: <http://en.wiki.shopware.de/_detail_1398.html>

<|MERGE_RESOLUTION|>--- conflicted
+++ resolved
@@ -1,7 +1,6 @@
 # Shopware Upgrade Information
 In this document you will find a changelog of the important changes related to the code base of Shopware.
 
-<<<<<<< HEAD
 ## 5.1.0
 * Removed unused classes `Shopware_Components_Test_MailListener` and `Shopware_Components_Test_TicketListener`
 * Removed unused snippets in `snippets/backend/article/view/main.ini`:
@@ -80,12 +79,11 @@
 * Removed unprefixed versions of jQuery plugins that were deprecated in the 5.0.2 Release.
 * Move directory `logs/` to `var/log/` and `cache/` to `var/cache`
 * Addded library [beberlei/assert](https://github.com/beberlei/assert) for low-level validation.
-=======
+
 ## 5.0.3
 * The variant API resource now supports the getList method. It will return all variants with prices and attributes. You can optionally calculate the gross price by using the "considerTaxInput" parameter.
 * The getList method of the articles API resource now returns additionally the attributes of an article.
 * Change event argument property `name` to `vouchername` in `Shopware_Modules_Basket_AddVoucher_FilterSql` in `sBasket.php` due to reserved word.
->>>>>>> 1f5d4922
 
 ## 5.0.2
 * Method `createMenuItem` in plugin bootstrap now results in an duplicate error when passing an existing label with the same parent
@@ -401,7 +399,6 @@
     * `s_core_sessions_backend.created`
     * `s_emarketing_promotions*`
     * `s_core_plugins.capability_dummy`
-    * `s_articles_details.impressions`
 * The new Shopware core selects all required data for `sGetArticleById`, `sGetPromotionById` and `sGetArticlesByCategory`. The following events and internal functions are no longer used in these functions:
     * `sGetPromotionById` events
         * `Shopware_Modules_Articles_GetPromotionById_FilterSql`
