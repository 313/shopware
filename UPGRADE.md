# Shopware Upgrade Information
In this document you will find a changelog of the important changes related to the code base of Shopware.

## 5.1.0
* Removed unused classes `Shopware_Components_Test_MailListener` and `Shopware_Components_Test_TicketListener`
* Removed unused snippets in `snippets/backend/article/view/main.ini`:
    * `detail/sidebar/options/article_options`
    * `detail/sidebar/options/article_preview`
    * `detail/sidebar/options/columns/name`
    * `detail/sidebar/options/delete`
    * `detail/sidebar/options/drop_zone`
    * `detail/sidebar/options/duplicate`
    * `detail/sidebar/options/image_field_set`
    * `detail/sidebar/options/rapid_categorization`
    * `detail/sidebar/options/select_category`
    * `detail/sidebar/options/selected_categories`
    * `detail/sidebar/options/shop`
    * `detail/sidebar/options/title`
    * `detail/sidebar/options/tooltip`
    * `detail/sidebar/options/translate`
    * `detail/sidebar/options/upload_button`
* Removed `Shopware.apps.Article.view.detail.sidebar.Link` backend component and created two new components instead:
    * `Shopware.apps.Article.view.resources.Downloads`
    * `Shopware.apps.Article.view.resources.Links`
* Removed unused file: `themes/Backend/ExtJs/backend/article/view/detail/sidebar/link.js`
* Removed `article-sidebar-link` object in `Shopware.apps.Article.view.detail.Sidebar`
* Changed views in `Shopware.apps.Article`:
    * Removed `detail.sidebar.Link`
    * Added `resources.Links`
    * Added `resources.Downloads`
* Changed events in `Shopware.apps.Article.controller.Detail`:
    * Removed `article-detail-window article-sidebar-link` event alias
    * Added `article-detail-window article-resources-links` event alias
    * Added `article-detail-window article-resources-downloads` event alias
* Changed grid reconfigures in `Shopware.apps.Article.controller.Detail`:
    * Removed `mainWindow.down('article-sidebar article-sidebar-link grid[name=link-listing]').reconfigure(article.getLink());`
    * Removed ` mainWindow.down('article-sidebar article-sidebar-link grid[name=download-listing]').reconfigure(article.getDownload());`
    * Added `mainWindow.down('article-resources-links grid[name=link-listing]').reconfigure(article.getLink());`
    * Added `mainWindow.down('article-resources-links grid[name=link-listing]').reconfigure(article.getLink());`
* Removed unused snippets in `snippets/backend/article/view/main.ini`:
    * `detail/sidebar/links/download/button`
    * `detail/sidebar/links/download/field_set`
    * `detail/sidebar/links/download/grid/delete`
    * `detail/sidebar/links/download/grid/edit`
    * `detail/sidebar/links/download/grid/title`
    * `detail/sidebar/links/download/link`
    * `detail/sidebar/links/download/name`
    * `detail/sidebar/links/download/notice`
    * `detail/sidebar/links/link/button`
    * `detail/sidebar/links/link/field_set`
    * `detail/sidebar/links/link/grid/delete`
    * `detail/sidebar/links/link/grid/edit`
    * `detail/sidebar/links/link/grid/external`
    * `detail/sidebar/links/link/grid/title`
    * `detail/sidebar/links/link/link`
    * `detail/sidebar/links/link/name`
    * `detail/sidebar/links/link/notice`
    * `detail/sidebar/links/title`
* Removed `article-detail-window article-sidebar-option` event listeners in `Shopware.apps.Article.controller.Media`
* Removed `onSidebarMediaUpload` method in `Shopware.apps.Article.controller.Media`
* Removed `addCategory: me.onAddCategory` event listener in `Shopware.apps.Article.controller.Detail`
* Removed `onAddCategory` method in `Shopware.apps.Article.controller.Detail`
* Changed event listener alias from `article-detail-window article-sidebar-option` to `article-detail-window article-actions-toolbar` in `Shopware.apps.Article.controller.Detail`
* Removed `article-sidebar-option` object in `Shopware.apps.Article.view.detail.Sidebar`
* Removed `detail.sidebar.Option` from `views` array in `Shopware.apps.Article`
* Removed `Shopware.apps.Article.view.detail.sidebar.Option` backend component
* Removed `onTranslate` method from `Shopware.apps.Article.controller.Detail`
* Removed unused snippets in `snippets/backend/article/view/main.ini`:
    * `detail/sidebar/accessory/article_number`
    * `detail/sidebar/accessory/article_search`
    * `detail/sidebar/accessory/assignment_box`
    * `detail/sidebar/accessory/assignment_field`
    * `detail/sidebar/accessory/bundle_box`
    * `detail/sidebar/accessory/bundle_field`
    * `detail/sidebar/accessory/delete`
    * `detail/sidebar/accessory/edit`
    * `detail/sidebar/accessory/name`
    * `detail/sidebar/accessory/number`
* Removed all unprefixed jQuery plugin events of the core plugins that were deprecated in the 5.0.2 Release.
* Removed the jQuery plugin events and added new prefixed values in these core plugins:
    * `jquery.lightbox.js`
    * `jquery.loading-indicator.js`
    * `jquery.modal.js`
    * `jquery.advancedMenu.js`
* Move directory `logs/` to `var/log/` and `cache/` to `var/cache`
* The property selection for an product is now a dedicated tab.
    * The `beforeedit` event will now be triggered on the `article-detail-window grid[name=property-grid]`
    * The property selection was built from scratch to provide a better user experience but the method names haven't changed
    * The store `Shopware.apps.Article.store.PropertyValue` and the associated model `Shopware.apps.Article.model.PropertyValue` are not available anymore
    * Property values are now creates on demand with an AJAX request
    * The selection of property values is now on select to allow for a faster usage of the component
* Added library [beberlei/assert](https://github.com/beberlei/assert) for low-level validation.
* Changed returning array keys to `ordernumber` in `\sArticles::sGetArticlesByCategory` which introduces an BC break for plugins hooking into the following methods:
    * `\Shopware_Controllers_Frontend_Listing::manufacturerAction`
    * `\Shopware_Controllers_Frontend_Listing::indexAction`
    * `\Shopware_Controllers_Widgets_Listing::ajaxListingAction`
    * `\sArticles::sGetArticlesByCategory`
* Added Escaper component to escape output data, dependent on the context in which the data will be used
    * Added library [zendframework/zend-escaper](https://github.com/zendframework/zend-escaper)
    * New interface: `\Shopware\Components\Escaper\EscaperInterface`
    * Default implementation: `\Shopware\Components\Escaper\Escaper`, uses `Zend\Escaper`
    * Available in DI-Container: `shopware.escaper`
    * Smarty Modifiers:
        * escapeHtml
        * escapeHtmlAttr
        * escapeJs
        * escapeUrl
        * escapeCss
* The following basic settings values are deprecated and will be removed in Shopware 5.2. Their corresponding snippet values from the `backend/static/discounts_surcharges` namespace should be used instead:
    * `discountname`
    * `paymentSurchargeAbsolute`
    * `paymentsurchargeadd`
    * `paymentsurchargedev`
    * `shippingdiscountname`
    * `surchargename`
    * `vouchername`
* Added the ability to change variants using an AJAX call, therefore the page won't reload anymore. The configuration can be enabled / disabled in theme config, the default value is `true`, therefore the variants will be loaded via AJAX by default.
    * Plugin developers which supports variants needs to change their plugin accordingly. They can subscribe to the event `plugin/swAjaxVariant/onRequestData` to update their plugin.
    * If your plugin modifies the product page using Smarty, you're good to go.

## 5.0.3
* The variant API resource now supports the getList method. It will return all variants with prices and attributes. You can optionally calculate the gross price by using the "considerTaxInput" parameter.
* The getList method of the articles API resource now returns additionally the attributes of an article.
* Change event argument property `name` to `vouchername` in `Shopware_Modules_Basket_AddVoucher_FilterSql` in `sBasket.php` due to reserved word.
<<<<<<< HEAD
* Deprecated pre-installed import / export module in favor of the new import / export plugin, which is for free now
=======
* Support for batch user deleting in Backend UserManager
>>>>>>> 0a6018a1

## 5.0.2
* Added `createMediaField` to Emotion Component Model
* Method `createMenuItem` in plugin bootstrap now results in an duplicate error when passing an existing label with the same parent
* Removed `Shopware_Controllers_Backend_Order::getStatisticAction` and statistics in the order backend module.
* It's no longer possible to have spaces in article numbers. Existing articles with spaces in their numbers will still work, but the article cannot be changed without fixing the number.
* Change structure of `build-database` target in `build/build.xml` to allow a more fine grained build process.
* Introduce new configuration option `snippet.showSnippetPlaceholder`. Empty snippets are now hidden by default. If `showSnippetPlaceholder` is `true` snippet placeholders will be shown.
* Removed table `s_emarketing_vouchers_cashed`.
* 'Shopware.form.field.ArticleSearch' search using the "variants" option is deprecated. Use "configurator" to load configurator articles or "searchVariants" to load article variants with the correct additional text and ordernumber.
* Added column `added` to the table `s_campaigns_mailaddresses` which holds the date of the newsletter registration. It will be displayed in the newsletter administration under "Recipients" as the "Double-Opt-In date" column.
* Removed the expert layout and the corresponding mail form inside the batch processing window of the order backend module.
* Added support for attributes in backend module site
* Added a lot more jQuery plugin events.
* Marked some jQuery plugin events as deprecated which will be removed in the version 5.1. They were replaced with more conventional names:
    * plugin/collapseCart/afterRemoveArticle    => plugin/swCollapseCart/onRemoveArticleFinished
    * plugin/collapseCart/afterLoadCart         => plugin/swCollapseCart/onLoadCartFinished
    * plugin/collapseCart/onMouseLeave          => plugin/swCollapseCart/onMouseLeave
    * plugin/collapseCart/onCloseButton         => plugin/swCollapseCart/onCloseButton
    * plugin/collapseCart/onRemoveArticle       => plugin/swCollapseCart/onRemoveArticle
    * plugin/collapseCart/onMenuOpen            => plugin/swCollapseCart/onMenuOpen
    * plugin/collapseCart/onLoadCart            => plugin/swCollapseCart/onLoadCart
    * plugin/collapseCart/onCloseMenu           => plugin/swCollapseCart/onCloseMenu
    * plugin/collapsePanel/onOpen               => plugin/swCollapsePanel/onOpen
    * plugin/collapsePanel/onClose              => plugin/swCollapsePanel/onClose
    * plugin/filterComponent/onChange           => plugin/swFilterComponent/onChange
    * plugin/emotionLoader/loadEmotion          => plugin/swEmotionLoader/onLoadEmotion
    * plugin/emotionLoader/initEmotion          => plugin/swEmotionLoader/onInitEmotion
    * plugin/emotionLoader/showEmotion          => plugin/swEmotionLoader/onShowEmotion
    * plugin/emotionLoader/hideEmotion          => plugin/swEmotionLoader/onHideEmotion
    * plugin/emotionLoader/showFallbackContent  => plugin/swEmotionLoader/onShowFallbackContent
    * plugin/emotionLoader/hideFallbackContent  => plugin/swEmotionLoader/onHideFallbackContent
    * plugin/emotion/initElements               => plugin/swEmotion/onInitElements
    * plugin/emotion/initFullscreen             => plugin/swEmotion/onInitFullscreen
    * plugin/emotion/removeFullscreen           => plugin/swEmotion/onRemoveFullscreen
    * plugin/emotion/initMasonryGrid            => plugin/swEmotion/onInitMasonryGrid
    * plugin/emotion/initScaleGrid              => plugin/swEmotion/onInitScaleGrid
    * plugin/emotion/registerEvents             => plugin/swEmotion/onRegisterEvents
    * plugin/imageSlider/updateTransform        => plugin/swImageSlider/onUpdateTransform
    * plugin/imageSlider/slide                  => plugin/swImageSlider/onSlide
    * plugin/imageSlider/slideNext              => plugin/swImageSlider/onSlideNext
    * plugin/imageSlider/slidePrev              => plugin/swImageSlider/onSlidePrev
    * plugin/menuScroller/updateResize          => plugin/swMenuScroller/onUpdateResize
    * plugin/offcanvasMenu/beforeOpenMenu       => plugin/swOffcanvasMenu/onBeforeOpenMenu
    * plugin/offCanvasMenu/openMenu             => plugin/swOffcanvasMenu/onOpenMenu
    * plugin/offCanvasMenu/closeMenu            => plugin/swOffcanvasMenu/onCloseMenu
    * plugin/-PLUGIN_NAME-/init                 => plugin/-PLUGIN_NAME-/onInit (PluginBase)
    * plugin/-PLUGIN_NAME-/destroy              => plugin/-PLUGIN_NAME-/onDestroy (PluginBase)
    * plugin/-PLUGIN_NAME-/on                   => plugin/-PLUGIN_NAME-/onRegisterEvent (PluginBase)
    * plugin/-PLUGIN_NAME-/off                  => plugin/-PLUGIN_NAME-/onRemoveEvent (PluginBase)
<<<<<<< HEAD
    * plugin/productSlider/trackItems           => plugin/productSlider/onTrackItems
    * plugin/productSlider/trackArrows          => plugin/productSlider/onTrackArrows
    * plugin/productSlider/itemsLoaded          => plugin/productSlider/onLoadItemsSuccess
    * plugin/productSlider/loadItems            => plugin/productSlider/onLoadItems
    * plugin/productSlider/createContainer      => plugin/productSlider/onCreateContainer
    * plugin/productSlider/createArrows         => plugin/productSlider/onCreateArrows
    * plugin/productSlider/slideNext            => plugin/productSlider/onSlideNext
    * plugin/productSlider/slidePrev            => plugin/productSlider/onSlidePrev
    * plugin/productSlider/slideToElement       => plugin/productSlider/onSlideToElement
    * plugin/productSlider/slide                => plugin/productSlider/onSlide
    * plugin/productSlider/autoSlide            => plugin/productSlider/onAutoSlide
    * plugin/productSlider/stopAutoSlide        => plugin/productSlider/onStopAutoSlide
    * plugin/productSlider/scrollNext           => plugin/productSlider/onScrollNext
    * plugin/productSlider/scrollPrev           => plugin/productSlider/onScrollPrev
    * plugin/productSlider/autoScroll           => plugin/productSlider/onAutoScroll
    * plugin/productSlider/stopAutoScroll       => plugin/productSlider/onStopAutoScroll
    * plugin/productSlider/buffer               => plugin/productSlider/onBuffer
    * plugin/rangeSlider/changeMin              => plugin/rangeSlider/onSetMin
    * plugin/rangeSlider/changeMax              => plugin/rangeSlider/onSetMax
    * plugin/rangeSlider/reset                  => plugin/rangeSlider/onReset
    * plugin/rangeSlider/onChange               => plugin/rangeSlider/onEndDrag
    * plugin/search/onKeyDown                   => plugin/swSearch/onKeyDown
    * plugin/search/onKeyUp                     => plugin/swSearch/onKeyUp
    * plugin/search/onSearchRequest             => plugin/swSearch/onSearchRequest
    * plugin/search/onShowResult                => plugin/swSearch/onShowResult
    * plugin/search/onCloseResult               => plugin/swSearch/onCloseResult
    * plugin/search/onKeyboardNavigation        => plugin/swSearch/onKeyboardNavigation
=======
    * plugin/productSlider/trackItems           => plugin/swProductSlider/onTrackItems
    * plugin/productSlider/trackArrows          => plugin/swProductSlider/onTrackArrows
    * plugin/productSlider/itemsLoaded          => plugin/swProductSlider/onLoadItemsSuccess
    * plugin/productSlider/loadItems            => plugin/swProductSlider/onLoadItems
    * plugin/productSlider/createContainer      => plugin/swProductSlider/onCreateContainer
    * plugin/productSlider/createArrows         => plugin/swProductSlider/onCreateArrows
    * plugin/productSlider/slideNext            => plugin/swProductSlider/onSlideNext
    * plugin/productSlider/slidePrev            => plugin/swProductSlider/onSlidePrev
    * plugin/productSlider/slideToElement       => plugin/swProductSlider/onSlideToElement
    * plugin/productSlider/slide                => plugin/swProductSlider/onSlide
    * plugin/productSlider/autoSlide            => plugin/swProductSlider/onAutoSlide
    * plugin/productSlider/stopAutoSlide        => plugin/swProductSlider/onStopAutoSlide
    * plugin/productSlider/scrollNext           => plugin/swProductSlider/onScrollNext
    * plugin/productSlider/scrollPrev           => plugin/swProductSlider/onScrollPrev
    * plugin/productSlider/autoScroll           => plugin/swProductSlider/onAutoScroll
    * plugin/productSlider/stopAutoScroll       => plugin/swProductSlider/onStopAutoScroll
    * plugin/productSlider/buffer               => plugin/swProductSlider/onBuffer
    * plugin/rangeSlider/changeMin              => plugin/swRangeSlider/onSetMin
    * plugin/rangeSlider/changeMax              => plugin/swRangeSlider/onSetMax
    * plugin/rangeSlider/reset                  => plugin/swRangeSlider/onReset
    * plugin/rangeSlider/onChange               => plugin/swRangeSlider/onEndDrag
>>>>>>> 0a6018a1
* Added new validation rules for snippets
    * Use `bin/console sw:snippets:validate <your-plugin-snippets-path>` to check the validity of your snippets.
    * Defining a snippet value in multiple lines is deprecated.
    * All snippet values that don't pass the validation should be refactored.
* The method `getSeoArticleQuery` in `sRewriteTable.php` was changed to select the translations for the article attributes.

## 5.0.1
* Create `sw:theme:dump:configuration` command to generate watch files for theme compiling
* Rename \Shopware\Components\Theme\Compiler::preCompile to \Shopware\Components\Theme\Compiler::compile
* Change the following \Shopware\Components\Theme\Compiler functions visibility to private:
    * compilePluginCss
    * clearThemeCache
    * buildConfig
    * compilePluginLess
    * compilePluginCss
    * compressPluginJavascript
    * clearDirectory
    * createThemeJavascriptFile
* Changed \Shopware\Components\Theme\PathResolver functions: getJsFilePaths and getCssFilePaths
    * Renamed to singular naming, getJsFilePath and getCssFilePath
    * Returning directly the `default` file path
* Add themes/Gruntfile.js for local compiling.
* \Shopware\Bundle\SearchBundle\Condition\HasPriceCondition marked as deprecated.
* Add \Shopware\Bundle\SearchBundle\StoreFrontCriteriaFactory::createBaseCriteria function to create a default criteria with all validation conditions.
* Moved the mixins `primary-gradient`, `secondary-gradient` and `white-gradient` back to the Responsive theme
    * We moved the variable declaration of `remScaleFactor` to the Bare theme.
    * If you have created a custom theme based on the Bare theme and used the mentioned mixins, you need to modify the used variables in the mixin to get it working.
    * The `icon-element` mixin can now be found in the Responsive theme as well.

## 5.0.0
* \sArticles::sGetProductByOrdernumber result is now equals with the \sArticles::sGetPromotionById result.
* Add console command `sw:refresh:search:index` to manually regenerate the search index. The optional parameter `--clear-table` can be used to clear the index tables before regenerating the data again.
* Remove `price` field override in AjaxSearch controller.
* Include `frontend/listing/product-box/product-price.tpl` template in ajax search to display product prices.

## 5.0.0 RC3
* \Shopware\Bundle\SearchBundleDBAL\ConditionHandler\HasPriceConditionHandler now joins the prices as a 1:1 association for a performance improvement.
* sCategories::sGetCategoryContent function returns no more the category articleCount. Variable is unused.
* sCategories::sGetCategoryIdByArticleId function use now the s_articles_categories table.
* Add __redirect parameter in frontend language switcher. Each language switcher requires now an additionally post parameter to redirect to the new shop `<input type="hidden" name="__redirect" value="1">`

## 5.0.0 RC2
* SEO URL generation variable "statistic" has been translated and corrected to "static"
* Theme config elements can now define, over the attributes array, if they are less compatible. Example: `attributes => ['lessCompatible' => false]`, default is set to true.
* Implement plugin bootstrap helper functions: addHttpCacheRoute and removeHttpCacheRoute, to add and remove http cache routes.
* Refactor getRandomArticle function of sArticles. Shopware_Modules_Articles_GetPromotionById_FilterSqlRandom event removed.
* `Mark VAT ID number as required` moved to `Login / Registration` in `Basic Settings`. All other VAT ID validation options were removed. If you need VAT ID validation functionalities, please use the VAT ID Validation plugin available on the store.
    * `sAdmin::sValidateVat()` removed
* Removed supplier description on article detail page to prevent duplicated content for google remote crawling
* Fix duplicate name parameter for backend extjs stores inside the config module. Repository class name sent before as `name` parameter. Now the stores uses `_repositoryClass` as parameter.
* Removed shopware_storefront.product_gateway (\Shopware\Bundle\StoreFrontBundle\Gateway\ProductGatewayInterface).
* \Shopware\Bundle\StoreFrontBundle\Service\Core\ProductService uses now the ListProductService to load the product data and converts the product structs by loaded list products.
* Removed `\Shopware\Bundle\StoreFrontBundle\Gateway\DBAL\Hydrator\ProductHydrator::hydrateProduct` function.
* Removed \Shopware\Bundle\StoreFrontBundle\Struct\ListProduct::STATE_TRANSLATED constant.
* Removed Service `guzzle_http_client`, use `guzzle_http_client_factory` instead.
* Added support for Bundle of CA Root Certificates. See: http://curl.haxx.se/docs/caextract.html.
* Removed `setField` and `setMode` function in \Shopware\Bundle\SearchBundle\Facet\ProductAttributeFacet.
* Removed unnecessary theme variable prefix for less compiler. Each theme config variable prefixed with "theme" . ucfirst($key) which generates @themeBrandPrimary. This variables were remapped inside responsive theme.

## 5.0.0 RC1
* New orders will no longer set `s_order.transactionID` automatically from POST data. 3rd party plugins can still use this value as before.
* Fix translation API, rename all `localeId` references to `shopId`. Create / update / delete with `localeId` are still supported as legacy.
* `\Shopware\Models\Translation\Translation` now correctly relates to `Shop` model instead of `Locale`.
* widgets/recommendations - boughtAction & viewedAction calls no more the sGetPromotionById function.
* Added emotion positioning number for ordering emotions by position number if there are more emotions on one page
* Replaced `closeOverlay` with `openOverlay` option in the loading indicator to improve the simplicity.
* Removed overlay options in the modal box and loading indicator jQuery plugin.
* Overlay jQuery plugin now only provides the closeOnClick, onClick and onClose options. To style the overlay, use the corresponding less file.
* Removed unused methods:
    * `Shopware_Controllers_Backend_Config::getTemplateListAction`
    * `Shopware_Controllers_Backend_Config::refreshTemplateList`
    * `Shopware_Controllers_Backend_Config::saveTemplateAction`
* Removed unused files:
    * `themes/Backend/ExtJs/backend/config/view/form/template.js`
    * `themes/Backend/ExtJs/backend/config/view/template/detail.js`
    * `themes/Backend/ExtJs/backend/config/view/template/preview.js`
    * `themes/Backend/ExtJs/backend/config/view/template/view.js`
    * `themes/Backend/ExtJs/backend/config/store/form/template.js`
    * `themes/Backend/ExtJs/backend/config/store/model/template.js`
    * `themes/Backend/ExtJs/backend/config/store/controller/template.js`
* Removed classes:
    * `ConfigIframe.php` backend controller
    * `Viewport.php` frontend controller
* Removed template files:
    * `backend\index\iframe.tpl`
* Removed commands `sw:store:download:update` and `sw:store:licenseplugin`.
* Added `sw:store:download` command to download install and updates of plugins.
* Added `sw:store:list:integrated` command to list all shopware 5 integrated plugins.
* Shopware.model.Container provides now the raw record value as id parameter to the searchAssociationAction to request the whole record on form load.
* Added way to early exit the dispatch.
    * After `Enlight_Controller_Front_RouteShutdown` a response containing a redirect will not enter the dispatch loop.
* `HttpCache` plugin is no longer handled by the Plugin manager. Use the `Performance` window to enable/configure the Http cache instead
* \Shopware\Models\Emotion\Repository::getListQuery function replaced by getListingQuery.

## 5.0.0 Beta 2
* Rename shopware_searchdbal.product_number_search to shopware_search.product_number_search. Use shopware_search.product_number_search service for number searchs.
* Remove aliases from bundle services. Example: list_product_service is now directly set to the old list_product_service_core
* Extend ProductAttributeFacet with different FacetResult properties, to allow full FacetResult configuration over the facet.
* Out of stock articles and variants are now not included in the product feed if the `Do not show on sale products that are out of stock ` option is enabled
* IonCube Loader version requirement bumped to 4.6.0 or higher
* Refactored routing component
    * Removed classes:
        * `Enlight_Controller_Router_Default`
        * `Enlight_Controller_Router_EventArgs`
    * Removed events:
        * `Enlight_Controller_Router_FilterAssembleParams`
        * `Enlight_Controller_Router_FilterUrl`
        * `Enlight_Controller_Router_Assemble`
    * Removed methods:
        * `Shopware_Plugins_Core_Router_Bootstrap::onFilterAssemble`
        * `Shopware_Plugins_Core_Router_Bootstrap::onFilterUrl`
        * `Shopware_Plugins_Core_Router_Bootstrap::onAssemble`
        * `Shopware_Plugins_Frontend_RouterRewrite_Bootstrap::onAfterSendResponse`
        * `Shopware_Plugins_Frontend_RouterRewrite_Bootstrap::onRoute`
        * `Shopware_Plugins_Frontend_RouterRewrite_Bootstrap::onAssemble`
        * `Shopware_Plugins_Frontend_RouterRewrite_Bootstrap::sRewriteQuery`
* Shopware.grid.Panel executes now a local store search if no read url configured in the assigned store.
* Shopware.grid.Panel has now the RowEditing plugin inside the local variable rowEditor.

## 5.0.0 Beta 1
* Deprecated classes:
    * `Zend_Rest`
    * `Zend_Http`
    * `Enlight_Components_Adodb` (also accessed as `Shopware()->Adodb()` or `$system->sDB_CONNECTION`) will be removed in SW 5.1
    * `Shopware_Components_Search_Adapter_Default` is now deprecated, use `\Shopware\Bundle\SearchBundle\ProductNumberSearch`
    * `Zend_Validate_EmailAddress`
* Deprecated methods/variables:
    * `Shopware_Controllers_Frontend_Account::ajaxLoginAction()` is deprecated
    * `Shopware_Controllers_Frontend_Account::loginAction()` usage to load a login page is deprecated. Use `Shopware_Controllers_Frontend_Register::indexAction()` instead for both registration and login
    * `sSystem::sSubShop`
    * `sExport::sGetMultishop()`
    * `sExport::sLanguage`
    * `sExport::sMultishop`
* Deprecated configuration variables from `Basic settings`:
    * `basketHeaderColor`
    * `basketHeaderFontColor`
    * `basketTableColor`
    * `detailModal`
    * `paymentEditingInCheckoutPage`
    * `showbundlemainarticle`
* Deprecated tables/columns:
    * `s_core_multilanguage`. Table will be removed in SW 5.1. Previously unused fields `mainID`, `flagstorefront`, `flagbackend`, `separate_numbers`, `scoped_registration` and `navigation` are no longer loaded from the database
* Removed classes:
    * `Enlight_Components_Currency`
    * `Enlight_Components_Form` and subclasses
    * `Enlight_Components_Locale`
    * `Enlight_Components_Menu` and subclasses
    * `Enlight_Components_Site` and subclasses
    * `Enlight_Components_Test_Constraint_ArrayCount`
    * `Enlight_Components_Test_Database_TestCase`
    * `Enlight_Components_Test_Selenium_TestCase`
    * `Enlight_Components_Test_TestSuite`
    * `Enlight_Extensions_Benchmark_Bootstrap`
    * `Enlight_Extensions_Debug_Bootstrap`
    * `Enlight_Extensions_ErrorHandler_Bootstrap`
    * `Enlight_Extensions_Log_Bootstrap`
    * `Enlight_Extensions_Router_Bootstrap`
    * `Enlight_Extensions_RouterSymfony_Bootstrap`
    * `Enlight_Extensions_Site_Bootstrap`
    * `Enlight_Components_Log` (also accessed as `Shopware->Log()`)
* Removed methods/variables:
    * `sArticles::sGetAllArticlesInCategory()`
    * `sSystem::sSubShops`
    * `sSystem::sLanguageData`. Please use `Shopware()->Shop()` instead
    * `sSystem::sLanguage`. Please use `Shopware()->Shop()->getId()` instead
    * `Shopware_Plugins_Core_ControllerBase_Bootstrap::getLanguages()`
    * `Shopware_Plugins_Core_ControllerBase_Bootstrap::getCurrencies()`
    * `sExport::sGetLanguage()`
    * `Shopware_Controllers_Backend_Article::getConfiguratorPriceSurchargeRepository()`
    * `Shopware_Controllers_Backend_Article::saveConfiguratorPriceSurchargeAction()`
    * `Shopware_Controllers_Backend_Article::deleteConfiguratorPriceSurchargeAction()`
    * `Shopware_Controllers_Backend_Article::getArticlePriceSurcharges()`
    * `Shopware_Controllers_Backend_Article::getSurchargeByOptionId()`
    * `sArticles::sGetArticlesAverangeVote`
    * `sArticles::getCategoryFilters`
    * `sArticles::getFilterSortMode`
    * `sArticles::addFilterTranslation`
    * `sArticles::sGetArticleConfigTranslation`
    * `sArticles::sGetArticlesByName`
    * `sArticles::sGetConfiguratorImage`
    * `sArticles::sCheckIfConfig`
    * `sArticles::getCheapestVariant`
    * `sArticles::calculateCheapestBasePriceData`
    * `sArticles::displayFiltersOnArticleDetailPage`
    * `sArticles::getFilterQuery`
    * `sArticles::addArticleCountSelect`
    * `sArticles::addActiveFilterCondition`
    * `sArticles::displayFilterArticleCount`
    * `sArticles::sGetLastArticles`
    * `sArticles::sGetCategoryProperties`
    * `sArticles::sGetArticlesVotes`
    * `Enlight_Controller_Front::returnResponse()`
    * `Shopware_Plugins_Core_Cron_Bootstrap::onAfterSendResponse()`
    * `\Shopware\Models\User\User::setAdmin()`
    * `\Shopware\Models\User\User::getAdmin()`
    * `\Shopware\Models\User\User::setSalted()`
    * `\Shopware\Models\User\User::getSalted()`
    * `\Shopware\Models\Banner\Banner::setLiveShoppingId()`
    * `\Shopware\Models\Banner\Banner::getLiveShoppingId()`
    * `sArticles::getPromotionNumberByMode('premium')`
    * `sArticles::sGetPromotions()`
    * `sMarketing::sCampaignsGetDetail()`
    * `sMarketing::sCampaignsGetList()`
    * `\Shopware\Models\Plugin\Plugin::isDummy()`
    * `\Shopware\Models\Plugin\Plugin::disableDummy()`
    * Removed `sArticles::getPromotionNumberByMode('image')` and `sArticles::getPromotionNumberByMode('gfx')` support
* Removed events:
    * `Shopware_Modules_Articles_GetFilterQuery`
    * `Shopware_Modules_Article_GetFilterSortMode`
    * `Shopware_Modules_Article_GetCategoryFilters`
    * `Enlight_Controller_Front_SendResponse`
    * `Enlight_Controller_Front_AfterSendResponse`
    * `Shopware_Modules_Articles_sGetProductByOrdernumber_FilterSql`
    * `Shopware_Modules_Articles_GetPromotions_FilterSQL`
* Removed Smarty vars:
    * `$sArticle.sNavigation` for product detail page
* Removed configuration variables from `Basic settings`:
    * `useDefaultControllerAlways`
    * `articlelimit`
    * `configcustomfields`
    * `configmaxcombinations`
    * `displayFilterArticleCount`
    * `ignoreshippingfreeforsurcharges`
    * `liveinstock`
    * `mailer_encoding`
    * `redirectDownload`
    * `redirectnotfound`
    * `seorelcanonical`
    * `seoremovewhitespaces`
    * `taxNumber`
    * `deactivateNoInstock`
* Removed database table/columns:
    * `s_core_rewrite`
    * `s_cms_groups`
    * `s_core_auth.admin`
    * `s_core_auth.salted`
    * `s_order_basket.liveshoppingID`
    * `s_order_basket.liveshoppingID`
    * `s_order_basket.liveshoppingID`
    * `s_emarketing_banners.liveshoppingID`
    * `s_core_sessions.expireref`
    * `s_core_sessions.created`
    * `s_core_sessions_backend.created`
    * `s_emarketing_promotions*`
    * `s_core_plugins.capability_dummy`
* The new Shopware core selects all required data for `sGetArticleById`, `sGetPromotionById` and `sGetArticlesByCategory`. The following events and internal functions are no longer used in these functions:
    * `sGetPromotionById` events
        * `Shopware_Modules_Articles_GetPromotionById_FilterSql`
    * `sGetPromotionById` functions
        * `sGetTranslation`
        * `sGetArticleProperties`
        * `sGetCheapestPrice`
        * `sCalculatingPrice`
        * `calculateCheapestBasePriceData`
        * `getArticleListingCover`
    * `sGetAritcleById` events
        * `Shopware_Modules_Articles_GetArticleById_FilterSQL`
    * `sGetAritcleById` functions
        * `sGetTranslation`
        * `sGetPricegroupDiscount`
        * `sGetPromotionById` (for similar and related products)
        * `sCheckIfEsd`
        * `sGetPricegroupDiscount`
        * `sCalculatingPrice`
        * `sGetCheapestPrice`
        * `sGetArticleConfig`
        * `calculateReferencePrice`
        * `sGetArticlePictures`
        * `sGetArticlesVotes`
        * `sGetArticlesAverangeVote`
        * `sGetArticleProperties`
    * `sGetArticlesByCategory` events
        * `Shopware_Modules_Articles_sGetArticlesByCategory_FilterSql`
        * `Shopware_Modules_Articles_sGetArticlesByCategory_FilterLoopStart`
        * `Shopware_Modules_Articles_sGetArticlesByCategory_FilterLoopEnd`
    * `sGetArticlesByCategory` functions
        * `sGetSupplierById`
        * `sGetCheapestPrice`
        * `sCalculatingPrice`
        * `calculateCheapestBasePriceData`
* Removed plugin `Shopware_Plugins_Frontend_RouterOld_Bootstrap`
* Moved `engine/core/class/*` to `engine/Shopware/Core/*`
* Merged `_default` template into the `_emotion` template
* Removed the template directory `_default` and all its dependencies
* Added the ability to show campaign banners in blog categories
* Refactored the template structure of the compare functionality. The plugin now uses based on a widget.
    * Added new block `frontend_listing_box_article_actions_compare` in the `listing/box_article.tpl`
* Removed support for flash banners. The associated template block `frontend_listing_swf_banner` is marked as deprecated
* Removed the template files for the feed functionality, which was marked as deprecated in SW 3.5
* Add new optional address fields to the register account and checkout process
* Added global messages template component to display e.g. error or success messages
* Added global css classes for different device viewports
* The registration and checkout workflows have been redesigned for the new template
* New jQuery plugin helper which provides all the basic operations every jQuery plugin needs to do
* Added several javascript libraries that enhance the supported features of the IE 8 and above
* Added `controller_action` and `controller_name` smarty functions that return the correspondent variable values
* The sitemap.xml uses now a smarty template
    * Added `Turnover by device type` in the backend statistics module
    * Added device type details to `Impressions` and `Visitors` in the backend statistics module
* Added `secureUninstall` method and capability for plugins. When 'secureUninstall'  capability is set, the user will be asked to select one of the uninstall methods:
    * (new) `Bootstrap::secureUninstall()` should be remove only non-user data
    * (old) `Bootstrap::uninstall()` current logic, should remove plugin and user data
* The `ArticleList` was merged with the former `MultiEdit` plugin. Plugins hooking the `ArticleList` Controller or extending the `ArticleList` backend module should be reviewed
* When using `selection` configurator type, shipping estimations will only be displayed when the user selects a value for all groups
* It's no longer possible to disable variant support for article that still have variants
* Added a new Theme Manager 2.0 with the possibility to create custom themes from the backend
    * Themes now support specific snippets that are used exclusively in the theme to which they belong
    * Shop configuration no longer contains the template selection.
* The snippet module in the backend now supports editing multiple translations for a single snippet at once
* Forms: elements of type `text2` now support `;` as a separator between labels for the first and second field:
    * Responsive template: labels are used separately as `placeholder` attribute for each `input` element
    * legacy templates: `;` is replaced with a `/` and used in a single `label` element (old behaviour)
* `street number` fields were removed from interfaces and database
    * Existing values were merged into the `street` field
    * `street` fields were enlarged to 255 chars to accommodate this.
    * The API still accepts `street number` values on write operations. The values are internally merged into the `street` field. This is legacy support, and will be removed in the future.
    * Read operations on the API no longer return a `street number` field.
* The configuration for the thumbnail size of the product images in the "last seen products" module no longer affects the responsive template. The size now changes by screen size.
* Changed behavior of the `selection` configurator. Configurator options which have none available product variant disabled now in the select-tag. The new snippet `DetailConfigValueNotAvailable` can be used to append additional text after the value name.
* Variant's `additional text` field is now automatically generated using the configurator group options. This can be optionally disabled.
* The `sBasket::sGetNotes` function has been refactored with the new Shopware service classes and no longer calls the `sGetPromotionById` function.
* The article slider now supports sorting by price (asc and desc) and category filtering
    * `Shopware_Controllers_Widgets_Emotion::emotionTopSellerAction` and `Shopware_Controllers_Widgets_Emotion::emotionNewcomerAction` are now deprecated and should be replaced by `Shopware_Controllers_Widgets_Emotion::emotionArticleSliderAction`
* Removed `table` and `table_factory` from container.
* The old table configurator was removed and replaced by the new image configurator in the emotion and responsive template.
* Template inheritance using `{extends file="[default]backend/..."}` is no longer supported and should be replaced by `{extends file="parent:backend/..."}`
* Added [Guzzle](https://github.com/guzzle/guzzle).
    * Added HTTP client `Shopware\Components\HttpClient\HttpClientInterface`.
    * Can be fetched from the container using the key `http_client`.
    * Deprecated Zend Framework components `Zend_Rest` and `Zend_Http` will be removed in the next minor release.
* Increased minimum required PHP version to PHP >= 5.4.0.
* Increased minimum required MySQL version to MySQl >= 5.5.0.
* When duplicating articles in the backend, attributes and translations will also be copied
* When applying main data to variants, translations will also be overwritten, if selected
* It is now possible to rename variant configurator options
* It is now possible to add translations to configurator templates, which will then be used when generating variants
* Removed legacy `excuteParent` method alias from generated hook proxy files
* Restructured cache directories. The whole `/cache` directory should be writable now
* Added two new settings to handle 404 responses:
    * `PageNotFoundDestination` extends the previous behaviour by adding support for Shopping worlds pages
    * `PageNotFoundCode` added to configure the HTTP error code when requesting non-existent pages
* Removed `Trusted Shops` from the basic settings. Functionality can now be found in `Trusted Shops Excellence` plugin
* Added `sArticles::getProductNavigation`, product navigation is rendered asynchronous via ajax call to `\Shopware_Controllers_Widgets_Listing::productNavigationAction`
* Add `isFamilyFriendly` core setting to enable or disable the correspondent meta tag.
* Add new SEO fields to the forms module.
* Add new SEO templates in the core settings for the form and the site data.
* Added `Theme cache warm up` modal window and functionality:
    * On cache clear
    * On performance settings
    * On theme change
    * On theme settings change
    * On plugin install, by adding `theme` to the optional caches array returned in `install()`
* Added `http cache warmer` modal window in the performance module and console command `sw:warm:http:cache`
* Deprecate Legacy API `Shopware->Api()`, will be removed in SW 5.1
* Removed unused `/backend/document` templates and several unused `Shopware_Controllers_Backend_Document` actions, methods and variables
* Performance recommendations now accept a `warning` state (state was converted from boolean to integer)
* Removed support for `engine/Shopware/Configs/Custom.php`
    * Use `config.php` or `config_$environment.php` e.g. `config_production.php`
* The MailTemplates now have global header and footer fields in configuration -> storefront -> email settings
    * Header for Plaintext
    * Header for HTML
    * Footer for Plaintext
    * Footer for HTML
* Refactored price surcharge for variants
    * `s_article_configurator_price_surcharges` database table was fully restructured and renamed to `s_article_configurator_price_variations`. Existing data is migrated on update
    * Existing related ExtJs classes and events removed
    * Existing price variation backend controller actions and methods removed
    * `Shopware\Models\Article\Configurator\PriceSurcharged` replaced by `Shopware\Models\Article\Configurator\PriceVariation`
* Replace `orderbydefault` configuration by `defaultListingSorting`. The `orderbydefault` configuration worked with a plain sql input which is no longer possible. The `defaultListingSorting` contains now one of the default `sSort` parameters of a listing.
* Add configuration for each listing facet, which allows to disable each facet.
* Move performance filter configuration into the category navigation item.
* Uniform the sorting identifier in the search and listing. Search relevance id changed from 6 to 7 and search rating sorting changed from 2 to 7.
* Generated listing links in the `sGetArticlesByCategory` function removed. The listing parameters are build now over a html form.
    * `sNumberPages` value removed
    * `categoryParams` value removed
    * `sPerPage` contains now the page limit
    * `sPages` value removed
* The listing filters are now selected in the `sArticles::getListingFacets` and assigned to the template as structs.
* Replaced "evaluation" sorting of the search result with the listing "popularity" sorting.
* The search filters are now selected in the `getFacets` function of the frontend search controller.
* The search filters are now assigned as structs to the template.
* `Shopware_Components_Search_Adapter_Default` is now deprecated, use `\Shopware\Bundle\SearchBundle\ProductNumberSearch`.
    * The search term is handled in the `SearchTermConditionHandler`.
    * This handler can be overwritten by custom handler. Custom handlers can be registered with the `Shopware_Search_Gateway_DBAL_Collect_Condition_Handlers` event.
* sGetArticleById result no longer contains the sConfiguratorSelection property. sConfiguratorSelection previously contained the selected variant data, which can now be accessed directly in the first level of the sGetArticleById result.
* sConfigurator class exist no more. The configurator data can now selected over the Shopware\Bundle\StoreFrontBundle\Service\Core\ConfiguratorService.php. To modify the configurator data you can use the sGetArticleById events.
* `sCategories::sGetCategories` no longer returns the articleCount and the position of each category. Categories always sorted by the position and filtered by the active flag.
* Removed config option `front.returnResponse`, which was hardcoded to `true` since SW 4.2
* Added global JavaScript StateManager Singleton to handle different states based on registered breakpoints.
* Added new default states to the state manager
    * `xs` that ranges from 0 to 479 pixels viewport width
    * `s`  that ranges from 480 to 767 pixels viewport width
    * `m` that ranges from 768 to 1023 pixels viewport width
    * `l`  that ranges from 1024 to 1259 pixels viewport width
    * `xl` that ranges from 1260 to 5160 pixels viewport width
* Moved `frontend/detail/similar.tpl` to `frontend/detail/tabs/similar.tpl`
* Removed `frontend/checkout/ajax_add_article_slider_item.tpl`
* Removed `frontend/listing/box_crossselling.tpl`
* Removed `widgets/recommendation/item.tpl`
* Added `frontend/listing/product-box/box--product-slider.tpl`
    * This file should be used as an product slider item template
* Following template files include the new product slider template `frontend/listing/product-box/box--product-slider.tpl`
    * `frontend/checkout/ajax_add_article_slider.tpl` includes it instead of `frontend/checkout/ajax_add_article_slider_item.tpl`
    * `frontend/detail/tabs/related.tpl` includes it instead of `frontend/listing/box_article.tpl`
    * `widgets/recommendation/bought.tpl` includes it instead of `widgets/recommendation/item.tpl`
    * `widgets/recommendation/viewed.tpl` includes it instead of `widgets/recommendation/item.tpl`
    * `widgets/emotion/slide_articles.tpl` includes it instead of its own implementation
* Block named `frontend_detail_index_similar_viewed_slider` is now in the `widgets/recommendation/viewed.tpl` instead of `frontend/detail/index.tpl`
* Block named `frontend_detail_index_also_bought_slider` is now in the `widgets/recommendation/bought.tpl` instead of `frontend/detail/index.tpl`
* Renamed `ENV` to `SHOPWARE_ENV` to avoid accidentally set `ENV` variable, please update your .htaccess if you use a custom envirenment or you are using the staging plugin
* Removed Facebook Plugin from core (`Shopware_Plugins_Frontend_Facebook_Bootstrap`). Will be released as plugin on Github.
* Removed Google Plugin from core (`Shopware_Plugins_Frontend_Google_Bootstrap`). Will be released as plugin on Github.
* All downloaded dummy plugins are now installed in the `engine/Shopware/Plugins/Community` directory.
* Install, update, uninstall function of a plugin supports now a "message" return parameter which allows to display different messages.
* New commands: `sw:cron:list` and `sw:cron:run`
* Running cronjobs using `php shopware.php backend/cron` is not recommended and should be seen as deprecated
* `sVoteAverange` and `averange` properties of article and blog data structures have been renamed to fix the typo in their names.
    * Old versions are kept for compatibility reasons, but are deprecated and will be removed
    * Please notice that the new variable might not always have the same value (10 based vs 5 based ratings)
* Added VRRL Plugin to Core. Service articles can be identified by article attributes. The field can be configured by general settings
* Support text which is assigned to an checkbox element in the emotion world module will now be transformed to a box label
* Added category selection for blog emotion widget
* Changed default sorting of pictures in the backend's Media Manager. Newer pictures are now displayed first.
* `widgets/campaign` is now included in the HTTP cache's default configuration
* Email validation is now done using the `egulias/email-validator` library.
* Removed `frontend/detail/ajax.tpl`
* Added `frontend/detail/product_quick_view.tpl`
* Added `\Shopware\Controllers\Frontend\Detail::productQuickViewAction` to retrieve a detail template with minimal information
* Added configuration `showEsd` to show/hide the ESD-Downloads in the customer accounts menu. (default = true)
* Article image album sizes have been changed to match the requirements of the new template (only new installations)
* Removed `src` property of article images. Each images contains now a `thumbnails` property which all thumbnails.
        * `src` property is restored for old templates.
* Default value for controllers in which to display tag clouds no longer includes homepage.
* `sSelfCanonical` is deprecated. Use the `canonicalParams` array instead
* Change array structure of thumbnail images in emotions, product detail pages, product listings, blog pages.
* Enable and disable function of a plugin bootstrap can now return same parameter as install, uninstall.
* Added automatic APC detection for the general cache.

## 4.3.6
* Backport ESI security patch from Symfony Upstream (http://symfony.com/blog/cve-2015-2308-esi-code-injection).

## 4.3.5
* Additional checks for the auto update module in preparation for Shopware 5.

## 4.3.3
* The config option `showException` now only applies to frontend errors. Backend errors will always display the exception details.
* New event `Shopware_Modules_Basket_AddArticle_CheckBasketForArticle` in class sBasket
* The `Google Analytics` plugin is deprecated and will be removed in the next release. Please use the new `Google Services` plugin instead, available on the community store.
* Removed event `Shopware_Modules_Order_SaveOrder_FilterSQL`
* New event `Shopware_Modules_Order_SaveOrder_FilterParams`
* Implemented the `Enlight_Controller_Request_Request` interface. Please typehint to this class instead to `Enlight_Controller_Request_RequestHttp`
* New config option `trustedProxies`
* New event `Shopware_Controllers_Frontend_Forms_commitForm_Mail`
* Changed default value of `$checkProxy` to false in \Enlight_Controller_Request_Request::getClientIp($checkProxy = false).
    * The correct client ip is automatically obtained if the `trustedProxies` option is configured properly.
* Deprecated event `Shopware_Plugins_HttpCache_ShouldNotCache`
* New config option `httpCache.cache_cookies`

## 4.3.1

* Fixed name used as reference when setting attributes of an order document.
* Added new event `Shopware_Modules_Articles_sGetArticlesByCategory_FilterCountSql`
* `Forgotten password` feature now takes into account the configured minimum password length when generating new passwords
* Create an attributes entity when creating an order document using the Document component and check for an `attributes` array in the document config, whose key/value pairs will be set as the document's attributes
* Customer reviews backend module was improved to better handle reviews with large texts
* Auto update module now also reports main shop and subshops languages
* Maintenance mode options can now be configured by subshop
* Error notification via email was improved and now additionally includes environment and request information
* Minor occurrences of `metadescription` and `metakeywords` have been uniformized to `metaDescription` and `metaKeywords`
* It's now possible to filter payment methods by subshops
* `/widgets` and `/listing` added to `robots.txt`
* Calling certain widget urls without the required parameters will no longer trigger a server error (returns 404 instead)
* `Overview` and `Statistics` backend modules were adjusted to have matching data and differentiate between new users and new customers.
* `Shopping worlds` pages without assigned categories now support SEO urls
* The query passed in the `Shopware_Modules_Basket_GetBasket_FilterSQL` event will no longer include `s_core_units` join and fields
* The config option `showException` is `false` by default (`engine/Shopware/Configs/Default.php`)
    * Exceptions will no longer be shown in the store front
    * Exceptions are logged in a logfile since 4.2.0 (/logs)
    * The old behaviour can be restored by setting `'front' => array('showException' => true)` in the projects `config.php`
* Hiding the country field for shipping addresses will also hide the state field. The option label in the backend was adjusted to better describe this behaviour.

## 4.3.0

* Removed `location` header in responses for all REST-API PUT routes (e.g. PUT /api/customers/{id}).
* Removed deprecated Zend Framework components:
    * `Zend_Amf`
    * `Zend_Application`
    * `Zend_Barcode`
    * `Zend_Cloud`
    * `Zend_CodeGenerator`
    * `Zend_Console`
    * `Zend_Gdata`
    * `Zend_Markup`
    * `Zend_Measure`
    * `Zend_Memory`
    * `Zend_Pdf`
    * `Zend_Reflection`
    * `Zend_Search`
    * `Zend_Serializer`
    * `Zend_Tag`
    * `Zend_Test`
    * `Zend_Tool`
    * `Zend_EventManager`
    * `Zend_Feed`
    * `Zend_Dojo`
    * `Zend_Mobile`
    * `Zend_Queue`
    * `Zend_Captcha`
    * `Zend_Service`
* Removed the following core classes deprecated and/or unused methods
    * `sArticles::sGetArticleAccessories`
    * `sArticles::sCreateTranslationTable`
    * `sArticles::sGetLiveShopping`
    * `sArticles::sGetArticleBundlesByArticleID`
    * `sArticles::sGetArticleBundleByID`
    * `sArticles::sGetBundleBasketDiscount`
    * `sSystem::sPreProcess`
    * `sSystem::sInitMailer`
    * `sSystem::sGetTranslation`
    * `sSystem::sInitAdo`
    * `sSystem::sTranslateConfig`
    * `sSystem::sInitConfig`
    * `sSystem::sInitSmarty`
    * `sSystem::sInitSession`
    * `sSystem::sCallHookPoint`
    * `sSystem::sLoadHookPoints`
    * `sSystem::sInitFactory`
    * `sSystem::sCheckLicense`
    * `sSystem::E_CORE_ERROR`
    * `sCms::sGetDynamicContentByGroup`
    * `sCms::sGetDynamicContentById`
    * `sCms::sGetDynamicGroupName`
    * `sAdmin::sGetDispatch`
    * `sAdmin::sGetDispatches`
    * `sAdmin::sGetShippingcosts`
    * `sAdmin::sCheckTaxID`
    * `sCore::sCustomRenderer`
    * `sBasket::sCountArticles`
    * `sBasket::sGetBasketWeight`
* Removed the following core classes deprecated and/or unused variables
    * `sSystem::sDB_HOST`
    * `sSystem::sDB_USER`
    * `sSystem::sDB_PASSWORD`
    * `sSystem::sDB_DATABASE`
    * `sSystem::sDB_CONNECTOR`
    * `sSystem::sDEBUG`
    * `sSystem::sBENCHRESULTS`
    * `sSystem::sBENCHMARK`
    * `sSystem::sPathMedia`
    * `sSystem::sBasePath`
    * `sSystem::sBasefile`
    * `sSystem::sLicenseData`
    * `sSystem::sCurrencyData`
    * `sSystem::sPathCmsFiles`
    * `sSystem::sPathCmsImg`
    * `sBasket::sBASKET`
* `sCore::sBuildLink()` second argument removed (dead code)
* `sCore` no longer returns `null` when calling not implemented functions
* `sNewsletter` core class removed
* `Shopware_Controllers_Frontend_Content` legacy controller removed
* `templates/_default/frontend/content` legacy template files removed
* `s_cms_content` legacy database table removed
* Removed functions `simpledom_load_file()` and `simpledom_load_string()`
* Removed class `SimpleDOM` and `Shopware_Components_Xml_SimpleXml`
* Add new product feed modifier `articleImages` and `property`
* Create a new product export cronjob to export all active product feeds
* Implement new article association for new seo categories. The seo categories can be assigned over the array key seoCategories in the article api resource.
* Access to GET, POST and COOKIES through sSystem is deprecated.
    * The current arrays have been replaced with wrappers objects to the global variables
    * This might introduce breaks in some scenarios (eg.: when using array functions like array_merge)
* Plugin configuration: Stores of `select` and `combo` elements can now be translated
* Dynamically injecting variables into sSystem is no longer supported
* Removed `Shopware\Models\Widget\View::label` variable, getter and setter, and correspondent `s_core_widget_views::label` database column
* Deprecated `Shopware\Models\Widget\Widget::label` variable, getter and setter, and correspondent `s_core_widgets::label` database column
* Removed deprecated widget settings from the config module. Active widgets and their positions will now be saved automatically.
* Removed desktop switcher from the `Shopware.container.Viewport` base component.

## 4.2.2

* Remove old payment dummy plugins out of the core: PaymentSofort and PigmbhRatePAYPayment
* The tell a friend feature is now disabled by default, due to legal requirements. This will affect new and existing installations. You can enable/re-enable it using a new configuration option in the backend settings menu.
* [REST API] Add thumbnail generation to article and variant create and update actions
* Deprecation: The Database Column impressions in s_articles_details in now deprecated. Please use the s_statistics_article_impression table.
* `Shopware_Components_Plugin_Bootstrap` now has a `addFormTranslations()` method to facilitate translations creation for forms.
* Removed view variables `sOrders` and `sNotes` from `/engine/Shopware/Controllers/Frontend/Account.php` index action
* The methods `sGetOpenOrderData` and `sGetDownloads` in `/engine/core/class/sAdmin.php` will now return a different array structure and will accept new optional parameters to provide a pager functionality
* Added X-Sendfile support for ESD downloads. `redirectDownload` configuration variable is now deprecated, `esdDownloadStrategy` should be used instead
* Deprecation: `/engine/Shopware/Models/Payment/Repository.php:` `getPaymentsQuery` and `getPaymentsQueryBuilder` use `getActivePaymentsQuery` and `getActivePaymentsQueryBuilder` instead.

## 4.2.0

* Add new metaTitle field to the Blog
* Add new metaTitle field to the Article
* Removed unused class `Services_JSON`, was located at `/engine/core/ajax/json.php`.
* The subquery in `$priceForBasePrice` used in `sArticles::sGetArticlesByCategory` has been removed.
* A userland implementaion of [`array_column()`](http://php.net/array_column) has been included.
* Deprecated class `sTicketSystem` has been removed.
* Doctrine has been updated to version 2.4. See: https://github.com/doctrine/doctrine2/blob/2.4/UPGRADE.md
* Break: `Doctrine\ORM\Query::setParamters()` has changed. See: https://github.com/doctrine/doctrine2/blob/2.4/UPGRADE.md
* `Shopware\Components\Model\QueryBuilder::setParameters()` provides old behavior.
* Break: `Shopware_Plugins_Frontend_RouterOld_Bootstrap::onAssemble` event and implementation removed
* Update Zend Framework to version 1.12.3 (latest stable)
* Deprecation: Several unused Zend Framework components and classes are now deprecated. Refer to the full upgrade guide for details
* Break: Custom article attributes of type `Time` are now always saved using the german format. Only affects values inserted in non-german backends
* Removed the sSetLastArticle in sArticles.php. Was deprecated through setLastArticleById in the Shopware_Plugins_Frontend_LastArticles_Bootstrap plugin.
* Implement new options in the article resource. "considerTaxInput" allows to get the variant prices considering the article tax. "language" allows to get a whole translated article array. The "language" parameter can contain a sub shop id or a language iso like en_GB.
* `s_core_debit` table is now deprecated. `s_core_payment_data` and `s_core_payment_instance` should be used instead.
* core payment classes were removed. Existing references in the core to those classes now use the core PaymentMethods module implementation. Refer to the module for details on how to implement payment method logic
* Break: PaymentMethods core plugin components and templates had their performance improved, resulting in potential breaks for extensions
* - getCurrentPaymentData() was removed and should be replaced with getCurrentPaymentDataAsArray(), which returns the same information but in an array format
* Break: some payment snippets had their namespaces changed to comply with recent changes in snippet handling
* Break: customer detail editing in the backend: field names and field container structured to add support for additional payment methods. As such, debit.js view and detail controller have some breaks
* Ext.editorLang variable is no longer used and is being deprecated.
* Deprecation (REST API): 'debit' info in /api/customers/{id} is deprecated. Use 'paymentData' instead
* Break: Removed the Shopware.apps.Analytics.view.table.Conversion, Shopware.apps.Analytics.view.toolbar.Source and Shopware.apps.Analytics.view.toolbar.Shop file which now defined in the analytics/view/main/toolbar.js file.
* Removed unused class `Shopware_Components_Subscriber`, was located at `/engine/Shopware/Components/Subscriber.php`.
* Deprecation: Enlight's assertArrayCount() and assertArrayNotCount() are deprecated. Use phpunit's assertCount() instead

## 4.1.4

* New method `\Shopware\Components\Model\ModelManager::createPaginator($query)`.
 * This method should be used instead of `new \Doctrine\ORM\Tools\Pagination\Paginator($query)`.
 * As of SW 4.2 `$paginator->setUseOutputWalkers(false)` will be set here.
* New methods for calculating the basepricedata have been integrated in `/engine/core/class/sArticles.php`
 * `calculateCheapestBasePriceData` | This methods returns always the basepricedata of the cheapest variant. This is used in the listing views.
 * `getCheapestVariant` | This method is used by the method `calculateCheapestBasePriceData` to get the purchaseunit and the referenceunit of the cheapest variant.
 * `calculateReferencePrice` | This method does the basic calculation to get the right referenceprice.
* New PaymentMethods core plugin including refactored Debit and new SEPA payment methods.
* New `Shopware\Models\Customer\PaymentData` model to store customer's payment information.
* New `Shopware\Models\Payment\PaymentInstance` model to store payments information for individual orders.

### Deprecations
* The subquery in `$priceForBasePrice` used in the method `sGetArticlesByCategory` of the class `/engine/core/class/sArticles.php` is marked deprecated, because the query variable `priceForBasePrice` is no longer in use. Please do not use it anymore.

## 4.1.3

* Add configuration `Always display item short descriptions in listing views`.
* `Shopware_Components_Plugin_Bootstrap::assertVersionGreaterThen()` is now an alias to  `Shopware_Components_Plugin_Bootstrap::assertMinimumVersion()` and returns always `true` if run on an development/git Version of Shopware
* Added a new method `getDefault()` in `engine/Shopware/Models/Shop/Repository.php` which returns just the default shop without calling `fixActiv()`.
* Removed the unused `downloadAction()` in `engine/Shopware/Controllers/Backend/Plugin.php`

### Deprecations
* `decompressFile()` in `/engine/Shopware/Controllers/Backend/Plugin.php`
* `decompressFile()` in `/engine/Shopware/Plugins/Default/Core/PluginManager/Controllers/Backend/PluginManager.php`

You should use the decompressFile method in the CommunityStore component instead


## 4.1.1 / 4.1.2

With Shopware 4.1.1 we have fixed a bug that appeared during certain constellations in the customer registration process.
Submitting the registration formular empty, from time to time a fatal error was displayed.

For further information have a look at the following wiki article:

- GER: <http://wiki.shopware.de/_detail_1342.html>
- ENG: <http://en.wiki.shopware.de/_detail_1398.html>

<|MERGE_RESOLUTION|>--- conflicted
+++ resolved
@@ -117,19 +117,16 @@
 * Added the ability to change variants using an AJAX call, therefore the page won't reload anymore. The configuration can be enabled / disabled in theme config, the default value is `true`, therefore the variants will be loaded via AJAX by default.
     * Plugin developers which supports variants needs to change their plugin accordingly. They can subscribe to the event `plugin/swAjaxVariant/onRequestData` to update their plugin.
     * If your plugin modifies the product page using Smarty, you're good to go.
+* Deprecated pre-installed import / export module in favor of the new import / export plugin, which is for free now
 
 ## 5.0.3
 * The variant API resource now supports the getList method. It will return all variants with prices and attributes. You can optionally calculate the gross price by using the "considerTaxInput" parameter.
 * The getList method of the articles API resource now returns additionally the attributes of an article.
 * Change event argument property `name` to `vouchername` in `Shopware_Modules_Basket_AddVoucher_FilterSql` in `sBasket.php` due to reserved word.
-<<<<<<< HEAD
-* Deprecated pre-installed import / export module in favor of the new import / export plugin, which is for free now
-=======
 * Support for batch user deleting in Backend UserManager
->>>>>>> 0a6018a1
+* Added `createMediaField` to Emotion Component Model
 
 ## 5.0.2
-* Added `createMediaField` to Emotion Component Model
 * Method `createMenuItem` in plugin bootstrap now results in an duplicate error when passing an existing label with the same parent
 * Removed `Shopware_Controllers_Backend_Order::getStatisticAction` and statistics in the order backend module.
 * It's no longer possible to have spaces in article numbers. Existing articles with spaces in their numbers will still work, but the article cannot be changed without fixing the number.
@@ -177,7 +174,6 @@
     * plugin/-PLUGIN_NAME-/destroy              => plugin/-PLUGIN_NAME-/onDestroy (PluginBase)
     * plugin/-PLUGIN_NAME-/on                   => plugin/-PLUGIN_NAME-/onRegisterEvent (PluginBase)
     * plugin/-PLUGIN_NAME-/off                  => plugin/-PLUGIN_NAME-/onRemoveEvent (PluginBase)
-<<<<<<< HEAD
     * plugin/productSlider/trackItems           => plugin/productSlider/onTrackItems
     * plugin/productSlider/trackArrows          => plugin/productSlider/onTrackArrows
     * plugin/productSlider/itemsLoaded          => plugin/productSlider/onLoadItemsSuccess
@@ -199,35 +195,6 @@
     * plugin/rangeSlider/changeMax              => plugin/rangeSlider/onSetMax
     * plugin/rangeSlider/reset                  => plugin/rangeSlider/onReset
     * plugin/rangeSlider/onChange               => plugin/rangeSlider/onEndDrag
-    * plugin/search/onKeyDown                   => plugin/swSearch/onKeyDown
-    * plugin/search/onKeyUp                     => plugin/swSearch/onKeyUp
-    * plugin/search/onSearchRequest             => plugin/swSearch/onSearchRequest
-    * plugin/search/onShowResult                => plugin/swSearch/onShowResult
-    * plugin/search/onCloseResult               => plugin/swSearch/onCloseResult
-    * plugin/search/onKeyboardNavigation        => plugin/swSearch/onKeyboardNavigation
-=======
-    * plugin/productSlider/trackItems           => plugin/swProductSlider/onTrackItems
-    * plugin/productSlider/trackArrows          => plugin/swProductSlider/onTrackArrows
-    * plugin/productSlider/itemsLoaded          => plugin/swProductSlider/onLoadItemsSuccess
-    * plugin/productSlider/loadItems            => plugin/swProductSlider/onLoadItems
-    * plugin/productSlider/createContainer      => plugin/swProductSlider/onCreateContainer
-    * plugin/productSlider/createArrows         => plugin/swProductSlider/onCreateArrows
-    * plugin/productSlider/slideNext            => plugin/swProductSlider/onSlideNext
-    * plugin/productSlider/slidePrev            => plugin/swProductSlider/onSlidePrev
-    * plugin/productSlider/slideToElement       => plugin/swProductSlider/onSlideToElement
-    * plugin/productSlider/slide                => plugin/swProductSlider/onSlide
-    * plugin/productSlider/autoSlide            => plugin/swProductSlider/onAutoSlide
-    * plugin/productSlider/stopAutoSlide        => plugin/swProductSlider/onStopAutoSlide
-    * plugin/productSlider/scrollNext           => plugin/swProductSlider/onScrollNext
-    * plugin/productSlider/scrollPrev           => plugin/swProductSlider/onScrollPrev
-    * plugin/productSlider/autoScroll           => plugin/swProductSlider/onAutoScroll
-    * plugin/productSlider/stopAutoScroll       => plugin/swProductSlider/onStopAutoScroll
-    * plugin/productSlider/buffer               => plugin/swProductSlider/onBuffer
-    * plugin/rangeSlider/changeMin              => plugin/swRangeSlider/onSetMin
-    * plugin/rangeSlider/changeMax              => plugin/swRangeSlider/onSetMax
-    * plugin/rangeSlider/reset                  => plugin/swRangeSlider/onReset
-    * plugin/rangeSlider/onChange               => plugin/swRangeSlider/onEndDrag
->>>>>>> 0a6018a1
 * Added new validation rules for snippets
     * Use `bin/console sw:snippets:validate <your-plugin-snippets-path>` to check the validity of your snippets.
     * Defining a snippet value in multiple lines is deprecated.
@@ -473,6 +440,7 @@
     * `s_core_sessions_backend.created`
     * `s_emarketing_promotions*`
     * `s_core_plugins.capability_dummy`
+    * `s_articles_details.impressions`
 * The new Shopware core selects all required data for `sGetArticleById`, `sGetPromotionById` and `sGetArticlesByCategory`. The following events and internal functions are no longer used in these functions:
     * `sGetPromotionById` events
         * `Shopware_Modules_Articles_GetPromotionById_FilterSql`
