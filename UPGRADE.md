# Shopware Upgrade Information
In this document you will find a changelog of the important changes related to the code base of Shopware.

<<<<<<< HEAD
## 4.4.0
* Merged `_default` template into the `_emotion` template
* Removed the template directory `_default` and all it's dependencies
* Added the ability to show campaign banners in blog categories
* Refactored the template structure of the compare functionality. The plugin now uses based on a widget.
* Removed support for flash banners. The associated template block `frontend_listing_swf_banner` is marked as deprecated
* Removed the template files for the feed functionality, which was marked as deprecated in SW 3.5
* Add new optional address fields to the register account and checkout process
* Added global messages template component to display e.g. error or success messages
* Added global css classes for different device viewports
* New checkout process:
    * `Shopware_Controllers_Frontend_Account::ajaxLoginAction` is deprecated
    * `Shopware_Controllers_Frontend_Account::loginAction` usage to load a login page is deprecated. Use `Shopware_Controllers_Frontend_Register::indexAction` instead for both registration and login
* New jQuery plugin helper which provides all the basic operations every jQuery plugin needs to do
* Added several javascript libraries that enhance the supported features of the IE 8 and above
* Added `controller_action` and `controller_name` smarty functions that return the correspondent variable values
* Added device type detection support. Supports external detection (ie. varnish, apache, recommended) or internal using 3rd party lib
    * Added Mobile Detect (http://mobiledetect.net/) library to composer dependencies for internal mobile detection.
    * Added `Enlight_Controller_Request_RequestHttp::getDeviceType()`
    * Added `device` Smarty function
* The sitemap.xml uses now a smarty template
    * Added `Turnover by device type` in the backend statistics module
    * Added device type details to `Impressions` and `Visitors` in the backend statistics module
* Added secureUninstall method for plugins. There will be a message box when capability 'secureUninstall' is set, which uninstall method should be used.
    * (new) Bootstrap::secureUninstall() -> should be used for removing only non-user data
    * (old) Bootstrap::uninstall() -> old logic
* The ArticleList was merged with the former MultiEdit plugin. Plugins hooking the ArticleList-Controller or extending the ArticleList backend module will most probably break
* When using `selection` configurator type, shipping estimations will only be displayed when the user selects a value for all groups
* It's no longer possible to disable variant support for article that still have variants
* Added a new Theme Manager 2.0 with the possibility to create custom themes from the backend
    * Themes now support specific snippets that are used exclusively in the theme to which they belong
* The snippet module in the backend now supports editing multiple translations for a single snippet at once
* Forms: elements of type `text2` now support `;` as a separator between labels for the first and second field:
    * Responsive template: labels are used separately as `placeholder` attribute for each `input` element
    * legacy templates: `;` is replaced with a `/` and used in a single `label` element (old behaviour)
* `street number` fields were removed from interfaces and database
    * Existing values were merged into the `street` field
    * `street` fields were enlarged to 255 chars to accommodate this.
    * The API still accepts `street number` values on write operations. The values are internally merged into the `street` field. This is legacy support, and will be removed in the future.
    * Read operations on the API no longer return a `street number` field.
* Shop configuration contains no more the template selection. The shop template selection is only available in the new theme manager 2.0.
* The configuration for the thumbnail size of the product images in the "last seen products" module takes no effect on the responsive template. The size now changes by screen size.
* The registration and checkout workflows have been redesigned for the new template
* Changed behavior of the `selection` configurator. Configurator options which have none available product variant disabled now in the select-tag. The new snippet `DetailConfigValueNotAvailable` can be used to append additional text after the value name.
* Variant's `additional text` field is now automatically generated using the configurator group options. This can be optionally disabled
* The sBasket::sGetNotes function is refactored with the new shopware service classes and calls no more the sGetPromotionById function.
* The article slider now supports sorting by price (asc and desc) and category filtering
    * `Shopware_Controllers_Widgets_Emotion::emotionTopSellerAction` and `Shopware_Controllers_Widgets_Emotion::emotionNewcomerAction` are now deprecated and should be replaced by `Shopware_Controllers_Widgets_Emotion::emotionArticleSliderAction`
* Removed `table` and `table_factory` from container.
* The old table configurator was removed and replaced by the new image configurator in the emotion and responsive template.
* Template inheritance using `{extends file="[default]backend/..."}` is no longer supported and should be replaced by `{extends file="parent:backend/..."}`
* Added [Guzzle](https://github.com/guzzle/guzzle).
* Added HTTP client `Shopware\Components\HttpClient\HttpClientInterface`.
    * Can be fetched from the container using the key `http_client`.
* Deprecated Zend Framework components `Zend_Rest` and `Zend_Http`.
    * Will be removed in the next minor release.
    * Use `http_client` from container instead.
* Increased minimum required PHP version to PHP >= 5.4.0.
* When duplicating articles in the backend, attributes and translations will also be copied
* When applying main data to variants, translations will also be overwritten, if selected
* It is now possible to rename variant configurator options
* It is now possible to add translations to configurator templates, which will then be used when generating variants
* Removed legacy `excuteParent` method alias from generated hook proxy files
* Restructured cache directories. The whole `/cache` directory should be writable now
* Removed the following unused Enlight classes:
        * `Enlight_Components_Currency`
        * `Enlight_Components_Form` and subclasses
        * `Enlight_Components_Locale`
        * `Enlight_Components_Menu` and subclasses
        * `Enlight_Components_Site` and subclasses
        * `Enlight_Components_Test_Constraint_ArrayCount`
        * `Enlight_Components_Test_Database_TestCase`
        * `Enlight_Components_Test_Selenium_TestCase`
        * `Enlight_Components_Test_TestSuite`
        * `Enlight_Extensions_Benchmark_Bootstrap`
        * `Enlight_Extensions_Debug_Bootstrap`
        * `Enlight_Extensions_ErrorHandler_Bootstrap`
        * `Enlight_Extensions_Log_Bootstrap`
        * `Enlight_Extensions_Router_Bootstrap`
        * `Enlight_Extensions_RouterSymfony_Bootstrap`
        * `Enlight_Extensions_Site_Bootstrap`
* `useDefaultControllerAlways` configuration option was removed
    * `PageNotFoundDestination` (backend `Basic settings`) extends the previous behaviour by adding support for Shopping worlds pages
    * `PageNotFoundCode` (backend `Basic settings`) added to configure the 404 HTTP error when requesting non-existent pages
* `Enlight_Components_Adodb` (also accessed as `Shopware()->Adodb()` or `$system->sDB_CONNECTION`) will be removed in SW 5.1
* Removed `Trusted Shops` from the basic settings. Functionality can now be found in `Trusted Shops Excellence` plugin
* Removed `sArticles::sGetAllArticlesInCategory` and smarty variable `$sArticle.sNavigation` for product detail page
* Added `sArticles::getProductNavigation`, product navigation is rendered asynchronous via ajax call to `\Shopware_Controllers_Widgets_Listing::productNavigationAction`
* Add `isFamilyFriendly` core setting to enable or disable the correspondent meta tag.
* Add new SEO fields to the forms module.
* Add new SEO templates in the core settings for the form and the site data.
* Dropped unused table `s_core_rewrite`
* Added `Theme cache warm up` modal window and functionality:
    * On cache clear
    * On performance settings
    * On theme change
    * On theme settings change
    * On plugin install, by adding `theme` to the optional caches array returned in `install()`
* Dropped unused table `s_cms_groups`
* Deprecate Legacy API `Shopware->Api()`, will be removed in SW 5.1
* Removed deprecated class `Enlight_Components_Log` (also accessed as `Shopware->Log()`)
* Removed unused `/backend/document` templates and several unused `Shopware_Controllers_Backend_Document` actions, methods and variables
=======
## 4.3.1
* Fixed name used as reference when setting attributes of an order document.
* Added new event `Shopware_Modules_Articles_sGetArticlesByCategory_FilterCountSql`
* `Forgotten password` feature now takes into account the configured minimum password length when generating new passwords
* Create an attributes entity when creating an order document using the Document component and check for an `attributes` array in the document config, whose key/value pairs will be set as the document's attributes
* Customer reviews backend module was improved to better handle reviews with large texts
* Auto update module now also reports main shop and subshops languages
* Maintenance mode options can now be configured by subshop
* Error notification via email was improved and now additionally includes environment and request information
* Minor occurrences of `metadescription` and `metakeywords` have been uniformized to `metaDescription` and `metaKeywords`
* It's now possible to filter payment methods by subshops
* `/widgets` and `/listing` added to `robots.txt`
* Calling certain widget urls without the required parameters will no longer trigger a server error (returns 404 instead)
* `Overview` and `Statistics` backend modules were adjusted to have matching data and differentiate between new users and new customers.
* `Shopping worlds` pages without assigned categories now support SEO urls
* The query passed in the `Shopware_Modules_Basket_GetBasket_FilterSQL` event will no longer include `s_core_units` join and fields
* The config option `showException` is `false` by default (`engine/Shopware/Configs/Default.php`)
    * Exceptions will no longer be shown in the store front
    * Exceptions are logged in a logfile since 4.2.0 (/logs)
    * The old behaviour can be restored by setting `'front' => array('showException' => true)` in the projects `config.php`
* Hiding the country field for shipping addresses will also hide the state field. The option label in the backend was adjusted to better describe this behaviour.
>>>>>>> 10275bc9

## 4.3.0
* Removed `location` header in responses for all REST-API PUT routes (e.g. PUT /api/customers/{id}).
* Removed deprecated Zend Framework components:
    * `Zend_Amf`
    * `Zend_Application`
    * `Zend_Barcode`
    * `Zend_Cloud`
    * `Zend_CodeGenerator`
    * `Zend_Console`
    * `Zend_Gdata`
    * `Zend_Markup`
    * `Zend_Measure`
    * `Zend_Memory`
    * `Zend_Pdf`
    * `Zend_Reflection`
    * `Zend_Search`
    * `Zend_Serializer`
    * `Zend_Tag`
    * `Zend_Test`
    * `Zend_Tool`
    * `Zend_EventManager`
    * `Zend_Feed`
    * `Zend_Dojo`
    * `Zend_Mobile`
    * `Zend_Queue`
    * `Zend_Captcha`
    * `Zend_Service`
* Removed the following core classes deprecated and/or unused methods
    * `sArticles::sGetArticleAccessories`
    * `sArticles::sCreateTranslationTable`
    * `sArticles::sGetLiveShopping`
    * `sArticles::sGetArticleBundlesByArticleID`
    * `sArticles::sGetArticleBundleByID`
    * `sArticles::sGetBundleBasketDiscount`
    * `sSystem::sPreProcess`
    * `sSystem::sInitMailer`
    * `sSystem::sGetTranslation`
    * `sSystem::sInitAdo`
    * `sSystem::sTranslateConfig`
    * `sSystem::sInitConfig`
    * `sSystem::sInitSmarty`
    * `sSystem::sInitSession`
    * `sSystem::sCallHookPoint`
    * `sSystem::sLoadHookPoints`
    * `sSystem::sInitFactory`
    * `sSystem::sCheckLicense`
    * `sSystem::E_CORE_ERROR`
    * `sCms::sGetDynamicContentByGroup`
    * `sCms::sGetDynamicContentById`
    * `sCms::sGetDynamicGroupName`
    * `sAdmin::sGetDispatch`
    * `sAdmin::sGetDispatches`
    * `sAdmin::sGetShippingcosts`
    * `sAdmin::sCheckTaxID`
    * `sCore::sCustomRenderer`
    * `sBasket::sCountArticles`
    * `sBasket::sGetBasketWeight`
* Removed the following core classes deprecated and/or unused variables
    * `sSystem::sDB_HOST`
    * `sSystem::sDB_USER`
    * `sSystem::sDB_PASSWORD`
    * `sSystem::sDB_DATABASE`
    * `sSystem::sDB_CONNECTOR`
    * `sSystem::sDEBUG`
    * `sSystem::sBENCHRESULTS`
    * `sSystem::sBENCHMARK`
    * `sSystem::sPathMedia`
    * `sSystem::sBasePath`
    * `sSystem::sBasefile`
    * `sSystem::sLicenseData`
    * `sSystem::sCurrencyData`
    * `sSystem::sPathCmsFiles`
    * `sSystem::sPathCmsImg`
    * `sBasket::sBASKET`
* `sCore::sBuildLink()` second argument removed (dead code)
* `sCore` no longer returns `null` when calling not implemented functions
* `sNewsletter` core class removed
* `Shopware_Controllers_Frontend_Content` legacy controller removed
* `templates/_default/frontend/content` legacy template files removed
* `s_cms_content` legacy database table removed
* Removed functions `simpledom_load_file()` and `simpledom_load_string()`
* Removed class `SimpleDOM` and `Shopware_Components_Xml_SimpleXml`
* Add new product feed modifier `articleImages` and `property`
* Create a new product export cronjob to export all active product feeds
* Implement new article association for new seo categories. The seo categories can be assigned over the array key seoCategories in the article api resource.
* Access to GET, POST and COOKIES through sSystem is deprecated.
    * The current arrays have been replaced with wrappers objects to the global variables
    * This might introduce breaks in some scenarios (eg.: when using array functions like array_merge)
* Plugin configuration: Stores of `select` and `combo` elements can now be translated
* Dynamically injecting variables into sSystem is no longer supported
* Removed `Shopware\Models\Widget\View::label` variable, getter and setter, and correspondent `s_core_widget_views::label` database column
* Deprecated `Shopware\Models\Widget\Widget::label` variable, getter and setter, and correspondent `s_core_widgets::label` database column
* Removed deprecated widget settings from the config module. Active widgets and their positions will now be saved automatically.
* Removed desktop switcher from the `Shopware.container.Viewport` base component.
* sGetArticleById result no longer contains the sConfiguratorSelection property. sConfiguratorSelection previously contained the selected variant data, which can now be accessed directly in the first level of the sGetArticleById result.
* sConfigurator class exist no more. The configurator data can now selected over the Shopware\Bundle\StoreFrontBundle\Service\Core\ConfiguratorService.php. To modify the configurator data you can use the sGetArticleById events.
* The new shopware core selects all required data for sGetArticleById, sGetPromotionById and sGetArticlesByCategory. The following events and internal functions not used in these functions any more
    * sGetPromotionById events
        * Shopware_Modules_Articles_GetPromotionById_FilterSql
    * sGetPromotionById functions
        * sGetTranslation
        * sGetArticleProperties
        * sGetCheapestPrice
        * sCalculatingPrice
        * calculateCheapestBasePriceData
        * getArticleListingCover
    * sGetAritcleById events
        * Shopware_Modules_Articles_GetArticleById_FilterSQL
    * sGetAritcleById functions
        * sGetTranslation
        * sGetPricegroupDiscount
        * sGetPromotionById (for similar and related products)
        * sCheckIfEsd
        * sGetPricegroupDiscount
        * sCalculatingPrice
        * sGetCheapestPrice
        * sGetArticleConfig
        * calculateReferencePrice
        * sGetArticlePictures
        * sGetArticlesVotes
        * sGetArticlesAverangeVote
        * sGetArticleProperties
    * sGetArticlesByCategory events
        * Shopware_Modules_Articles_sGetArticlesByCategory_FilterSql
        * Shopware_Modules_Articles_sGetArticlesByCategory_FilterLoopStart
        * Shopware_Modules_Articles_sGetArticlesByCategory_FilterLoopEnd
    * sGetArticlesByCategory functions
        * sGetSupplierById
        * sGetCheapestPrice
        * sCalculatingPrice
        * calculateCheapestBasePriceData


## 4.2.2

* Remove old payment dummy plugins out of the core: PaymentSofort and PigmbhRatePAYPayment
* The tell a friend feature is now disabled by default, due to legal requirements. This will affect new and existing installations. You can enable/re-enable it using a new configuration option in the backend settings menu.
* [REST API] Add thumbnail generation to article and variant create and update actions
* Deprecation: The Database Column impressions in s_articles_details in now deprecated. Please use the s_statistics_article_impression table.
* `Shopware_Components_Plugin_Bootstrap` now has a `addFormTranslations()` method to facilitate translations creation for forms.
* Removed view variables `sOrders` and `sNotes` from `/engine/Shopware/Controllers/Frontend/Account.php` index action
* The methods `sGetOpenOrderData` and `sGetDownloads` in `/engine/core/class/sAdmin.php` will now return a different array structure and will accept new optional parameters to provide a pager functionality
* Added X-Sendfile support for ESD downloads. `redirectDownload` configuration variable is now deprecated, `esdDownloadStrategy` should be used instead
* Deprecation: `/engine/Shopware/Models/Payment/Repository.php:` `getPaymentsQuery` and `getPaymentsQueryBuilder` use `getActivePaymentsQuery` and `getActivePaymentsQueryBuilder` instead.

## 4.2.0

* Add new metaTitle field to the Blog
* Add new metaTitle field to the Article
* Removed unused class `Services_JSON`, was located at `/engine/core/ajax/json.php`.
* The subquery in `$priceForBasePrice` used in `sArticles::sGetArticlesByCategory` has been removed.
* A userland implementaion of [`array_column()`](http://php.net/array_column) has been included.
* Deprecated class `sTicketSystem` has been removed.
* Doctrine has been updated to version 2.4. See: https://github.com/doctrine/doctrine2/blob/2.4/UPGRADE.md
* Break: `Doctrine\ORM\Query::setParamters()` has changed. See: https://github.com/doctrine/doctrine2/blob/2.4/UPGRADE.md
* `Shopware\Components\Model\QueryBuilder::setParameters()` provides old behavior.
* Break: `Shopware_Plugins_Frontend_RouterOld_Bootstrap::onAssemble` event and implementation removed
* Update Zend Framework to version 1.12.3 (latest stable)
* Deprecation: Several unused Zend Framework components and classes are now deprecated. Refer to the full upgrade guide for details
* Break: Custom article attributes of type `Time` are now always saved using the german format. Only affects values inserted in non-german backends
* Removed the sSetLastArticle in sArticles.php. Was deprecated through setLastArticleById in the Shopware_Plugins_Frontend_LastArticles_Bootstrap plugin.
* Implement new options in the article resource. "considerTaxInput" allows to get the variant prices considering the article tax. "language" allows to get a whole translated article array. The "language" parameter can contain a sub shop id or a language iso like en_GB.
* `s_core_debit` table is now deprecated. `s_core_payment_data` and `s_core_payment_instance` should be used instead.
* core payment classes were removed. Existing references in the core to those classes now use the core PaymentMethods module implementation. Refer to the module for details on how to implement payment method logic
* Break: PaymentMethods core plugin components and templates had their performance improved, resulting in potential breaks for extensions
* - getCurrentPaymentData() was removed and should be replaced with getCurrentPaymentDataAsArray(), which returns the same information but in an array format
* Break: some payment snippets had their namespaces changed to comply with recent changes in snippet handling
* Break: customer detail editing in the backend: field names and field container structured to add support for additional payment methods. As such, debit.js view and detail controller have some breaks
* Ext.editorLang variable is no longer used and is being deprecated.
* Deprecation (REST API): 'debit' info in /api/customers/{id} is deprecated. Use 'paymentData' instead
* Break: Removed the Shopware.apps.Analytics.view.table.Conversion, Shopware.apps.Analytics.view.toolbar.Source and Shopware.apps.Analytics.view.toolbar.Shop file which now defined in the analytics/view/main/toolbar.js file.
* Removed unused class `Shopware_Components_Subscriber`, was located at `/engine/Shopware/Components/Subscriber.php`.
* Deprecation: Enlight's assertArrayCount() and assertArrayNotCount() are deprecated. Use phpunit's assertCount() instead

## 4.1.4

* New method `\Shopware\Components\Model\ModelManager::createPaginator($query)`.
 * This method should be used instead of `new \Doctrine\ORM\Tools\Pagination\Paginator($query)`.
 * As of SW 4.2 `$paginator->setUseOutputWalkers(false)` will be set here.
* New methods for calculating the basepricedata have been integrated in `/engine/core/class/sArticles.php`
 * `calculateCheapestBasePriceData` | This methods returns always the basepricedata of the cheapest variant. This is used in the listing views.
 * `getCheapestVariant` | This method is used by the method `calculateCheapestBasePriceData` to get the purchaseunit and the referenceunit of the cheapest variant.
 * `calculateReferencePrice` | This method does the basic calculation to get the right referenceprice.
* New PaymentMethods core plugin including refactored Debit and new SEPA payment methods.
* New `Shopware\Models\Customer\PaymentData` model to store customer's payment information.
* New `Shopware\Models\Payment\PaymentInstance` model to store payments information for individual orders.

### Deprecations
* The subquery in `$priceForBasePrice` used in the method `sGetArticlesByCategory` of the class `/engine/core/class/sArticles.php` is marked deprecated, because the query variable `priceForBasePrice` is no longer in use. Please do not use it anymore.

## 4.1.3

* Add configuration `Always display item short descriptions in listing views`.
* `Shopware_Components_Plugin_Bootstrap::assertVersionGreaterThen()` is now an alias to  `Shopware_Components_Plugin_Bootstrap::assertMinimumVersion()` and returns always `true` if run on an development/git Version of Shopware
* Added a new method `getDefault()` in `engine/Shopware/Models/Shop/Repository.php` which returns just the default shop without calling `fixActiv()`.
* Removed the unused `downloadAction()` in `engine/Shopware/Controllers/Backend/Plugin.php`

### Deprecations
* `decompressFile()` in `/engine/Shopware/Controllers/Backend/Plugin.php`
* `decompressFile()` in `/engine/Shopware/Plugins/Default/Core/PluginManager/Controllers/Backend/PluginManager.php`

You should use the decompressFile method in the CommunityStore component instead


## 4.1.1 / 4.1.2

With Shopware 4.1.1 we have fixed a bug that appeared during certain constellations in the customer registration process.
Submitting the registration formular empty, from time to time a fatal error was displayed.

For further information have a look at the following wiki article:

- GER: <http://wiki.shopware.de/_detail_1342.html>
- ENG: <http://en.wiki.shopware.de/_detail_1398.html>
<|MERGE_RESOLUTION|>--- conflicted
+++ resolved
@@ -1,7 +1,6 @@
 # Shopware Upgrade Information
 In this document you will find a changelog of the important changes related to the code base of Shopware.
 
-<<<<<<< HEAD
 ## 4.4.0
 * Merged `_default` template into the `_emotion` template
 * Removed the template directory `_default` and all it's dependencies
@@ -104,7 +103,8 @@
 * Deprecate Legacy API `Shopware->Api()`, will be removed in SW 5.1
 * Removed deprecated class `Enlight_Components_Log` (also accessed as `Shopware->Log()`)
 * Removed unused `/backend/document` templates and several unused `Shopware_Controllers_Backend_Document` actions, methods and variables
-=======
+
+
 ## 4.3.1
 * Fixed name used as reference when setting attributes of an order document.
 * Added new event `Shopware_Modules_Articles_sGetArticlesByCategory_FilterCountSql`
@@ -126,7 +126,6 @@
     * Exceptions are logged in a logfile since 4.2.0 (/logs)
     * The old behaviour can be restored by setting `'front' => array('showException' => true)` in the projects `config.php`
 * Hiding the country field for shipping addresses will also hide the state field. The option label in the backend was adjusted to better describe this behaviour.
->>>>>>> 10275bc9
 
 ## 4.3.0
 * Removed `location` header in responses for all REST-API PUT routes (e.g. PUT /api/customers/{id}).
