--- conflicted
+++ resolved
@@ -602,19 +602,7 @@
                 }
             });
 
-<<<<<<< HEAD
-            $.each(propertyParams, function(key, value) {
-                filterParams += '&' + key + '=' + value;
-            });
-
-            me.urlParams = filterParams;
-
-            $.publish('plugin/swListingActions/onCreateUrlParams', [ me, filterParams ]);
-
-            return filterParams;
-=======
             return propertyParams;
->>>>>>> 0a6018a1
         },
 
         /**
