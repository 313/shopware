--- conflicted
+++ resolved
@@ -287,7 +287,7 @@
             me.$actionForms = $(me.opts.actionFormSelector);
             me.$actionLinks = $(me.opts.actionLinkSelector);
             me.$activeFilterCont = me.$filterForm.find(me.opts.activeFilterContSelector);
-            me.$applyFilterBtn =  me.$filterForm.find(me.opts.applyFilterBtnSelector);
+            me.$applyFilterBtn = me.$filterForm.find(me.opts.applyFilterBtnSelector);
             me.$listing = $(me.opts.listingSelector);
             me.$pageInput = $(me.$filterForm.find(me.opts.pageInputSelector));
             me.$sortInput = $(me.$filterForm.find(me.opts.sortInputSelector));
@@ -295,7 +295,7 @@
             me.$listingWrapper = me.$el.parent(me.opts.listingWrapperSelector);
             me.$closeFilterOffCanvasBtn = $(me.opts.filterCloseBtnSelector);
             me.$filterFacetContainer = me.$filterForm.find(me.opts.filterFacetContainerSelector);
-            me.$filterActionButtonBottom =  me.$filterForm.find(me.opts.filterActionButtonBottomSelector);
+            me.$filterActionButtonBottom = me.$filterForm.find(me.opts.filterActionButtonBottomSelector);
             me.$sidebarModeLoadionIndicator = $(me.opts.sidebarLoadingIndicatorParentSelector);
 
             me.searchHeadlineProductCount = $(me.opts.searchHeadlineProductCountSelector);
@@ -408,11 +408,8 @@
             var me = this;
 
             me._on(me.$filterForm, 'submit', $.proxy(me.onFilterSubmit, me));
-<<<<<<< HEAD
-=======
             me._on(me.$actionForms, 'submit', $.proxy(me.onActionSubmit, me));
             me._on(me.$actionLinks, 'click', $.proxy(me.onActionLink, me));
->>>>>>> 4a150444
             me._on(me.$filterComponents, 'onChange', $.proxy(me.onComponentChange, me));
             me._on(me.$filterTrigger, 'click', $.proxy(me.onFilterTriggerClick, me));
 
@@ -467,7 +464,7 @@
                 if (me.isSortAction($form)) {
                     me.setSortInput(formData[1].value);
                 } else if (me.isPerPageAction($form)) {
-                    me.setPerPageInput(formData[1].value)
+                    me.setPerPageInput(formData[1].value);
                 }
             }
 
@@ -651,12 +648,7 @@
                 if (!isMobile && !me.$filterCont.hasClass(me.opts.collapsedCls)) {
                     me.applyCategoryParams();
                 }
-<<<<<<< HEAD
-
-            } else if (isMobile || !me.$activeFilterCont.hasClass(me.opts.disabledCls) || me.isFilterpanelInSidebar) {
-=======
             } else if (isMobile || !me.$activeFilterCont.hasClass(me.opts.disabledCls)) {
->>>>>>> 4a150444
                 me.removeActiveFilter(param);
                 me.resetFilterProperty(param);
             }
@@ -967,22 +959,18 @@
 
             if (me.$filterCont.is('.off-canvas.is--open')) {
                 loadingIndicator = me.$offCanvasLoadingIndicator;
-            } else if (me.isFilterpanelInSidebar)  {
+            } else if (me.isFilterpanelInSidebar) {
                 loadingIndicator = me.$sidebarModeLoadionIndicator;
             }
 
             me.resetBuffer();
-
             me.enableLoading(loadingIndicator, loadProducts, function() {
-
-                //send ajax request to load products and facets
+                // send ajax request to load products and facets
                 me.sendListingRequest(params, loadFacets, loadProducts, function(response) {
-
                     me.disableLoading(loadingIndicator, loadProducts, response, function() {
-
                         me.updateListing(response);
 
-                        //publish finish event to update filter panels
+                        // publish finish event to update filter panels
                         $.publish('plugin/swListingActions/onGetFilterResultFinished', [ me, response, params ]);
                     });
                 });
@@ -997,8 +985,8 @@
          * @param {function} callback
          */
         enableLoading: function(loadingIndicator, loadProducts, callback) {
-            var me = this,
-                callback = $.isFunction(callback) ? callback : $.noop;
+            var me = this;
+            callback = $.isFunction(callback) ? callback : $.noop;
 
             if (loadProducts) {
                 me.$listing.addClass(me.opts.isLoadingCls);
@@ -1034,11 +1022,11 @@
          * @param {function} callback
          */
         disableLoading: function(loadingIndicator, loadProducts, response, callback) {
-            var me = this,
-                callback = $.isFunction(callback) ? callback : $.noop;
+            var me = this;
+            callback = $.isFunction(callback) ? callback : $.noop;
 
             if (loadProducts) {
-                //disable loading indicator
+                // disable loading indicator
                 loadingIndicator.setLoading(false).then(
                     $.proxy(callback, me)
                 );
@@ -1100,7 +1088,7 @@
             if (me.isInfiniteScrolling) {
                 pages = Math.ceil(response.totalCount / me.$perPageInput.val());
 
-                //update infinite scrolling plugin and data attributes for infinite scrolling
+                // update infinite scrolling plugin and data attributes for infinite scrolling
                 me.$listing.attr('data-pages', pages);
                 me.$listing.data('plugin_swInfiniteScrolling').destroy();
                 StateManager.addPlugin(me.opts.listingSelector, 'swInfiniteScrolling');
@@ -1317,14 +1305,9 @@
                 $input,
                 rangeSlider;
 
-            $input = me.$filterForm.find('[name="' + me.escapeDoubleQuotes(param) + '"]');
-            if ($input.is('[data-range-input]')) {
-                rangeSlider = $input.parents('[data-range-slider="true"]').data('plugin_swRangeSlider');
-                rangeSlider.reset($input.attr('data-range-input'));
+            if (param == 'rating') {
+                me.$el.find('#star--reset').prop('checked', true).trigger('change');
             } else {
-<<<<<<< HEAD
-                $input.removeAttr('checked').trigger('change');
-=======
                 $input = me.$el.find('[name="' + me.escapeDoubleQuotes(param) + '"]');
                 if ($input.is('[data-range-input]')) {
                     rangeSlider = $input.parents('[data-range-slider="true"]').data('plugin_swRangeSlider');
@@ -1332,7 +1315,6 @@
                 } else {
                     $input.removeAttr('checked').trigger('change');
                 }
->>>>>>> 4a150444
             }
 
             $.publish('plugin/swListingActions/onResetFilterProperty', [ me, param ]);
@@ -1376,13 +1358,8 @@
          * @param {string} str
          * @returns string
          */
-<<<<<<< HEAD
         escapeDoubleQuotes: function(str) {
-            return str.replace(/\\([\s\S])|(")/g, "\\$1$2");
-=======
-        escapeDoubleQuotes: function (str) {
             return str.replace(/\\([\s\S])|(")/g, '\\$1$2');
->>>>>>> 4a150444
         },
 
         /**
