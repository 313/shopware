;(function ($, window) {
    'use strict';

    $.plugin('swCollapseCart', {

        defaults: {

            /**
             * URL that will be called when the plugin is fetching the cart.
             *
             * @type {String}
             */
            'ajaxCartURL': window.controller['ajax_cart'],

            /**
             * Selector for the trigger element.
             * The trigger is the element that attaches to the click/tap/hover events.
             *
             * @type {String}
             */
            'triggerElSelector': '.navigation--entry.entry--cart',

            /**
             * Selector for the elements item container.
             *
             * @type {String}
             */
            'itemContainerSelector': '.item--container',

            /**
             * Selector for the remove button of single items.
             *
             * @type {String}
             */
            'removeItemSelector': '.action--remove',

            /**
             * Selector for the offcanvas close button.
             *
             * @type {String}
             */
            'offcanvasCloseElSelector': '.close--off-canvas',

            /**
             * Class for the loading indicator icon.
             *
             * @type {String}
             */
            'loadingIconClass': 'icon--loading-indicator',

            /**
             * Class that will be used for the loading icon wrapper.
             *
             * @type {String}
             */
            'loadingIconWrapperClass': 'ajax--cart',

            /**
             * Class that will be applied to the main plugin element when the menu opens.
             *
             * @type {String}
             */
            'activeClass': 'is--shown',

            /**
             * Mode of displaying the cart.
             * Can either be "collapsible" or "offcanvas".
             *
             * @type {String} displayMode
             */
            'displayMode': 'collapsible'
        },

        /**
         * Initializes the plugin and create all needed elements.
         */
        init: function () {
            var me = this,
                opts;

            // Override options with data attributes.
            me.applyDataAttributes();

            opts = me.opts;

            /**
             * Element that the events get attached to.
             *
             * @private
             * @property _$triggerEl
             * @type {jQuery}
             */
            me._$triggerEl = $(opts.triggerElSelector);

            /**
             * Button element to change disabled state
             *
             * @private
             * @property _$linkEl
             * @type {jQuery}
             */
            me._$linkEl = me._$triggerEl.find('.cart--link');

            /**
             * Holds the state if the mouse is over the cart
             *
             * @private
             * @property _mousePosition
             * @type {boolean}
             */
            me._isOverMe = false;

            /**
             * Holds the state if the cart is loading
             * @type {boolean}
             * @private
             */
            me._isCartLoading = false;

            /**
             * Loading icon that will be used for loading when an AJAX request is send.
             *
             * @private
             * @property _$loadingIcon
             * @type {jQuery}
             */
            me._$loadingIcon = $('<i>', {
                'class': opts.loadingIconClass
            });

            /**
             * Flag whether or not the menu is opened.
             *
             * @private
             * @property _isOpened
             * @type {Boolean}
             */
            me._isOpened = false;

            // if the display mode is "offcanvas", call the offcanvas plugin.
            if (me.isDisplayMode('offcanvas')) {
                me._$triggerEl.swOffcanvasMenu({
                    'offCanvasSelector': me.$el,
                    'direction': 'fromRight'
                });
            }

            me.registerEvents();
        },

        /**
         * Registers all needed events specific to the display mode.
         *
         * @public
         * @method registerEvents
         */
        registerEvents: function () {
            var me = this;

            me.$el.on(me.getEventName('click'), me.opts.removeItemSelector, $.proxy(me.onRemoveButtonClick, me));
            me.$el.on(me.getEventName('click touchstart'), me.opts.offcanvasCloseElSelector, $.proxy(me.onCloseButtonClick, me));

            if (me.isDisplayMode('offcanvas')) {
                me._on(me._$triggerEl, 'click touchstart', $.proxy(me.onMouseEnter, me));

                $.subscribe(me.getEventName('plugin/swAddArticle/onAddArticle'), $.proxy(me.onArticleAdded, me));
                $.subscribe(me.getEventName('plugin/swAddArticle/onBeforeAddArticle'), $.proxy(me.onBeforeAddArticle, me));
            } else {
                me._on('.container--ajax-cart,' + me.opts.triggerElSelector, 'mousemove', $.proxy(me.onMouseHover, me));
                me._on(me._$triggerEl, 'mouseenter touchstart', $.proxy(me.onMouseEnter, me));
                me._on(me._$triggerEl, 'mouseleave', $.proxy(me.onMouseLeave, me));
                me._on(me._$triggerEl, 'click', $.proxy(me.onClick, me));
                me._on(me.$el, 'mouseleave', $.proxy(me.onMouseLeave, me));
                $('.container--ajax-cart,' + me.opts.triggerElSelector).hover(
                    $.proxy(me.onMouseHoverStart, me),
                    $.proxy(me.onMouseHoverEnd, me)
                );
            }

            $.publish('plugin/swCollapseCart/onRegisterEvents', [me]);
        },

        /**
         * Will be fired from the addArticle plugin before the add-AJAX request will be send.
         * Sets the loading indicator as the content and opens the menu.
         *
         * @event onBeforeAddArticle
         */
        onBeforeAddArticle: function () {
            this.showLoadingIndicator();
            this.openMenu();

            $.publish('plugin/swCollapseCart/onBeforeAddArticle', [this]);
        },

        /**
         * Will be fired from the addArticle plugin before the add-AJAX request is finished.
         * Loads the cart via AJAX and appends it to the basket.
         *
         * @event onArticleAdded
         * @param {jQuery.Event} event
         * @param {Object} plugin
         * @param {string} response
         */
        onArticleAdded: function (event, plugin, response) {
            if (this.isDisplayMode('collapsible')) {
                return;
            }

            this.$el
                .html(response)
                .find('.ajax--cart .alert')
                .removeClass('is--hidden');

            picturefill();

            $.publish('plugin/swCollapseCart/onArticleAdded', [this]);
        },

        /**
         * Will be called when the pointer enters/clicks/taps the trigger element.
         *
         * @event onMouseEnter
         * @param {jQuery.Event} event
         */
        onMouseEnter: function (event) {
            var me = this;

            if (me.isDisplayMode('offcanvas')) {
                event.preventDefault();

                me.showLoadingIndicator();
                me.openMenu();

                me.loadCart();
            } else {
                if (me.isCartLoading()) {
                    me.showLoadingIndicator();
                    me.openMenu();
                } else {
                    me.buffer(function () {
                        if (me.isOverMe() === false || me._wasClicked === true) {
                            return;
                        }

                        me.showLoadingIndicator();
                        me.openMenu();

                        me.loadCart(function () {
                            $('body').one('touchstart', $.proxy(me.onMouseLeave, me));

                            $.publish('plugin/swCollapseCart/onMouseEnterLoaded', [me, event]);
                        });

                        $.publish('plugin/swCollapseCart/onMouseEnterBuffer', [me, event]);
                    }, 500);
                }
            }

            $.publish('plugin/swCollapseCart/onMouseEnter', [me, event]);
        },

        /**
         * Will be called when the mouse leaves the trigger/plugin element.
         *
         * @event onMouseLeave
         * @param {jQuery.Event} event
         */
        onMouseLeave: function (event) {
            var target = event.toElement || event.relatedTarget || event.target;

            $.publish('plugin/swCollapseCart/onMouseLeave', [this, event]);

            if (this.isElementOrChild(this.$el[0], target) || this.isElementOrChild(this._$triggerEl[0], target)) {
                return;
            }

            this.closeMenu();
            this.clearBuffer();
        },

        /**
         * Will be called when the off canvas close button was clicked/tapped
         *
         * @event onCloseButtonClick
         * @param {jQuery.Event} event
         */
        onCloseButtonClick: function (event) {
            event.preventDefault();

            $.publish('plugin/swCollapseCart/onCloseButton', [this]);

            this.closeMenu();
        },

        /**
         * Will be called when the remove item button was clicked.
         *
         * @event onRemoveButtonClick
         * @param {jQuery.Event} event
         */
        onRemoveButtonClick: function (event) {
            event.preventDefault();

            var me = this,
                $currentTarget = $(event.currentTarget),
                $parent = $currentTarget.parent(),
                $form = $currentTarget.closest('form'),
                url;

            // @deprecated: Don't use anchors for action links. Use forms with method="post" instead.
            if ($currentTarget.attr('href')) {
                url = $currentTarget.attr('href');
            } else {
                url = $form.attr('action');
            }

            $.publish('plugin/swCollapseCart/onRemoveArticle', [me, event]);
            $parent.html(me._$loadingIcon.clone());

            $.ajax({
                url: url,
                dataType: 'jsonp',
                method: 'POST',
                success: function (result) {
                    me.$el.html(result);

                    picturefill();

                    $.publish('plugin/swCollapseCart/onRemoveArticleFinished', [me, event, result]);
                }
            });
        },

        /**
         * Sets a timeout and saves its timeout id.
         * When an id already exists, clear the timeout that belongs to that id.
         *
         * @param func
         * @param bufferTime
         */
        buffer: function (func, bufferTime) {
            this.clearBuffer();
            this.bufferTimeout = setTimeout(func, bufferTime);
        },

        /**
         * Clears the open cart timeout
         */
        clearBuffer: function () {
            if (this.bufferTimeout) {
                clearTimeout(this.bufferTimeout);
            }
        },

        /**
         * Returns whether or not the second element is the same as / a child of the first.
         *
         * @param {HTMLElement} firstEl
         * @param {HTMLElement} secondEl
         * @returns {Boolean}
         */
        isElementOrChild: function (firstEl, secondEl) {
            return firstEl === secondEl || $.contains(firstEl, secondEl);
        },

        /**
         * Returns whether or not the current display mode is the given one.
         *
         * @public
         * @method isDisplayMode
         * @param {String} mode
         * @returns {Boolean}
         */
        isDisplayMode: function (mode) {
            return this.opts.displayMode === mode;
        },

        /**
         * Overrides the elements content with the configured loading indicator.
         *
         * @public
         * @method showLoadingIndicator
         */
        showLoadingIndicator: function () {
            this.$el.html($('<div>', {
                'class': this.opts.loadingIconWrapperClass,
                'html': this._$loadingIcon.clone()
            }));

            $.publish('plugin/swCollapseCart/onShowLoadingIndicator', [this]);
        },

        /**
         * Opens the offcanvas/collapsible cart.
         * If the offcanvas plugin is active on the element, its openMenu function will also be called.
         *
         * @public
         * @method closeMenu
         */
        openMenu: function () {
            var plugin;

            this._isOpened = true;

            if (this.isDisplayMode('offcanvas') && (plugin = this._$triggerEl.data('plugin_swOffcanvasMenu'))) {
                plugin.openMenu();
            } else {
                this.$el.addClass(this.opts.activeClass);
            }

            $.publish('plugin/swCollapseCart/onMenuOpen', [this]);
        },

        /**
         * Loads the cart content via the configured URL
         * and sets the response as plugin elements content.
         *
         * @public
         * @method loadCart
         * @param {Function} callback
         */
        loadCart: function (callback) {
            var me = this,
                opts = me.opts,
                $el = me.$el;

            if (me.isCartLoading()) {
                return;
            }

            $.publish('plugin/swCollapseCart/onLoadCart', [me]);

            me._$linkEl.addClass('is--disabled');
            me._isCartLoading = true;

            $.ajax({
                url: opts.ajaxCartURL,
                dataType: 'jsonp',
                success: function (result) {
                    $el.html(result);
                    picturefill();

                    if (typeof callback === 'function') {
                        callback();
                    }

                    $.publish('plugin/swCollapseCart/onLoadCartFinished', [me, result]);
                },
                complete: function () {
                    me._$linkEl.removeClass('is--disabled');
                    me._isCartLoading = false;
                }
            });
        },

        /**
         * Closes the offcanvas/collapsible cart.
         * If the offcanvas plugin is active on the element, its closeMenu function will also be called.
         *
         * @public
         * @method closeMenu
         */
        closeMenu: function () {
            var plugin;

            this._isOpened = false;

            if (this.isDisplayMode('offcanvas') && (plugin = this._$triggerEl.data('plugin_swOffcanvasMenu'))) {
                plugin.closeMenu();
            } else {
                this.$el.removeClass(this.opts.activeClass);
            }

            $.publish('plugin/swCollapseCart/onCloseMenu', [this]);
        },

        /**
         * Intercepts the click event to prevent redirect while
         * the request is being made
         *
         * @param event
         */
        onClick: function (event) {
            if (this.isCartLoading()) {
                event.preventDefault();
                return false;
            }

            this._wasClicked = true;
        },

        /**
         * Indicates if the cart is currently loading
         *
         * @returns {boolean}
         */
        isCartLoading: function () {
            return !!this._isCartLoading;
        },

        /**
         * Indicates if the mouse is over the cart button or cart menu itself
         *
         * @returns {boolean}
         */
        isOverMe: function () {
            return !!this._isOverMe;
        },

        /**
         * Indicates that the mouse is over the element
         */
        onMouseHoverStart: function () {
            this._isOverMe = true;
        },

        /**
         * Indicates that the mouse is not over the element anymore
         */
        onMouseHoverEnd: function () {
            this._isOverMe = false;
        },

        /**
         * Destroys the plugin and removes all attached events and delegations.
         *
         * @public
         * @method destroy
         */
        destroy: function () {
<<<<<<< HEAD
            this.off(this.eventSuffix);
=======
            var me = this;

            $.unsubscribe(me.getEventName('plugin/swAddArticle/onAddArticle'));
            $.unsubscribe(me.getEventName('plugin/swAddArticle/onBeforeAddArticle'));

            me.off(me.eventSuffix);
>>>>>>> 73383fad

            this._destroy();
        }
    });
})(jQuery, window);<|MERGE_RESOLUTION|>--- conflicted
+++ resolved
@@ -529,16 +529,10 @@
          * @method destroy
          */
         destroy: function () {
-<<<<<<< HEAD
+            $.unsubscribe(this.getEventName('plugin/swAddArticle/onAddArticle'));
+            $.unsubscribe(this.getEventName('plugin/swAddArticle/onBeforeAddArticle'));
+
             this.off(this.eventSuffix);
-=======
-            var me = this;
-
-            $.unsubscribe(me.getEventName('plugin/swAddArticle/onAddArticle'));
-            $.unsubscribe(me.getEventName('plugin/swAddArticle/onBeforeAddArticle'));
-
-            me.off(me.eventSuffix);
->>>>>>> 73383fad
 
             this._destroy();
         }
