--- conflicted
+++ resolved
@@ -45,215 +45,19 @@
 
         createTemplate: function () {
             var me = this,
-<<<<<<< HEAD
                 $parent = me.$el.parent(me.opts.polyfillSelector),
                 $wrapEl;
 
             if ($parent.length > 0) {
                 return false;
-=======
-                wrapEl;
-
-            // We need to use the array syntax here due to the fact that ```class``` is a reserved keyword in IE and Safari
-            wrapEl = me._formatString('<div class="{0}"></div>', me.opts.baseCls + ' ' + me.opts['class']);
-            wrapEl = $el.wrap(wrapEl).parents('.' + me.opts.baseCls);
-
-            me.$textEl = $('<div>', { 'class': me.opts.baseCls + '-text' }).appendTo(wrapEl);
-            me.$triggerEl = $('<div>', { 'class': me.opts.baseCls + '-trigger', 'html': me.opts.triggerText }).appendTo(wrapEl);
-
-            me.selected = me.$el.find(':selected');
-            me.$textEl.html(me.selected.html());
-
-            $.publish('plugin/swSelectboxReplacement/onCreateTemplate', [ me, wrapEl ]);
-
-            return wrapEl;
-        },
-
-        /**
-         * Disables the select box
-         * @returns {jQuery|Plugin.$el|*|PluginBase.$el}
-         */
-        setDisabled: function () {
-            var me = this;
-
-            me.$wrapEl.addClass(me.opts.disabledCls);
-            me.$el.attr('disabled', 'disabled');
-
-            $.publish('plugin/swSelectboxReplacement/onSetDisabled', [ me ]);
-
-            return me.$el;
-        },
-
-        /**
-         * Enables the select box
-         * @returns {jQuery|Plugin.$el|*|PluginBase.$el}
-         */
-        setEnabled: function () {
-            var me = this;
-
-            me.$wrapEl.removeClass(me.opts.disabledCls);
-            me.$el.removeAttr('disabled');
-
-            $.publish('plugin/swSelectboxReplacement/onSetEnabled', [ me ]);
-
-            return me.$el;
-        },
-
-        /**
-         * Marks the field as error.
-         * @returns {jQuery}
-         */
-        setError: function () {
-            var me = this;
-
-            me.$wrapEl.addClass(me.opts.errorCls);
-
-            $.publish('plugin/swSelectboxReplacement/onSetError', [ me ]);
-
-            return me.$wrapEl;
-        },
-
-        /**
-         * Removes the error mark of the field.
-         * @returns {jQuery}
-         */
-        removeError: function () {
-            var me = this;
-
-            me.$wrapEl.removeClass(me.opts.errorCls);
-
-            $.publish('plugin/swSelectboxReplacement/onRemoveError', [ me ]);
-
-            return me.$wrapEl;
-        },
-
-        /**
-         * Wrapper method for jQuery's ```val``` method.
-         * @returns {jQuery}
-         */
-        val: function() {
-            var me = this, val;
-
-            val = me.$el.val.apply(me.$el, arguments);
-
-            if (typeof arguments[0] !== 'function') {
-                me.setSelectedOnTextElement();
-            }
-
-            $.publish('plugin/swSelectboxReplacement/onSetVal', [ me ]);
-
-            return val;
-        },
-
-        /**
-         * Wrapper method for jQuery's ```show``` method.
-         * @returns {jQuery}
-         */
-        show: function() {
-            var me = this;
-
-            me.$wrapEl.show.apply(me.$wrapEl, arguments);
-
-            $.publish('plugin/swSelectboxReplacement/onShow', [ me ]);
-
-            return me.$wrapEl;
-        },
-
-        /**
-         * Wrapper method for jQuery's ```hide``` method.
-         * @returns {jQuery}
-         */
-        hide: function() {
-            var me = this;
-
-            me.$wrapEl.hide.apply(me.$wrapEl, arguments);
-
-            $.publish('plugin/swSelectboxReplacement/onHide', [ me ]);
-
-            return me.$wrapEl;
-        },
-
-        /**
-         * Registers the neccessary event listeners for the plugin.
-         *
-         * @returns {boolean}
-         */
-        registerEventListeners: function () {
-            var me = this;
-
-            me._on(me.$el, 'change', $.proxy(me.onChange, me));
-            me._on(me.$el, 'keyup', $.proxy(me.onKeyUp, me));
-            me._on(me.$el, 'focus', $.proxy(me.onFocus, me));
-            me._on(me.$el, 'blur', $.proxy(me.onBlur, me));
-
-            $.publish('plugin/swSelectboxReplacement/onRegisterEvents', [ me ]);
-
-            return true;
-        },
-
-        /**
-         * Helper method which reads out the selected entry from the "select" element
-         * and writes it into the text element which is visible to the user.
-         *
-         * @returns {String} selected entry from the "select" element
-         */
-        setSelectedOnTextElement: function () {
-            var me = this;
-
-            me.selected = me.$el.find(':selected');
-            me.$textEl.html(me.selected.html());
-
-            $.publish('plugin/swSelectboxReplacement/onSetSelected', [ me, me.selected ]);
-
-            return me.selected;
-        },
-
-        /**
-         * Event listener method which will be fired when the user
-         * changes the value of the select box.
-         *
-         * @event `change`
-         * @param {Object} event - jQuery event eOpts
-         * @returns {void}
-         */
-        onChange: function () {
-            var me = this;
-
-            me.setSelectedOnTextElement();
-
-            $.publish('plugin/swSelectboxReplacement/onChange', [ me ]);
-        },
-
-        /**
-         * Event listener which fires on key up on the "select" element.
-         *
-         * Checks if the user presses the up or down key to update the
-         * text element with the currently selected entry in the select box.
-         *
-         * @event `keyup`
-         * @param {Object} event - jQuery event eOpts
-         * @returns {boolean}
-         */
-        onKeyUp: function (event) {
-            var me = this;
-
-            // 38 = up arrow, 40 = down arrow
-            if (event.which === 38 || event.which === 40) {
-                me.setSelectedOnTextElement();
->>>>>>> 4a150444
             }
 
             $wrapEl = $('<div>', {
                 'class': me.opts.baseCls
             });
 
-<<<<<<< HEAD
             if (me.opts.compatibility) {
                 $wrapEl.addClass(me.$el.attr('class'));
-=======
-            if (!$parent || !$parent.length) {
-                return false;
->>>>>>> 4a150444
             }
 
             me.$wrapEl = me.$el.wrap($wrapEl);
@@ -263,5 +67,4 @@
             return me.$wrapEl;
         }
     });
-
 })(jQuery, window, document);