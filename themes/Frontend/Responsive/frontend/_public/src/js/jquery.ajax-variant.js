--- conflicted
+++ resolved
@@ -136,11 +136,7 @@
                     window.controller = window.snippets = window.themeConfig = window.lastSeenProductsConfig = window.csrfConfig = null;
                     $(me.opts.footerJavascriptInlineSelector).replaceWith($response.filter(me.opts.footerJavascriptInlineSelector));
 
-<<<<<<< HEAD
-                    StateManager.addPlugin('*[data-image-slider="true"]', 'swImageSlider', {touchControls: true})
-=======
                     StateManager.addPlugin('*[data-image-slider="true"]', 'swImageSlider')
->>>>>>> 36949b7e
                         .addPlugin('.product--image-zoom', 'swImageZoom', 'xl')
                         .addPlugin('*[data-image-gallery="true"]', 'swImageGallery')
                         .addPlugin('*[data-add-article="true"]', 'swAddArticle')
