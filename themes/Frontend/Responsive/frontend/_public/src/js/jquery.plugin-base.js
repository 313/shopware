;(function ($) {

    /*! Tiny Pub/Sub - v0.7.0 - 2013-01-29
     * https://github.com/cowboy/jquery-tiny-pubsub
     * Copyright (c) 2014 "Cowboy" Ben Alman; Licensed MIT */
    var o = $({});
    $.subscribe = function () {
        o.on.apply(o, arguments);
    };

    $.unsubscribe = function () {
        o.off.apply(o, arguments);
    };

    $.publish = function () {
        o.trigger.apply(o, arguments);
    };
}(jQuery));

;(function ($, window) {
    'use strict';

    var numberRegex = /^\-?\d*\.?\d*$/,
        objectRegex = /^[\[\{]/;

    /**
     * Tries to deserialize the given string value and returns the right
     * value if its successful.
     *
     * @private
     * @method deserializeValue
     * @param {String} value
     * @returns {String|Boolean|Number|Object|Array|null}
     */
    function deserializeValue(value) {
        try {
            return !value ? value : value === 'true' || (
                value === 'false' ? false
                    : value === 'null' ? null
                    : numberRegex.test(value) ? +value
                    : objectRegex.test(value) ? $.parseJSON(value)
                    : value
            )
        } catch (e) {
            return value;
        }
    }

    /**
     * Constructor method of the PluginBase class. This method will try to
     * call the ```init```-method, where you can place your custom initialization of the plugin.
     *
     * @class PluginBase
     * @constructor
     * @param {String} name - Plugin name that is used for the events suffixes.
     * @param {HTMLElement} element - Element which should be used for the plugin.
     * @param {Object} options - The user settings, which overrides the default settings
     */
    function PluginBase(name, element, options) {
        var me = this;

        /**
         * @property {String} _name - Name of the Plugin
         * @private
         */
        me._name = name;

        /**
         * @property {jQuery} $el - Plugin element wrapped by jQuery
         */
        me.$el = $(element);

        /**
         * @property {Object} opts - Merged plugin options
         */
        me.opts = $.extend({}, me.defaults || {}, options);

        /**
         * @property {string} eventSuffix - Suffix which will be appended to the eventType to get namespaced events
         */
        me.eventSuffix = '.' + name;

        /**
         * @property {Array} _events Registered events listeners. See {@link PluginBase._on} for registration
         * @private
         */
        me._events = [];

        // Create new selector for the plugin
        $.expr[':']['plugin-' + name.toLowerCase()] = function (elem) {
            return !!$.data(elem, 'plugin_' + name);
        };

        // Call the init method of the plugin
        me.init();

        $.publish('plugin/' + name + '/init', [ me ]);
    }

    PluginBase.prototype = {

        /**
         * Template function for the plugin initialisation.
         * Must be overridden for custom initialisation logic or an error will be thrown.
         *
         * @public
         * @method init
         */
        init: function () {
            throw new Error('Plugin ' + this.getName() + ' has to have an init function!');
        },

        /**
         * Template function for the plugin destruction.
         * Should be overridden for custom destruction code.
         *
         * @public
         * @method destroy
         */
        destroy: function () {

            if (typeof console !== 'undefined' && typeof console.warn === 'function') {
                console.warn('Plugin ' + this.getName() + ' should have a custom destroy method!');
            }

            this._destroy();
        },

        /**
         * Template function to update the plugin.
         * This function will be called when the breakpoint has changed but the configurations are the same.
         *
         * @public
         * @method update
         */
        update: function () {

        },

        /**
         * Destroys the plugin on the {@link HTMLElement}. It removes the instance of the plugin
         * which is bounded to the {@link jQuery} element.
         *
         * If the plugin author has used the {@link PluginBase._on} method, the added event listeners
         * will automatically be cleared.
         *
         * @private
         * @method _destroy
         * @returns {PluginBase}
         */
        _destroy: function () {
            var me = this,
                name = me.getName();

            $.each(me._events, function (i, obj) {
                obj.el.off(obj.event);
            });

            // remove all references of extern plugins
            $.each(me.opts, function (o) {
                delete me.opts[o];
            });

            me.$el.removeData('plugin_' + name);

            $.publish('plugin/' + name + '/destroy', [ me ]);

            return me;
        },

        /**
         * Wrapper method for {@link jQuery.on}, which registers in the event in the {@link PluginBase._events} array,
         * so the listeners can automatically be removed using the {@link PluginBase._destroy} method.
         *
         * @params {jQuery} Element, which should be used to add the listener
         * @params {String} Event type, you want to register.
         * @returns {PluginBase}
         */
        _on: function () {
            var me = this,
                $el = $(arguments[0]),
                event = me.getEventName(arguments[1]),
                args = Array.prototype.slice.call(arguments, 2);

            me._events.push({ 'el': $el, 'event': event });
            args.unshift(event);
            $el.on.apply($el, args);

            $.publish('plugin/' + me._name + '/on', [ $el, event ]);

            return me;
        },

        /**
         * Wrapper method for {@link jQuery.off}, which removes the event listener from the {@link PluginBase._events}
         * array.
         *
         * @param {jQuery} element - Element, which contains the listener
         * @param {String} event - Name of the event to remove.
         * @returns {PluginBase}
         * @private
         */
        _off: function (element, event) {
            var me = this,
                events = me._events,
                pluginEvent = me.getEventName(event),
                eventIds = [],
                $element = $(element),
                filteredEvents = $.grep(events, function (obj, index) {
                    eventIds.push(index);
                    return typeof obj !== 'undefined' && pluginEvent === obj.event && $element[0] === obj.el[0];
                });

            $.each(filteredEvents, function (event) {
                $element.off.call($element, event.event);
            });

            $.each(eventIds, function (id) {
                if (!events[id]) {
                    return;
                }
                delete events[id];
            });

            $.publish('plugin/' + me._name + '/off', [ $element, pluginEvent ]);

            return me;
        },

        /**
         * Returns the name of the plugin.
         * @returns {PluginBase._name|String}
         */
        getName: function () {
            return this._name;
        },

        /**
         * Returns the event name with the event suffix appended.
         * @param {String} event - Event name
         * @returns {String}
         */
        getEventName: function (event) {
            var suffix = this.eventSuffix,
                parts = event.split(' '),
                len = parts.length,
                i = 0;

            for (; i < len; i++) {
                parts[i] += suffix;
            }

            return parts.join(' ');
        },

        /**
         * Returns the element which registered the plugin.
         * @returns {PluginBase.$el}
         */
        getElement: function () {
            return this.$el;
        },

        /**
         * Returns the options of the plugin. The method returns a copy of the options object and not a reference.
         * @returns {Object}
         */
        getOptions: function () {
            return $.extend({}, this.opts);
        },

        /**
         * Returns the value of a single option.
         * @param {String} key - Option key.
         * @returns {mixed}
         */
        getOption: function (key) {
            return this.opts[key];
        },

        /**
         * Sets a plugin option. Deep linking of the options are now supported.
         * @param {String} key - Option key
         * @param {mixed} value - Option value
         * @returns {PluginBase}
         */
        setOption: function (key, value) {
            var me = this;

            me.opts[key] = value;

            return me;
        },

        /**
         * Fetches the configured options based on the {@link PluginBase.$el}.
         *
         * @param {Boolean} shouldDeserialize
         * @returns {mixed} configuration
         */
        applyDataAttributes: function (shouldDeserialize) {
            var me = this, attr;

            $.each(me.opts, function (key) {
                attr = me.$el.attr('data-' + key);

                if (typeof attr === 'undefined') {
                    return true;
                }

                me.opts[key] = shouldDeserialize !== false ? deserializeValue(attr) : attr;

                return true;
            });

            $.publish('plugin/' + me._name + '/onDataAttributes', [ me.$el, me.opts ]);

            return me.opts;
        }
    };

    // Expose the private PluginBase constructor to global jQuery object
    $.PluginBase = PluginBase;

    // Object.create support test, and fallback for browsers without it
    if (typeof Object.create !== 'function') {
        Object.create = function (o) {
            function F() { }
            F.prototype = o;
            return new F();
        };
    }

    /**
     * Creates a new jQuery plugin based on the {@link PluginBase} object prototype. The plugin will
     * automatically created in {@link jQuery.fn} namespace and will initialized on the fly.
     *
     * The {@link PluginBase} object supports an automatically destruction of the registered events. To
     * do so, please use the {@link PluginBase._on} method to create event listeners.
     *
     * @param {String} name - Name of the plugin
     * @param {Object|Function} plugin - Plugin implementation
     * @returns {void}
     *
     * @example
     * // Register your plugin
     * $.plugin('yourName', {
     *    defaults: { key: 'value' },
     *
     *    init: function() {
     *        // ...initialization code
     *    },
     *
     *    destroy: function() {
     *      // ...your destruction code
     *
     *      // Use the force! Use the internal destroy method.
     *      me._destroy();
     *    }
     * });
     *
     * // Call the plugin
     * $('.test').yourName();
     */
    $.plugin = function (name, plugin) {
        window.PluginsCollection = window.PluginsCollection || {};
        window.PluginsCollection[name] = plugin;

        $.fn[name] = function (options) {
            return this.each(function () {
                var element = this,
                    pluginData = $.data(element, 'plugin_' + name);

                if (!pluginData) {
                    if (typeof plugin === 'function') {
                        pluginData = new plugin();
                    } else {
                        var Plugin = function () {
                            PluginBase.call(this, name, element, options);
                        };

                        Plugin.prototype = $.extend(Object.create(PluginBase.prototype), { constructor: Plugin }, plugin);
                        pluginData = new Plugin();
                    }

                    $.data(element, 'plugin_' + name, pluginData);
                }
            });
        };
    };

    /**
     * Provides the ability to overwrite jQuery plugins which are built on top of the {@link PluginBase} class. All of
     * our jQuery plugins (or to be more technical about it, the prototypes of our plugins) are registered in the object
     * {@link window.PluginsCollection} which can be accessed from anywhere in your storefront.
     *
     * Please keep in mind that the method overwrites the plugin in jQuery's plugin namespace {@link jQuery.fn} as well,
     * but you still have the ability to access the overwritten method(s) using the ```superclass``` object property.
     *
     * @example How to overwrite the ```showResult```-method in the "search" plugin.
<<<<<<< HEAD
     * $.overridePlugin('search', {
=======
     * $.overwritePlugin('search', {
>>>>>>> f36f7d62
     *    showResult: function(response) {
     *        //.. do something with the response
     *    }
     * });
     *
     * @example Call the original method without modifications
<<<<<<< HEAD
     * $.overridePlugin('search', {
=======
     * $.overwritePlugin('search', {
>>>>>>> f36f7d62
     *    showResult: function(response) {
     *        this.superclass.showResult.apply(this, arguments);
     *    }
     * });
     */
    $.overridePlugin = function (pluginName, override) {
        var overridePlugin = window.PluginsCollection[pluginName];

        if (typeof overridePlugin !== 'object' || typeof override !== 'object') {
            return false;
        }

        $.fn[pluginName] = function (options) {
            return this.each(function () {
                var element = this,
                    pluginData = $.data(element, 'plugin_' + pluginName);

                if (!pluginData) {
                    var Plugin = function () {
                        PluginBase.call(this, pluginName, element, options);
                    };

                    Plugin.prototype = $.extend(Object.create(PluginBase.prototype), { constructor: Plugin, superclass: overridePlugin }, overridePlugin, override);
                    pluginData = new Plugin();

                    $.data(element, 'plugin_' + pluginName, pluginData);
                }
            });
        };
    };
})(jQuery, window);<|MERGE_RESOLUTION|>--- conflicted
+++ resolved
@@ -398,22 +398,14 @@
      * but you still have the ability to access the overwritten method(s) using the ```superclass``` object property.
      *
      * @example How to overwrite the ```showResult```-method in the "search" plugin.
-<<<<<<< HEAD
      * $.overridePlugin('search', {
-=======
-     * $.overwritePlugin('search', {
->>>>>>> f36f7d62
      *    showResult: function(response) {
      *        //.. do something with the response
      *    }
      * });
      *
      * @example Call the original method without modifications
-<<<<<<< HEAD
      * $.overridePlugin('search', {
-=======
-     * $.overwritePlugin('search', {
->>>>>>> f36f7d62
      *    showResult: function(response) {
      *        this.superclass.showResult.apply(this, arguments);
      *    }
