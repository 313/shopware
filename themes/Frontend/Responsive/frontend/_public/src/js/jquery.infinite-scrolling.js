--- conflicted
+++ resolved
@@ -106,11 +106,7 @@
             me.applyDataAttributes();
 
             // Check if plugin is enabled
-<<<<<<< HEAD
             if (!me.opts.enabled || !me.$el.is(':visible') || me.opts.ajaxUrl === null) {
-=======
-            if (!me.opts.enabled || !me.$el.is(':visible') || !me.opts.categoryId || me.opts.ajaxUrl === null) {
->>>>>>> 4a150444
                 return;
             }
 
@@ -168,16 +164,9 @@
 
             // if no seo url is provided, use the url basic push mode
             if (!me.params.p) {
-<<<<<<< HEAD
-
-                me.basicModeSegments = window.location.pathname.split("/");
-                me.basicModePageKey = $.inArray('sPage', me.basicModeSegments);
-                me.basicModePageValue = me.basicModeSegments[ me.basicModePageKey + 1 ];
-=======
                 me.basicModeSegments = window.location.pathname.split('/');
                 me.basicModePageKey = $.inArray('sPage', me.basicModeSegments);
                 me.basicModePageValue = me.basicModeSegments[me.basicModePageKey + 1];
->>>>>>> 4a150444
 
                 if (me.basicModePageValue) {
                     me.urlBasicMode = true;
@@ -289,10 +278,6 @@
             }
 
             if (me.currentPushState != tmpPushState) {
-<<<<<<< HEAD
-
-=======
->>>>>>> 4a150444
                 me.currentPushState = tmpPushState;
                 if (!history || !history.pushState) {
                     return;
@@ -343,7 +328,6 @@
             // increase fetch count for preventing auto fetching
             me.fetchCount++;
 
-<<<<<<< HEAD
             // use categoryId by settings if not defined by filters
             if (!me.params.c && me.opts.categoryId) {
                 me.params.c = me.opts.categoryId;
@@ -355,47 +339,6 @@
                 'action/fetchListing',
                 [me.params, false, true, $.proxy(me.appendListing, me)]
             );
-=======
-            // use categoryid by settings if not defined by filters
-            if (!me.params.c) me.params.c = me.opts.categoryId;
-
-            $.publish('plugin/swInfiniteScrolling/onBeforeFetchNewPage', [ me ]);
-
-            // generate ajax fefch url by all params
-            var url = me.ajax.url + '?' + $.param(me.params);
-
-            $.get(url, function(data) {
-                var template = data.trim();
-
-                $.publish('plugin/swInfiniteScrolling/onFetchNewPageLoaded', [ me, template ]);
-
-                // Cancel is no data provided
-                if (!template) {
-                    me.isFinished = true;
-
-                    me.closeLoadingIndicator();
-                    return;
-                }
-
-                // append fetched data into listing
-                me.$el.append(template);
-
-                // trigger picturefill for regenerating thumbnail sizes
-                picturefill();
-
-                me.closeLoadingIndicator();
-
-                // enable loading for further pages
-                me.isLoading = false;
-
-                // check if last page reached
-                if (me.params.p >= me.maxPages) {
-                    me.isFinished = true;
-                }
-
-                $.publish('plugin/swInfiniteScrolling/onFetchNewPageFinished', [ me, template ]);
-            });
->>>>>>> 4a150444
 
             $.publish('plugin/swInfiniteScrolling/onFetchNewPage', [ me ]);
         },
@@ -478,15 +421,10 @@
             // build ajax url
             var tmpParams = me.upperParams;
 
-<<<<<<< HEAD
             // use categoryId by settings if not defined by filters
             if (!tmpParams.c && me.opts.categoryId) {
                 tmpParams.c = me.opts.categoryId;
             }
-=======
-            // use categoryid by settings if not defined by filters
-            if (!tmpParams.c) tmpParams.c = me.opts.categoryId;
->>>>>>> 4a150444
 
             tmpParams.p = tmpParams.p - 1;
 
@@ -531,15 +469,8 @@
             // append fetched data into listing
             me.$el.append(template);
 
-<<<<<<< HEAD
             // trigger picturefill for regenerating thumbnail sizes
             picturefill();
-=======
-                // Set load previous button if we aren't already on page one
-                if (tmpParams.p > 1) {
-                    me.showLoadPrevious();
-                }
->>>>>>> 4a150444
 
             me.closeLoadingIndicator();
 
