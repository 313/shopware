;(function ($) {
    'use strict';

    /**
     * Register plugin
     *
     * This plugin handles validation and addition logic for the registration form and its fields.
     */
    $.plugin('swRegister', {

        /**
         * Plugin default options.
         * Get merged automatically with the user configuration.
         */
        defaults: {

            /**
             * Class to indicate an element to be hidden.
             *
             * @property hiddenClass
             * @type {String}
             */
            hiddenClass: 'is--hidden',

            /**
             * Class to indicate that an element has an error.
             *
             * @property errorClass
             * @type {String}
             */
            errorClass: 'has--error',

            /**
             * Selector for the form.
             *
             * @property formSelector
             * @type {String}
             */
            formSelector: '.register--form',

            /**
             * Selector for the forms submit button.
             *
             * @property submitBtnSelector
             * @type {String}
             */
            submitBtnSelector: '.register--submit,.address--form-submit',

            /**
             * Selector for the type selection field.
             *
             * @property typeFieldSelector
             * @type {String}
             */
            typeFieldSelector: '.register--customertype select,.address--customertype select,.address--customertype input',

            /**
             * Type name for a company selection.
             * Used for comparison on the type selection field.
             *
             * @property companyType
             * @type {String}
             */
            companyType: 'business',

            /**
             * Selector for the skip account creation checkbox.
             * Toggles specific field sets when checked.
             *
             * @property skipAccountSelector
             * @type {String}
             */
            skipAccountSelector: '.register--check input',

            /**
             * Selector for the alternative shipping checkbox.
             * Toggles specific field sets when checked.
             *
             * @property altShippingSelector
             * @type {String}
             */
            altShippingSelector: '.register--alt-shipping input',

            /**
             * Selector for the company field set.
             *
             * @property companyFieldSelector
             * @type {String}
             */
            companyFieldSelector: '.register--company,.address--company',

            /**
             * Selector for the account field set.
             *
             * @property accountFieldSelector
             * @type {String}
             */
            accountFieldSelector: '.register--account-information',

            /**
             * Selector for the shipping field set.
             *
             * @property shippingFieldSelector
             * @type {String}
             */
            shippingFieldSelector: '.register--shipping',

            /**
             * Selector for the payment field set.
             *
             * @property paymentFieldSelector
             * @type {String}
             */
            paymentFieldSelector: '.payment--content',

            /**
             * Selector for the payment selection radio button.
             *
             * @property paymentInputSelector
             * @type {String}
             */
            paymentInputSelector: '.payment--selection-input input',

            /**
             * Selector for the country select field.
             *
             * @property countryFieldSelector
             * @type {String}
             */
            countryFieldSelector: '.select--country',

            /**
             * Selector for the state field set.
             * This corresponding field set will be toggled
             * when a country was selected.
             *
             * @property stateContainerSelector
             * @type {String}
             */
            stateContainerSelector: '.register--state-selection, .address--state-selection',

            /**
             * Selector for the payment method select fields.
             *
             * @property paymentMethodSelector
             * @type {String}
             */
            paymentMethodSelector: '.payment--method',

            /**
             * Selector for a input field.
             *
             * @property inputSelector
             * @type {String}
             */
            inputSelector: '.is--required',

            /**
             * Class that will be added to a error message.
             *
             * @property errorMessageClass
             * @type {String}
             */
            errorMessageClass: 'register--error-msg',

            /**
             * Selector for the email field.
             *
             * @property personalEmailSelector
             * @type {String}
             */
            personalEmailSelector: '#register_personal_email',

            /**
             * Selector for the password field.
             *
             * @property personalPasswordSelector
             * @type {String}
             */
            personalPasswordSelector: '#register_personal_password',

            /**
             * Selector for the email confirmation field.
             *
             * @property personalEmailConfirmationSelector
             * @type {String}
             */
            personalEmailConfirmationSelector: '#register_personal_emailConfirmation',

            /**
             * Selector for the password confirmation field.
             *
             * @property personalPasswordConfirmationSelector
             * @type {String}
             */
            personalPasswordConfirmationSelector: '#register_personal_passwordConfirmation',

            /**
             * Selector for the guest checkbox.
             *
             * @property personalPasswordConfirmationSelector
             * @type {String}
             */
            personalGuestSelector: '#register_personal_skipLogin'
        },

        /**
         * Initializes the plugin, sets up event listeners and adds the necessary
         * classes to get the plugin up and running.
         *
         * @public
         * @method init
         */
        init: function () {
            var me = this,
                opts = me.opts,
                $el = me.$el;

            me.$personalEmail = $el.find(opts.personalEmailSelector);
            me.$personalPassword = $el.find(opts.personalPasswordSelector);
            me.$personalEmailConfirmation = $el.find(opts.personalEmailConfirmationSelector);
            me.$personalPasswordConfirmation = $el.find(opts.personalPasswordConfirmationSelector);
            me.$personalGuest = $el.find(opts.personalGuestSelector);

            me.$form = $el.find(opts.formSelector);

            me.$submitBtn = $el.find(opts.submitBtnSelector);

            me.$typeSelection = $el.find(opts.typeFieldSelector);
            me.$skipAccount = $el.find(opts.skipAccountSelector);
            me.$alternativeShipping = $el.find(opts.altShippingSelector);

            me.$companyFieldset = $el.find(opts.companyFieldSelector);
            me.$accountFieldset = $el.find(opts.accountFieldSelector);
            me.$shippingFieldset = $el.find(opts.shippingFieldSelector);

            me.$countySelectFields = $el.find(opts.countryFieldSelector);

            me.$paymentMethods = $el.find(opts.paymentMethodSelector);

            me.$inputs = $el.find(opts.inputSelector);
            me.$stateContainers = $el.find(opts.stateContainerSelector);

            me.checkType();
            me.checkSkipAccount();
            me.checkChangeShipping();

            me.registerEvents();
        },

        /**
         * Registers all necessary event listeners for the plugin to proper operate.
         *
         * @public
         * @method registerEvents
         */
        registerEvents: function () {
            var me = this;

            me._on(me.$typeSelection, 'change', $.proxy(me.checkType, me));
            me._on(me.$skipAccount, 'change', $.proxy(me.checkSkipAccount, me));
            me._on(me.$alternativeShipping, 'change', $.proxy(me.checkChangeShipping, me));
            me._on(me.$countySelectFields, 'change', $.proxy(me.onCountryChanged, me));
            me._on(me.$paymentMethods, 'change', $.proxy(me.onPaymentChanged, me));
            me._on(me.$form, 'focusout', $.proxy(me.onValidateInput, me));
            me._on(me.$submitBtn, 'click', $.proxy(me.onSubmitBtn, me));

            $.publish('plugin/swRegister/onRegisterEvents', [ me ]);
        },

        /**
         * Checks the type selection field.
         * If the value is equal to the configured companyType,
         * the company field set will be shown.
         *
         * @public
         * @method checkType
         */
        checkType: function () {
            var me = this,
                opts = me.opts,
                $fieldSet = me.$companyFieldset,
                hideCompanyFields = (me.$typeSelection.length && me.$typeSelection.val() !== opts.companyType),
                requiredFields = $fieldSet.find(opts.inputSelector),
                requiredMethod = (!hideCompanyFields) ? me.setHtmlRequired : me.removeHtmlRequired,
                classMethod = (!hideCompanyFields) ? 'removeClass' : 'addClass',
                disabledMethod = (!hideCompanyFields) ? 'removeAttr' : 'attr';

            requiredMethod(requiredFields);

            $fieldSet[classMethod](opts.hiddenClass);
            $fieldSet.find('input, select, textarea')[disabledMethod]('disabled', 'disabled');

            $.publish('plugin/swRegister/onCheckType', [ me, hideCompanyFields ]);
        },

        /**
         * Checks the skip account checkbox.
         * The account field set will be shown/hidden depending
         * on the check state of the checkbox.
         *
         * @public
         * @method checkSkipAccount
         */
        checkSkipAccount: function () {
            var me = this,
                opts = me.opts,
                $fieldSet = me.$accountFieldset,
                isChecked = me.$skipAccount.is(':checked'),
                requiredFields = $fieldSet.find(opts.inputSelector),
                requiredMethod = (!isChecked) ? me.setHtmlRequired : me.removeHtmlRequired,
                classMethod = (isChecked) ? 'addClass' : 'removeClass';

            requiredMethod(requiredFields);

            $fieldSet[classMethod](opts.hiddenClass);

            $.publish('plugin/swRegister/onCheckSkipAccount', [ me, isChecked ]);
        },

        /**
         * Checks the alternative shipping checkbox.
         * The shipping field set will be shown/hidden depending
         * on the check state of the checkbox.
         *
         * @public
         * @method checkChangeShipping
         */
        checkChangeShipping: function () {
            var me = this,
                opts = me.opts,
                $fieldSet = me.$shippingFieldset,
                isChecked = me.$alternativeShipping.is(':checked'),
                requiredFields = $fieldSet.find(opts.inputSelector),
                requiredMethod = (isChecked) ? me.setHtmlRequired : me.removeHtmlRequired,
                classMethod = (isChecked) ? 'removeClass' : 'addClass';

            requiredMethod(requiredFields);

            $fieldSet[classMethod](opts.hiddenClass);

            $.publish('plugin/swRegister/onCheckChangeShipping', [ me, isChecked ]);
        },

        /**
         * Called when another country was selected in the country selection.
         * Triggers additional classes depending on the selection.
         *
         * @public
         * @method onCountryChanged
         * @param {jQuery.Event} event
         */
        onCountryChanged: function (event) {
            var me = this,
                $select = $(event.currentTarget),
                countryId = $select.val(),
                addressType = $select.attr('data-address-type'),
                $stateContainers;

            $.publish('plugin/swRegister/onCountryChangedBefore', [ me, event, countryId, addressType ]);

            me.resetStateSelections(addressType);

            $stateContainers = me.$stateContainers.filter('[data-address-type="' + addressType + '"]');

            // if there is no address type defined or no targets are found, fall back to all state containers
            if ($stateContainers.length === 0) {
                $stateContainers = me.$stateContainers;
            }

            $stateContainers = $stateContainers.filter('[data-country-id="' + countryId + '"]');

            if ($stateContainers.length) {
                $stateContainers.removeClass(me.opts.hiddenClass);
                $select = $stateContainers.find('select');
                $select.removeAttr('disabled');
            }

            $.publish('plugin/swRegister/onCountryChanged', [ me, event, countryId, addressType ]);
        },

        /**
         * Called every time the country selection changes. This method disables and hides all state selections
         * to prevent sending invalid data. The caller method needs to make sure, that the correct
         * state selection gets activated and shown again.
         *
         * @public
         * @method resetStateSelections
         * @param {String} addressType
         */
        resetStateSelections: function (addressType) {
            var me = this,
                $select,
                $stateContainers,
                $stateContainer;

            $stateContainers = me.$stateContainers.filter('[data-address-type="' + addressType + '"]');
            if ($stateContainers.length === 0) {
                $stateContainers = me.$stateContainers;
            }

            $.each($stateContainers, function(index, stateContainer) {
                $stateContainer = $(stateContainer);
                $select = $stateContainer.find('select');
<<<<<<< HEAD
                $select.attr('disabled', 'disabled');
=======

                if ($select.data('plugin_swSelectboxReplacement')) {
                    plugin = $select.data('plugin_swSelectboxReplacement');
                    plugin.setDisabled();
                } else {
                    $select.attr('disabled', 'disabled');
                }
>>>>>>> 4a150444

                $stateContainer.addClass(me.opts.hiddenClass);
            });
        },

        /**
         * Called when another payment method was selected.
         * Depending on the selection, the payment field set will be toggled.
         *
         * @public
         * @method onPaymentChanged
         */
        onPaymentChanged: function () {
            var me = this,
                opts = me.opts,
                inputClass = opts.inputSelector,
                hiddenClass = opts.hiddenClass,
                inputSelector = opts.paymentInputSelector,
                paymentSelector = opts.paymentFieldSelector,
                requiredMethod,
                $fieldSet,
                isChecked,
                radio,
                $el;

            $.each(me.$paymentMethods, function (index, el) {
                $el = $(el);

                radio = $el.find(inputSelector);
                isChecked = radio[0].checked;

                requiredMethod = (isChecked) ? me.setHtmlRequired : me.removeHtmlRequired;

                requiredMethod($el.find(inputClass));

                $fieldSet = $el.find(paymentSelector);
                $fieldSet[((isChecked) ? 'removeClass' : 'addClass')](hiddenClass);
            });

            $.publish('plugin/swRegister/onPaymentChanged', [ me ]);
        },

        /**
         * Will be called when the submit button was clicked.
         * Loops through all input fields and checks if they have a value.
         * When no value is available, the field will be marked with an error.
         *
         * @public
         * @method onSubmitBtn
         */
        onSubmitBtn: function () {
            var me = this,
                $input;

            me.$inputs.each(function () {
                $input = $(this);

                if (!$input.val()) {
                    me.setFieldAsError($input);
                }
            });

            $.publish('plugin/swRegister/onSubmitButton', [ me ]);
        },

        /**
         * Called when a input field lost its focus.
         * Depending on the elements id, the corresponding method will be called.
         * billing ust id, emails and passwords will be validated via AJAX.
         *
         * @public
         * @method onValidateInput
         * @param {jQuery.Event} event
         */
        onValidateInput: function (event) {
            var me = this,
                $el = $(event.target),
                id = $el.attr('id'),
                action,
                relatedTarget = event.relatedTarget || document.activeElement;

            me.$targetElement = $(relatedTarget);

            switch (id) {
            case 'register_personal_email':
            case 'register_personal_emailConfirmation':
                action = 'ajax_validate_email';
                break;
            case 'register_billing_ustid':
                action = 'ajax_validate_billing';
                break;
            case 'register_personal_password':
            case 'register_personal_passwordConfirmation':
                action = 'ajax_validate_password';
                break;
            default:
                break;
            }

            if (!$el.val() && $el.attr('required')) {
                me.setFieldAsError($el);
            } else if ($el.attr('type') === 'checkbox' && !$el.is(':checked')) {
                me.setFieldAsError($el);
            } else if (action) {
                me.validateUsingAjax($el, action);
            } else {
                me.setFieldAsSuccess($el);
            }

            $.publish('plugin/swRegister/onValidateInput', [ me, event, action ]);
        },

        /**
         * Adds additional attributes to the given elements to indicate
         * the elements to be required.
         *
         * @private
         * @method setHtmlRequired
         * @param {jQuery} $elements
         */
        setHtmlRequired: function ($elements) {
            $elements.attr({
                'required': 'required',
                'aria-required': 'true'
            });

            $.publish('plugin/swRegister/onSetHtmlRequired', [ this, $elements ]);
        },

        /**
         * Removes addition attributes that indicate the input as required.
         *
         * @public
         * @method removeHtmlRequired
         * @param {jQuery} $inputs
         */
        removeHtmlRequired: function ($inputs) {
            $inputs.removeAttr('required aria-required');

            $.publish('plugin/swRegister/onRemoveHtmlRequired', [ this, $inputs ]);
        },

        /**
         * Adds the defined error class to the given field.
         *
         * @public
         * @method setFieldAsError
         * @param {jQuery} $el
         */
        setFieldAsError: function ($el) {
            var me = this;

            $el.addClass(me.opts.errorClass);

            $.publish('plugin/swRegister/onSetFieldAsError', [ me, $el ]);
        },

        /**
         * Removes the defined error class from the given field.
         *
         * @public
         * @method setFieldAsSuccess
         * @param {jQuery} $el
         */
        setFieldAsSuccess: function ($el) {
            var me = this;

            $el.removeClass(me.opts.errorClass);

            $.publish('plugin/swRegister/onSetFieldAsSuccess', [ me, $el ]);
        },

        /**
         * Sends an ajax request to validate a given field server side.
         *
         * @public
         * @method validateUsingAjax
         * @param {jQuery} $input
         * @param {String} action
         */
        validateUsingAjax: function ($input, action) {
            var me = this,
                data = 'action=' + action + '&' + me.$el.find('form').serialize(),
                URL = window.controller.ajax_validate + '/' + action;

            if (!URL) {
                return;
            }

            $.publish('plugin/swRegister/onValidateBefore', [ me, data, URL ]);

            $.ajax({
                'data': data,
                'type': 'post',
                'dataType': 'json',
                'url': URL,
                'success': $.proxy(me.onValidateSuccess, me, action, $input)
            });
        },

        /**
         * This method gets called when the server side validation request
         * was successfully called. Updates the corresponding fields
         * and adds/removes error messages.
         *
         * @public
         * @method onValidateSuccess
         * @param {String} action
         * @param {jQuery} $input
         * @param {Object} result
         */
        onValidateSuccess: function (action, $input, result) {
            var me = this,
                isError,
                errorMessages = [],
                skipEmailConfirmationError = me.$targetElement.attr('name') == me.$personalEmailConfirmation.attr('name') && typeof me.$personalEmailConfirmation.val() === 'undefined',
                skipPasswordConfirmationError = me.$targetElement.attr('name') == me.$personalPasswordConfirmation.attr('name') && typeof me.$personalPasswordConfirmation.val() === 'undefined';

            $('#' + action + '--message').remove();

            if (!result) {
                return;
            }

            if (skipEmailConfirmationError) {
                result['emailConfirmation'] = false;
            } else if (skipPasswordConfirmationError) {
                result['passwordConfirmation'] = false;
            }

            for (var key in result) {
                // fields with `false` are now valid
                isError = !!result[key];

                if (!isError) {
                    continue;
                }

                if (key == 'emailConfirmation' && skipEmailConfirmationError) {
                    result[key] = false;
                    continue;
                } else if (key == 'passwordConfirmation' && skipPasswordConfirmationError) {
                    result[key] = false;
                    continue;
                }

                if ($input.attr('name') == me.$personalEmailConfirmation.attr('name') || $input.attr('name') == me.$personalGuest.attr('name')) {
                    $input = me.$personalEmail;
                } else if ($input.attr('name') == me.$personalPasswordConfirmation.attr('name')) {
                    $input = me.$personalPassword;
                }

                errorMessages.push(result[key]);
            }

            if (result) {
                me.updateFieldFlags(result);
            }

            if (errorMessages && errorMessages.length) {
                $('<div>', {
                    'html': '<p>' + errorMessages.join('<br/>') + '</p>',
                    'id': action + '--message',
                    'class': me.opts.errorMessageClass
                }).insertAfter($input);

                me.setFieldAsError($input);
            }

            $.publish('plugin/swRegister/onValidateSuccess', [ me, $input ]);
        },

        /**
         * Loops through all flags and updates the error/success status
         * of the corresponding elements.
         *
         * @public
         * @method updateFieldFlags
         * @param {Object} flags
         */
        updateFieldFlags: function (flags) {
            var me = this,
                $el = me.$el,
                keys = Object.keys(flags),
                len = keys.length,
                i = 0,
                flag,
                $input;

            for (; i < len; i++) {
                flag = keys[i];
                $input = $el.find('.' + flag);

                if (flags[flag]) {
                    me.setFieldAsError($input);
                    continue;
                }

                me.setFieldAsSuccess($input);
            }

            $.publish('plugin/swRegister/onUpdateFields', [ me, flags ]);
        },

        /**
         * Destroys the initialized plugin completely, so all event listeners will
         * be removed and the plugin data, which is stored in-memory referenced to
         * the DOM node.
         *
         * @public
         * @method destroy
         */
        destroy: function () {
            this._destroy();
        }
    });
})(jQuery);<|MERGE_RESOLUTION|>--- conflicted
+++ resolved
@@ -402,17 +402,7 @@
             $.each($stateContainers, function(index, stateContainer) {
                 $stateContainer = $(stateContainer);
                 $select = $stateContainer.find('select');
-<<<<<<< HEAD
                 $select.attr('disabled', 'disabled');
-=======
-
-                if ($select.data('plugin_swSelectboxReplacement')) {
-                    plugin = $select.data('plugin_swSelectboxReplacement');
-                    plugin.setDisabled();
-                } else {
-                    $select.attr('disabled', 'disabled');
-                }
->>>>>>> 4a150444
 
                 $stateContainer.addClass(me.opts.hiddenClass);
             });
