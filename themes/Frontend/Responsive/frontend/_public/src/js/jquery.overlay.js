--- conflicted
+++ resolved
@@ -254,12 +254,7 @@
             return $.overlay.overlay.close(callback, scope);
         }
     };
-<<<<<<< HEAD
 
     // Expose overlay globally to the `window` object
     window.Overlay = Overlay;
-})
-(jQuery);
-=======
-})(jQuery);
->>>>>>> 4a150444
+})(jQuery);