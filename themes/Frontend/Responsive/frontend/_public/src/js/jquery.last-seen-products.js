--- conflicted
+++ resolved
@@ -10,7 +10,7 @@
      * The created list will be showed as a product slider.
      */
     $.plugin('swLastSeenProducts', {
-
+        
         defaults: {
 
             /**
@@ -228,14 +228,11 @@
             } else {
                 srcSet = me.opts.noPicture
             }
-<<<<<<< HEAD
-
-=======
->>>>>>> 0a6018a1
+
             $('<img>', {
                 'srcset': srcSet,
-                'alt': data.imageTitle || data.articleName,
-                'title': data.imageTitle || data.articleName
+                'alt': data.articleName,
+                'title': data.articleName
             }).appendTo(imageMedia);
 
             $.publish('plugin/swLastSeenProducts/onCreateProductImage', [ me, element, data ]);
