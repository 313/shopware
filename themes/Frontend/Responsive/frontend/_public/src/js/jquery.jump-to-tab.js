--- conflicted
+++ resolved
@@ -59,34 +59,6 @@
             $.publish('plugin/swJumpToTab/onRegisterEvents', [ me ]);
         },
 
-<<<<<<< HEAD
-        onHashChange: function (param) {
-            var me = this, $tab, index;
-
-            if (window.StateManager.getCurrentState() === 's' || window.StateManager.getCurrentState() === 'xs') {
-                if (param.length > 0) {
-                    $tab = $('[data-containerName="' + param + '"]');
-
-                    if ($tab.length > 0) {
-                        me.openContainerInMenu($tab);
-                    }
-                }
-
-                return;
-            }
-
-            if (param.length > 0) {
-                $tab = $('[data-tabName="' + param + '"]');
-                index = $tab.index() || 0;
-
-                if ($tab.length > 0) {
-                    me.jumpToTab(index, $tab);
-                }
-            }
-        },
-
-=======
->>>>>>> 9b0c6d1b
         onJumpToTab: function (event) {
             var me = this,
                 $tab = $('[data-tabName="rating"]'),
