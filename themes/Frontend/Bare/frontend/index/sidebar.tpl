--- conflicted
+++ resolved
@@ -6,26 +6,6 @@
                 <div class="navigation--smartphone">
                     <ul class="navigation--list ">
 
-<<<<<<< HEAD
-                        {* Trigger to close the off canvas menu *}
-                        {block name="frontend_index_left_categories_close_menu"}
-                            <li class="navigation--entry entry--close-off-canvas">
-                                <a href="#close-categories-menu" title="{s namespace='frontend/index/menu_left' name="IndexActionCloseMenu"}{/s}" class="navigation--link">
-                                    {s namespace='frontend/index/menu_left' name="IndexActionCloseMenu"}{/s} <i class="icon--arrow-right"></i>
-                                </a>
-                            </li>
-                        {/block}
-
-                        {* Switches for currency and language on mobile devices *}
-                        {block name="frontend_index_left_switches"}
-                            <div class="mobile--switches">
-                                {action module=widgets controller=index action=shopMenu}
-                            </div>
-                        {/block}
-                    </ul>
-                </div>
-            {/block}
-=======
                     {* Trigger to close the off canvas menu *}
                     {block name="frontend_index_left_categories_close_menu"}
                         <li class="navigation--entry entry--close-off-canvas">
@@ -44,7 +24,6 @@
                 {/block}
             </div>
         {/block}
->>>>>>> 7db1a5c9
 
             {* if sCategoryContent is not available use sArticle.categoryID *}
             {if isset($sCategoryContent) && $sCategoryContent.id}
