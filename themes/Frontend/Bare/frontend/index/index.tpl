--- conflicted
+++ resolved
@@ -155,7 +155,6 @@
         {/if}
     {/block}
 
-<<<<<<< HEAD
     {block name="frontend_index_header_javascript"}
         {$controllerData = [
             'vat_check_enabled' => {config name='vatcheckendabled'},
@@ -168,8 +167,8 @@
             'ajax_add_article' => {url controller="checkout" action="addArticle"},
             'ajax_listing' => {url module="widgets" controller="Listing" action="ajaxListing"},
             'ajax_cart_refresh' => {url controller="checkout" action="ajaxAmount"},
-            'ajax_address_selection' => {url controller="address" action="ajaxSelection" fullPath forceSecure},
-            'ajax_address_editor' => {url controller="address" action="ajaxEditor" fullPath forceSecure}
+            'ajax_address_selection' => {url controller="address" action="ajaxSelection" fullPath},
+            'ajax_address_editor' => {url controller="address" action="ajaxEditor" fullPath}
         ]}
 
         {$snippetsData = [
@@ -212,90 +211,6 @@
                 ]}
             {/foreach}
         {/if}
-=======
-{block name="frontend_index_header_javascript"}
-    <script type="text/javascript" id="footer--js-inline">
-        //<![CDATA[
-        {block name="frontend_index_header_javascript_inline"}
-            var timeNow = {time() nocache};
-
-            var asyncCallbacks = [];
-
-            document.asyncReady = function (callback) {
-                asyncCallbacks.push(callback);
-            };
-
-            var statisticDevices = [
-                { device: 'mobile', enter: 0, exit: 767 },
-                { device: 'tablet', enter: 768, exit: 1259 },
-                { device: 'desktop', enter: 1260, exit: 5160 }
-            ];
-
-            var controller = controller || {ldelim}
-                'vat_check_enabled': '{config name='vatcheckendabled'}',
-                'vat_check_required': '{config name='vatcheckrequired'}',
-                'ajax_cart': '{url controller='checkout' action='ajaxCart'}',
-                'ajax_search': '{url controller="ajax_search" _seo=false}',
-                'register': '{url controller="register"}',
-                'checkout': '{url controller="checkout"}',
-                'ajax_validate': '{url controller="register"}',
-                'ajax_add_article': '{url controller="checkout" action="addArticle"}',
-                'ajax_listing': '{url module="widgets" controller="Listing" action="ajaxListing"}',
-                'ajax_cart_refresh': '{url controller="checkout" action="ajaxAmount"}',
-                'ajax_address_selection': '{url controller="address" action="ajaxSelection" fullPath forceSecure}',
-                'ajax_address_editor': '{url controller="address" action="ajaxEditor" fullPath forceSecure}'
-            {rdelim};
-
-            var snippets = snippets || {ldelim}
-                'noCookiesNotice': '{"{s name='IndexNoCookiesNotice'}{/s}"|escape}'
-            {rdelim};
-
-            var themeConfig = themeConfig || {ldelim}
-                'offcanvasOverlayPage': '{$theme.offcanvasOverlayPage}'
-            {rdelim};
-
-            var lastSeenProductsConfig = lastSeenProductsConfig || {ldelim}
-                'baseUrl': '{$Shop->getBaseUrl()}',
-                'shopId': '{$Shop->getId()}',
-                'noPicture': '{link file="frontend/_public/src/img/no-picture.jpg"}',
-                'productLimit': ~~('{config name="lastarticlestoshow"}'),
-                'currentArticle': {ldelim}{if $sArticle}
-                    {foreach $sLastArticlesConfig as $key => $value}
-                        '{$key}': '{$value}',
-                    {/foreach}
-                    'articleId': ~~('{$sArticle.articleID}'),
-                    'orderNumber': '{$sArticle.ordernumber}',
-                    'linkDetailsRewritten': '{$sArticle.linkDetailsRewrited}',
-                    'articleName': '{$sArticle.articleName|escape:"javascript"}{if $sArticle.additionaltext} {$sArticle.additionaltext|escape:"javascript"}{/if}',
-                    'imageTitle': '{$sArticle.image.description|escape:"javascript"}',
-                    'images': {ldelim}
-                        {foreach $sArticle.image.thumbnails as $key => $image}
-                            '{$key}': {ldelim}
-                                'source': '{$image.source}',
-                                'retinaSource': '{$image.retinaSource}',
-                                'sourceSet': '{$image.sourceSet}'
-                            {rdelim},
-                        {/foreach}
-                    {rdelim}
-                {/if}{rdelim}
-            {rdelim};
-
-            var csrfConfig = csrfConfig || {ldelim}
-                'generateUrl': '{url controller="csrftoken" fullPath=false}',
-                'basePath': '{$Shop->getBasePath()}',
-                'shopId': '{$Shop->getId()}'
-            {rdelim};
-        {/block}
-        //]]>
-    </script>
-
-    {include file="frontend/index/datepicker-config.tpl"}
-
-    {if $theme.additionalJsLibraries}
-        {$theme.additionalJsLibraries}
-    {/if}
-{/block}
->>>>>>> 36949b7e
 
         {$csrfConfig = [
             'generateUrl' => {url controller="csrftoken" fullPath=false},
@@ -321,6 +236,12 @@
                 var themeConfig = themeConfig || JSON.parse('{$themeConfig|json_encode}');
                 var lastSeenProductsConfig = lastSeenProductsConfig || JSON.parse('{$lastSeenProductsConfig|json_encode}');
                 var csrfConfig = csrfConfig || JSON.parse('{$csrfConfig|json_encode}');
+                var statisticDevices = [
+                    { device: 'mobile', enter: 0, exit: 767 },
+                    { device: 'tablet', enter: 768, exit: 1259 },
+                    { device: 'desktop', enter: 1260, exit: 5160 }
+                ];
+
             {/block}
         </script>
 
