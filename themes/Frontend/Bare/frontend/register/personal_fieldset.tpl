--- conflicted
+++ resolved
@@ -8,7 +8,6 @@
             {else}
                 <div class="register--customertype">
                 {if {config name=showCompanySelectField}}
-<<<<<<< HEAD
                     <div class="select-field">
                         <select id="register_personal_customer_type"
                                 name="register[personal][customer_type]"
@@ -32,29 +31,6 @@
                 {else}
                     {* Always register as a private customer*}
                     <div class="select-field is--hidden">
-=======
-                    <select id="register_personal_customer_type"
-                            name="register[personal][customer_type]"
-                            required="required"
-                            aria-required="true"
-                            class="is--required{if isset($error_flags.customer_type)} has--error{/if}">
-
-                        <option value="" disabled="disabled" {if $form_data.customer_type eq ""} selected="selected"{/if}>
-                            {s name='RegisterPersonalLabelType'}{/s}{s name="RequiredField" namespace="frontend/register/index"}{/s}
-                        </option>
-
-                        <option value="private" {if $form_data.customer_type eq "private" or (!$form_data.company and $sUserLoggedIn)} selected="selected"{/if}>
-                            {s name='RegisterPersonalLabelPrivate'}{/s}
-                        </option>
-
-                        <option value="business"{if $form_data.customer_type eq "business" or $form_data.company or $form_data.sValidation} selected="selected"{/if}>
-                            {s name='RegisterPersonalLabelBusiness'}{/s}
-                        </option>
-                    </select>
-                {else}
-                    {* Always register as a private customer*}
-                    <div class="is--hidden">
->>>>>>> dccd6a1e
                         <select id="register_personal_customer_type" name="register[personal][customer_type]">
                             <option value="private" selected="selected">{s name='RegisterPersonalLabelPrivate'}{/s}</option>
                         </select>
@@ -69,11 +45,7 @@
 
             {getSalutations variable="salutations"}
 
-<<<<<<< HEAD
             <div class="register--salutation field--select select-field">
-=======
-            <div class="register--salutation field--select">
->>>>>>> dccd6a1e
                 <select name="register[personal][salutation]"
                         id="salutation"
                         required="required"
