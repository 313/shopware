--- conflicted
+++ resolved
@@ -55,11 +55,7 @@
 
                             {* Subscription option *}
                             {block name="frontend_newsletter_form_input_subscription"}
-<<<<<<< HEAD
                                 <div class="newsletter--subscription select-field">
-=======
-                                <div class="newsletter--subscription">
->>>>>>> dccd6a1e
                                     <select name="subscribeToNewsletter" required="required" class="field--select newsletter--checkmail">
                                         <option value="1">{s name="sNewsletterOptionSubscribe"}{/s}</option>
                                         <option value="-1"{if $_POST.subscribeToNewsletter eq -1 || (!$_POST.subscribeToNewsletter && $sUnsubscribe == true)} selected="selected"{/if}>{s name="sNewsletterOptionUnsubscribe"}{/s}</option>
@@ -83,13 +79,8 @@
 
                                         {* Salutation *}
                                         {block name="frontend_newsletter_form_input_salutation"}
-<<<<<<< HEAD
                                             <div class="newsletter--salutation select-field">
                                                 <select name="salutation" class="field--select">
-=======
-                                            <div class="newsletter--salutation">
-                                                <select name="salutation" class="field--select{if $sStatus.sErrorFlag.salutation} has--error{/if}">
->>>>>>> dccd6a1e
                                                     <option value=""{if $_POST.salutation eq ""} selected="selected"{/if}>{s name='NewsletterRegisterPlaceholderSalutation'}{/s}</option>
                                                     {foreach $salutations as $key => $label}
                                                         <option value="{$key}"{if $_POST.salutation eq $key} selected="selected"{/if}>{$label}</option>
@@ -129,13 +120,6 @@
                                                     <input name="city" type="text" placeholder="{s name="NewsletterRegisterBillingPlaceholderCityname"}{/s}" value="{$_POST.city|escape}" size="25" class="input--field input--field-city input--spacer{if $sStatus.sErrorFlag.city} has--error{/if}"/>
                                                     <input name="zipcode" type="text" placeholder="{s name="NewsletterRegisterBillingPlaceholderZipcode"}{/s}" value="{$_POST.zipcode|escape}" class="input--field input--field-zipcode{if $sStatus.sErrorFlag.zipcode} has--error{/if}"/>
                                                 {/if}
-<<<<<<< HEAD
-=======
-
-
-
-
->>>>>>> dccd6a1e
                                             </div>
                                         {/block}
 
