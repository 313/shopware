{extends file='frontend/index/header.tpl'}

{* Keywords *}
{block name="frontend_index_header_meta_keywords"}{if $sCategoryContent.metaKeywords}{$sCategoryContent.metaKeywords|escapeHtml}{/if}{/block}

{block name='frontend_index_header_meta_tags_opengraph'}

    {$description = "{s name='IndexMetaDescriptionStandard'}{/s}"}
    {if $sCategoryContent.cmstext}
        {$description = "{$sCategoryContent.cmstext|strip_tags|truncate:240|escapeHtml}"}
    {elseif $sCategoryContent.metaDescription}
        {$description = "{$sCategoryContent.metaDescription|strip_tags|escapeHtml}"}
    {/if}

    <meta property="og:type" content="product" />
    <meta property="og:site_name" content="{{config name=sShopname}|escapeHtml}" />
    <meta property="og:title" content="{$sCategoryContent.name|escapeHtml}" />
    <meta property="og:description" content="{$description|escapeHtml}" />

    <meta name="twitter:card" content="product" />
    <meta name="twitter:site" content="{{config name=sShopname}|escapeHtml}" />
    <meta name="twitter:title" content="{$sCategoryContent.name|escapeHtml}" />
    <meta name="twitter:description" content="{$description|escapeHtml}" />

    {* Images *}
    {if $sCategoryContent.media.path}
        {$metaImage = {$sCategoryContent.media.path}}
    {else}
        {foreach $sArticles as $sArticle}
            {if $sArticle@first}
                {$metaImage = $sArticle.image.source}
                {break}
            {/if}
        {/foreach}
    {/if}

    <meta property="og:image" content="{$metaImage}" />
    <meta name="twitter:image" content="{$metaImage}" />
{/block}

{* Description *}
{block name="frontend_index_header_meta_description"}{if $sCategoryContent.metaDescription}{$sCategoryContent.metaDescription|strip_tags|escape}{else}{s name="IndexMetaDescriptionStandard"}{/s}{/if}{/block}

{* Canonical link *}
{block name='frontend_index_header_canonical'}
    {* Count of available product pages *}
    {$pages = ceil($sNumberArticles / $criteria->getLimit())}

    {if {config name=seoIndexPaginationLinks} && $showListing && $pages > 1}
        {* Previous rel tag *}
        {if $sPage > 1}
            {$sCategoryContent.canonicalParams.sPage = $sPage - 1}
            <link rel="prev" href="{url params = $sCategoryContent.canonicalParams}">
        {/if}

        {* Next rel tag *}
        {if $pages >= $sPage + 1}
            {$sCategoryContent.canonicalParams.sPage = $sPage + 1}
            <link rel="next" href="{url params = $sCategoryContent.canonicalParams}">
        {/if}
    {elseif !{config name=seoIndexPaginationLinks} || !$showListing}
        <link rel="canonical" href="{url params = $sCategoryContent.canonicalParams}" />
    {/if}
{/block}

{* Title *}
{block name='frontend_index_header_title'}{strip}
    {if $sCategoryContent.metaTitle}
        {$sCategoryContent.metaTitle|escapeHtml} | {{config name=sShopname}|escapeHtml}
    {elseif $sCategoryContent.title}
<<<<<<< HEAD
        {$sCategoryContent.title} | {{config name=sShopname}|escapeHtmlAttr}
=======
        {$sCategoryContent.title|escapeHtml}
>>>>>>> 51f6ade4
    {else}
        {$smarty.block.parent}
    {/if}
{/strip}{/block}

{* RSS and Atom feeds *}
{block name="frontend_index_header_feeds"}
{/block}

{* Google optimized crawling *}
{block name='frontend_index_header_meta_tags' append}
    {if $hasEmotion && !$hasEscapedFragment}
        <meta name="fragment" content="!">
    {/if}
{/block}<|MERGE_RESOLUTION|>--- conflicted
+++ resolved
@@ -68,11 +68,7 @@
     {if $sCategoryContent.metaTitle}
         {$sCategoryContent.metaTitle|escapeHtml} | {{config name=sShopname}|escapeHtml}
     {elseif $sCategoryContent.title}
-<<<<<<< HEAD
-        {$sCategoryContent.title} | {{config name=sShopname}|escapeHtmlAttr}
-=======
-        {$sCategoryContent.title|escapeHtml}
->>>>>>> 51f6ade4
+        {$sCategoryContent.title|escapeHtml} | {{config name=sShopname}|escapeHtml}
     {else}
         {$smarty.block.parent}
     {/if}
