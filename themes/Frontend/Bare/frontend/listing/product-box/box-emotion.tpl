{extends file="frontend/listing/product-box/box-basic.tpl"}

{namespace name="frontend/listing/box_article"}

{block name="frontend_listing_box_article"}
    <div class="product--box box--{$productBoxLayout}" data-ordernumber="{$sArticle.ordernumber}">

        {block name="frontend_listing_box_article_product_name"}
            {$productName = $sArticle.articleName}
            {if $sArticle.additionaltext}
                {$productName = $productName|cat:' '|cat:$sArticle.additionaltext}
            {/if}
        {/block}

        {block name="frontend_listing_box_article_content"}
            <div class="box--content">

                {* Product badges *}
                {block name='frontend_listing_box_article_badges'}
                    {if !$imageOnly}
                        {include file="frontend/listing/product-box/product-badges.tpl"}
                    {/if}
                {/block}

                {block name='frontend_listing_box_article_info_container'}
                    <div class="product--info">

                        {* Product image *}
                        {block name='frontend_listing_box_article_picture'}
                            <a href="{$sArticle.linkDetails}"
                               title="{$productName|escape}"
                               class="product--image{if $imageOnly} is--large{/if}">

                                {block name='frontend_listing_box_article_image_element'}
                                    <span class="image--element">

                                        {block name='frontend_listing_box_article_image_media'}
                                            <span class="image--media">

                                                {block name='frontend_listing_box_article_image_picture'}

                                                    {$desc = $sArticle.articleName|escape}

                                                    {if $sArticle.image.description}
                                                        {$desc = $sArticle.image.description|escape}
                                                    {/if}

                                                    {if $sArticle.image.thumbnails}

                                                        {if $element.viewports && !$fixedImageSize}
                                                            {foreach $element.viewports as $viewport}
                                                                {$cols = ($viewport.endCol - $viewport.startCol) + 1}
                                                                {$elementSize = $cols * $cellWidth}
                                                                {$size = "{$elementSize}vw"}

                                                                {if $breakpoints[$viewport.alias]}

                                                                    {if $viewport.alias === 'xl' && !$emotionFullscreen}
                                                                        {$size = "calc({$elementSize / 100} * {$baseWidth}px)"}
                                                                        {$size = "(min-width: {$baseWidth}px) {$size}"}
                                                                    {else}
                                                                        {$size = "(min-width: {$breakpoints[$viewport.alias]}) {$size}"}
                                                                    {/if}
                                                                {/if}

                                                                {$itemSize = "{$size}{if $itemSize}, {$itemSize}{/if}"}
                                                            {/foreach}
                                                        {else}
                                                            {$itemSize = "200px"}
                                                        {/if}

                                                        {$srcSet = ''}
                                                        {$srcSetRetina = ''}

                                                        {foreach $sArticle.image.thumbnails as $image}
                                                            {$srcSet = "{if $srcSet}{$srcSet}, {/if}{$image.source} {$image.maxWidth}w"}

                                                            {if $image.retinaSource}
                                                                {$srcSetRetina = "{if $srcSetRetina}{$srcSetRetina}, {/if}{$image.retinaSource} {$image.maxWidth * 2}w"}
                                                            {/if}
                                                        {/foreach}

<<<<<<< HEAD
                                                    {$desc = $productName|escape}

                                                    {if $sArticle.image.description}
                                                        {$desc = $sArticle.image.description|escape}
                                                    {/if}
                                                    <picture>
                                                        {if $srcSetRetina}<source sizes="(min-width: 48em) {$itemSize}, 100vw" srcset="{$srcSetRetina}" media="(min-resolution: 192dpi)" />{/if}
                                                        {if $srcSet}<source sizes="(min-width: 48em) {$itemSize}, 100vw" srcset="{$srcSet}" />{/if}
                                                        <img src="{$baseSource}" alt="{$desc}" title="{$desc|truncate:160}"/>
                                                    </picture>
=======
                                                        <picture>
                                                            <source sizes="{$itemSize}" srcset="{$srcSetRetina}" media="(min-resolution: 192dpi)" />
                                                            <source sizes="{$itemSize}" srcset="{$srcSet}" />

                                                            <img src="{$sArticle.image.thumbnails[0].source}" alt="{$desc|strip_tags|truncate:160}" />
                                                        </picture>

                                                    {elseif $sArticle.image.source}
                                                        <img src="{$sArticle.image.source}" alt="{$desc|strip_tags|truncate:160}" />
                                                    {else}
                                                        <img src="{link file='frontend/_public/src/img/no-picture.jpg'}" alt="{$desc|strip_tags|truncate:160}" />
                                                    {/if}
>>>>>>> 2b5ea018
                                                {/block}
                                            </span>
                                        {/block}
                                    </span>
                                {/block}
                            </a>
                        {/block}

                        {if !$imageOnly}
                            <div class="product--details">

                                {* Product name *}
                                {block name='frontend_listing_box_article_name'}
                                    <a href="{$sArticle.linkDetails}"
                                       class="product--title"
                                       title="{$productName|escapeHtml}">
                                        {$productName|truncate:50|escapeHtml}
                                    </a>
                                {/block}

                                {block name='frontend_listing_box_article_price_info'}
                                    <div class="product--price-info">

                                        {* Product price - Unit price *}
                                        {block name='frontend_listing_box_article_unit'}
                                            {include file="frontend/listing/product-box/product-price-unit.tpl"}
                                        {/block}

                                        {* Product price - Default and discount price *}
                                        {block name='frontend_listing_box_article_price'}
                                            {include file="frontend/listing/product-box/product-price.tpl"}
                                        {/block}
                                    </div>
                                {/block}
                            </div>
                        {/if}
                    </div>
                {/block}
            </div>
        {/block}
    </div>
{/block}<|MERGE_RESOLUTION|>--- conflicted
+++ resolved
@@ -39,7 +39,7 @@
 
                                                 {block name='frontend_listing_box_article_image_picture'}
 
-                                                    {$desc = $sArticle.articleName|escape}
+                                                    {$desc = $productName|escape}
 
                                                     {if $sArticle.image.description}
                                                         {$desc = $sArticle.image.description|escape}
@@ -80,18 +80,6 @@
                                                             {/if}
                                                         {/foreach}
 
-<<<<<<< HEAD
-                                                    {$desc = $productName|escape}
-
-                                                    {if $sArticle.image.description}
-                                                        {$desc = $sArticle.image.description|escape}
-                                                    {/if}
-                                                    <picture>
-                                                        {if $srcSetRetina}<source sizes="(min-width: 48em) {$itemSize}, 100vw" srcset="{$srcSetRetina}" media="(min-resolution: 192dpi)" />{/if}
-                                                        {if $srcSet}<source sizes="(min-width: 48em) {$itemSize}, 100vw" srcset="{$srcSet}" />{/if}
-                                                        <img src="{$baseSource}" alt="{$desc}" title="{$desc|truncate:160}"/>
-                                                    </picture>
-=======
                                                         <picture>
                                                             <source sizes="{$itemSize}" srcset="{$srcSetRetina}" media="(min-resolution: 192dpi)" />
                                                             <source sizes="{$itemSize}" srcset="{$srcSet}" />
@@ -104,7 +92,6 @@
                                                     {else}
                                                         <img src="{link file='frontend/_public/src/img/no-picture.jpg'}" alt="{$desc|strip_tags|truncate:160}" />
                                                     {/if}
->>>>>>> 2b5ea018
                                                 {/block}
                                             </span>
                                         {/block}
