--- conflicted
+++ resolved
@@ -1,7 +1,6 @@
 {namespace name="frontend/listing/listing_actions"}
 
 {block name="frontend_listing_filter_facet_value_list"}
-<<<<<<< HEAD
     {$type = 'value-list'}
     {$listingMode = {config name="listingMode"}}
     {if $listingMode == 'filter_ajax_reload'}
@@ -9,67 +8,4 @@
     {/if}
 
     {include file='frontend/listing/filter/_includes/filter-multi-selection.tpl' filterType=$type}
-=======
-    <div class="filter-panel filter--property facet--{$facet->getFacetName()|escape:'htmlall'}"
-         data-filter-type="value-list"
-         data-field-name="{$facet->getFieldName()|escape:'htmlall'}">
-
-        {block name="frontend_listing_filter_facet_value_list_flyout"}
-            <div class="filter-panel--flyout">
-
-                {block name="frontend_listing_filter_facet_value_list_title"}
-                    <label class="filter-panel--title">
-                        {$facet->getLabel()|escape}
-                    </label>
-                {/block}
-
-                {block name="frontend_listing_filter_facet_value_list_icon"}
-                    <span class="filter-panel--icon"></span>
-                {/block}
-
-                {block name="frontend_listing_filter_facet_value_list_content"}
-                    <div class="filter-panel--content">
-
-                        {block name="frontend_listing_filter_facet_value_list_list"}
-                            <ul class="filter-panel--option-list">
-
-                                {foreach $facet->getValues() as $option}
-
-                                    {block name="frontend_listing_filter_facet_value_list_option"}
-                                        <li class="filter-panel--option">
-
-                                            {block name="frontend_listing_filter_facet_value_list_option_container"}
-                                                <div class="option--container">
-
-                                                    {block name="frontend_listing_filter_facet_value_list_input"}
-                                                        <span class="filter-panel--checkbox">
-                                                            <input type="checkbox"
-                                                                   id="__{$facet->getFieldName()|escape:'htmlall'}__{$option->getId()|escape:'htmlall'}"
-                                                                   name="__{$facet->getFieldName()|escape:'htmlall'}__{$option->getId()|escape:'htmlall'}"
-                                                                   value="{$option->getId()|escape:'htmlall'}"
-                                                                   {if $option->isActive()}checked="checked" {/if}/>
-
-                                                            <span class="checkbox--state">&nbsp;</span>
-                                                        </span>
-                                                    {/block}
-
-                                                    {block name="frontend_listing_filter_facet_value_list_label"}
-                                                        <label class="filter-panel--label"
-                                                               for="__{$facet->getFieldName()|escape:'htmlall'}__{$option->getId()|escape:'htmlall'}">
-                                                            {$option->getLabel()|escape}
-                                                        </label>
-                                                    {/block}
-                                                </div>
-                                            {/block}
-                                        </li>
-                                    {/block}
-                                {/foreach}
-                            </ul>
-                        {/block}
-                    </div>
-                {/block}
-            </div>
-        {/block}
-    </div>
->>>>>>> dccd6a1e
 {/block}