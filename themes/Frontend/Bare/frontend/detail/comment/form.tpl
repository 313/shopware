--- conflicted
+++ resolved
@@ -37,12 +37,7 @@
 
         {* Review Rating *}
         {block name='frontend_detail_comment_input_rating'}
-<<<<<<< HEAD
             <div class="field--select review--field select-field">
-=======
-            <div class="field--select review--field">
-                <span class="arrow"></span>
->>>>>>> dccd6a1e
                 <select name="sVoteStars">
                     <option value="10">{s name="Rate10"}{/s}</option>
                     <option value="9">{s name="Rate9"}{/s}</option>
@@ -65,7 +60,6 @@
 
         {* Captcha *}
         {block name='frontend_detail_comment_input_captcha'}
-<<<<<<< HEAD
             {if {config name=captchaMethod} === 'legacy'}
                 <div class="review--captcha">
 
@@ -87,25 +81,6 @@
             {else}
                 <div class="captcha--placeholder" data-src="{url module=widgets controller=Captcha action=index}"{if isset($sErrorFlag) && count($sErrorFlag) > 0} data-hasError="true"{/if}></div>
             {/if}
-=======
-            <div class="review--captcha">
-
-                {* Deferred loading of the captcha image *}
-                {block name='frontend_detail_comment_input_captcha_placeholder'}
-                    <div class="captcha--placeholder" data-src="{url module=widgets controller=Captcha action=refreshCaptcha}"></div>
-                {/block}
-
-                {block name='frontend_detail_comment_input_captcha_label'}
-                    <strong class="captcha--notice">{s name="DetailCommentLabelCaptcha"}{/s}</strong>
-                {/block}
-
-                {block name='frontend_detail_comment_input_captcha_code'}
-                    <div class="captcha--code">
-                        <input type="text" name="sCaptcha" class="review--field{if $sErrorFlag.sCaptcha} has--error{/if}" required="required" aria-required="true" />
-                    </div>
-                {/block}
-            </div>
->>>>>>> dccd6a1e
         {/block}
 
         {* Notice that all fields which contains a star symbole needs to be filled out *}
