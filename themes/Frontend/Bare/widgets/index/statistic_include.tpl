--- conflicted
+++ resolved
@@ -1,7 +1,6 @@
 {block name="widgets_index_statistic_include"}
     <script async id="refresh-statistic"></script>
     <script>
-<<<<<<< HEAD
         (function(window, document) {
             var cok = document.cookie.match(/session-{$Shop->getId()}=([^;])+/g),
                 sid = (cok && cok[0]) ? cok[0] : null,
@@ -10,18 +9,7 @@
                 cur = document.location.protocol + '//' + document.location.host,
                 ref = document.referrer.indexOf(cur) === -1 ? document.referrer : null,
                 url = "{url module=widgets controller=index action=refreshStatistic forceSecure}",
-                pth = document.location.pathname.replace("{url controller=index fullPath=false}", "/");
-=======
-    (function($) {
-        var cok = document.cookie.match(/session-{$Shop->getId()}=([^;])+/g),
-            sid = (cok && cok[0]) ? cok[0] : null,
-            par = document.location.search.match(/sPartner=([^&])+/g),
-            pid = (par && par[0]) ? par[0].substring(9) : null,
-            cur = document.location.protocol + '//' + document.location.host,
-            ref = document.referrer.indexOf(cur) === -1 ? document.referrer : null,
-            url = "{url module=widgets controller=index action=refreshStatistic forceSecure}",
-            pth = document.location.pathname.replace("{url controller=index}", "/");
->>>>>>> 2a4cf7c6
+                pth = document.location.pathname.replace("{url controller=index}", "/");
 
             url += url.indexOf('?') === -1 ? '?' : '&';
             url += 'requestPage=' + encodeURI(pth);
