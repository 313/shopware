--- conflicted
+++ resolved
@@ -172,45 +172,29 @@
      * @return { object } generated Ext.XTemplate
      */
     createMediaViewTemplate: function() {
-<<<<<<< HEAD
         var me = this,
             tSize = me.thumbnailSize,
             tStyle = Ext.String.format('style="width:[0]px;height:[0]px;"',tSize),
             imgStyle = Ext.String.format('style="max-width:[0]px;max-height:[0]px"',tSize-2);
-=======
-        var me = this;
->>>>>>> 2b5ea018
 
         return new Ext.XTemplate(
             '{literal}<tpl for=".">',
-                Ext.String.format('<div class="thumb-wrap" id="{name}" [0]>',tStyle),
-                // If the type is image, then show the image
-<<<<<<< HEAD
-                '<tpl if="type == &quot;IMAGE&quot;">',
-                Ext.String.format('<div class="thumb" [0]>',tStyle),
-                Ext.String.format('<div class="inner-thumb" [0]>',tStyle),
-                Ext.String.format('<img src="{thumbnail}?{timestamp}" title="{name}" [0] /></div>', imgStyle),
-=======
-                '<tpl if="this.isImage(type, extension)">',
-                '<div class="thumb">',
-                    '<div class="inner-thumb"><img src="{thumbnail}" title="{name}" /></div>',
->>>>>>> 2b5ea018
-                '</div>',
-                '</tpl>',
-
-                // All other types should render an icon
-<<<<<<< HEAD
-                '<tpl if="type != &quot;IMAGE&quot;">',
-                Ext.String.format('<div class="thumb icon" [0]>',tStyle),
-                '<div class="icon-{[values.type.toLowerCase()]}">&nbsp;</div>',
-=======
-                '<tpl if="!this.isImage(type, extension)">',
-                    '<div class="thumb icon">',
-                        '<div class="icon-{[values.type.toLowerCase()]}">&nbsp;</div>',
->>>>>>> 2b5ea018
-                    '</div>',
-                '</tpl>',
-                '<span class="x-editable">{[Ext.util.Format.ellipsis(values.name, 9)]}.{extension}</span></div>',
+            Ext.String.format('<div class="thumb-wrap" id="{name}" [0]>',tStyle),
+            // If the type is image, then show the image
+            '<tpl if="this.isImage(type, extension)">',
+            Ext.String.format('<div class="thumb" [0]>',tStyle),
+            Ext.String.format('<div class="inner-thumb" [0]>',tStyle),
+            Ext.String.format('<img src="{thumbnail}?{timestamp}" title="{name}" [0] /></div>', imgStyle),
+            '</div>',
+            '</tpl>',
+
+            // All other types should render an icon
+            '<tpl if="!this.isImage(type, extension)">',
+            Ext.String.format('<div class="thumb icon" [0]>',tStyle),
+            '<div class="icon-{[values.type.toLowerCase()]}">&nbsp;</div>',
+            '</div>',
+            '</tpl>',
+            '<span class="x-editable">{[Ext.util.Format.ellipsis(values.name, 9)]}.{extension}</span></div>',
             '</tpl>',
             '<div class="x-clear"></div>{/literal}',
             {
@@ -316,50 +300,50 @@
         var me = this;
         return new Ext.XTemplate(
             '{literal}<tpl for=".">',
-                '<div class="media-info-pnl">',
-
-                    // If the type is image, then show the image
-                    '<tpl if="this.isImage(type, extension)">',
-                        '<div class="thumb">',
-                            '<div class="inner-thumb"><img src="{thumbnail}" title="{name}" /></div>',
-                        '</div>',
-                    '</tpl>',
-
-                    // All other types should render an icon
-                    '<tpl if="!this.isImage(type, extension)">',
-                        '<div class="thumb icon">',
-                            '<div class="icon-{[values.type.toLowerCase()]}">&nbsp;</div>',
-                        '</div>',
-                    '</tpl>',
-                    '<div class="base-info">',
-                        '<p>',
-                            '<strong>Download:</strong>',
-                            '<a class="link" target="_blank" href="{/literal}{url controller=MediaManager action=download}{literal}?mediaId={id}" title="{name}">{name}</a>',
-                        '</p>',
-                        '<p>',
-                            '<strong>'+me.snippets.mediaInfo.name+'</strong>',
-                            '<input type="text" disabled="disabled" value="{name}" />',
-                        '</p>',
-                        '<p>',
-                            '<strong>'+me.snippets.mediaInfo.uploadedon+'</strong>',
-                            '<span>{[this.formatDate(values.created)]}</span>',
-                        '</p>',
-                        '<p>',
-                            '<strong>'+me.snippets.mediaInfo.type+'</strong>',
-                            '<span>{[this.formatDataType(values.type, values.extension)]}</span>',
-                        '</p>',
-                        '<tpl if="width">',
-                            '<p>',
-                                '<strong>'+me.snippets.mediaInfo.resolution+'</strong>',
-                                '<span>{width} x {height} Pixel</span>',
-                            '</p>',
-                        '</tpl>',
-                        '<p>',
-                            '<strong>'+me.snippets.mediaInfo.adress+'</strong>',
-                            '<a class="link" target="_blank" href="{path}" title="{name}">'+ me.snippets.mediaInfo.mediaLink +'</a>',
-                        '</p>',
-                    '</div>',
+            '<div class="media-info-pnl">',
+
+            // If the type is image, then show the image
+            '<tpl if="this.isImage(type, extension)">',
+                '<div class="thumb">',
+                    '<div class="inner-thumb"><img src="{thumbnail}" title="{name}" /></div>',
                 '</div>',
+            '</tpl>',
+
+            // All other types should render an icon
+            '<tpl if="!this.isImage(type, extension)">',
+            '<div class="thumb icon">',
+            '<div class="icon-{[values.type.toLowerCase()]}">&nbsp;</div>',
+            '</div>',
+            '</tpl>',
+            '<div class="base-info">',
+            '<p>',
+            '<strong>Download:</strong>',
+            '<a class="link" target="_blank" href="{/literal}{url controller=MediaManager action=download}{literal}?mediaId={id}" title="{name}">{name}</a>',
+            '</p>',
+            '<p>',
+            '<strong>'+me.snippets.mediaInfo.name+'</strong>',
+            '<input type="text" disabled="disabled" value="{name}" />',
+            '</p>',
+            '<p>',
+            '<strong>'+me.snippets.mediaInfo.uploadedon+'</strong>',
+            '<span>{[this.formatDate(values.created)]}</span>',
+            '</p>',
+            '<p>',
+            '<strong>'+me.snippets.mediaInfo.type+'</strong>',
+            '<span>{[this.formatDataType(values.type, values.extension)]}</span>',
+            '</p>',
+            '<tpl if="width">',
+            '<p>',
+            '<strong>'+me.snippets.mediaInfo.resolution+'</strong>',
+            '<span>{width} x {height} Pixel</span>',
+            '</p>',
+            '</tpl>',
+            '<p>',
+            '<strong>'+me.snippets.mediaInfo.adress+'</strong>',
+            '<a class="link" target="_blank" href="{path}" title="{name}">'+ me.snippets.mediaInfo.mediaLink +'</a>',
+            '</p>',
+            '</div>',
+            '</div>',
             '</tpl>{/literal}',
             {
                 /**
@@ -554,12 +538,12 @@
             ui: 'shopware-ui',
             items: [
 
-            /* {if {acl_is_allowed privilege=create}} */
+                /* {if {acl_is_allowed privilege=create}} */
                 this.addBtn,
-            /* {/if} */
-            /*{if {acl_is_allowed privilege=update}}*/
+                /* {/if} */
+                /*{if {acl_is_allowed privilege=update}}*/
                 me.replaceButton
-            /* {/if} */
+                /* {/if} */
             ]
         });
 
