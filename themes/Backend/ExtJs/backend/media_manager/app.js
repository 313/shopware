--- conflicted
+++ resolved
@@ -77,7 +77,6 @@
      * Required views for this sub-application
      * @array
      */
-<<<<<<< HEAD
     views: [
         'album.Add',
         'album.Setting',
@@ -87,15 +86,13 @@
         'media.View',
         'media.Grid',
         'thumbnail.Main',
+        'batchMove.BatchMove',
         'replace.Window',
         'replace.Grid',
         'replace.Row',
         'replace.Upload',
         'replace.FileSelect'
     ],
-=======
-    views: [ 'album.Add', 'album.Setting', 'album.Tree', 'main.Selection', 'main.Window', 'media.View', 'media.Grid', 'thumbnail.Main', 'batchMove.BatchMove' ],
->>>>>>> 2b5ea018
     /**
      * Required stores for sub-application
      * @array
