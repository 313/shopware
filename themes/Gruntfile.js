module.exports = function (grunt) {
    var shopId = grunt.option('shopId') || 1,
        file = '../web/cache/config_' + shopId + '.json',
        config = grunt.file.readJSON(file),
        lessTargetFile = {},
        jsFiles = [],
        jsTargetFile = {},
        content = '';

    lessTargetFile['../' + config.lessTarget] = '../web/cache/all.less';

    config.js.forEach(function (item) {
        jsFiles.push('../' + item);
    });
    jsTargetFile['../' + config.jsTarget] = jsFiles;

<<<<<<< HEAD
    for (var key in config.config) {
        content += '@' + key + ': ' + config.config[key] + ';';
        content += '\n';
    }

    config.less.forEach(function (item) {
        content += `@import "../${item}";`;
=======
    config['less'].forEach(function (item) {
        if (/(\.css)$/.test(item)) {
            // Entry is a css file and needs to be imported inline
            content += `@import (inline) "../${item}";`;
        } else {
            content += `@import "../${item}";`;
        }
>>>>>>> 2b5ea018
    });

    grunt.file.write('../web/cache/all.less', content);

    grunt.initConfig({
        uglify: {
            production: {
                options: {
                    compress: true,
                    preserveComments: false
                },
                files: jsTargetFile
            },
            development: {
                options: {
                    mangle: false,
                    compress: false,
                    beautify: true,
                    preserveComments: 'all'
                },
                files: jsTargetFile
            }
        },
        less: {
            production: {
                options: {
                    compress: true,
                    relativeUrls: true
                },
                files: lessTargetFile
            },
            development: {
                options: {
                    dumpLineNumbers: 'all',
                    relativeUrls: true,
                    sourceMap: true,
                    sourceMapFileInline: true,
                    sourceMapRootpath: '../'
                },
                files: lessTargetFile
            }
        },
        watch: {
            less: {
                files: [
                    '../engine/Shopware/Plugins/**/*.less',
                    '../engine/Shopware/Plugins/**/*.css',
                    '../themes/Frontend/**/*.less',
                    '../themes/Frontend/**/*.css',
                    '../custom/plugins/**/*.less',
                    '../custom/plugins/**/*.css'
                ],
                tasks: ['less:development'],
                options: {
                    spawn: false
                }
            },
            js: {
                files: [
                    '../themes/Frontend/**/_public/src/js/*.js',
                    '../engine/Shopware/Plugins/**/frontend/**/src/js/**/*.js',
                    '../custom/plugins/**/frontend/**/src/js/**/*.js'
                ],
                tasks: ['eslint', 'uglify:development'],
                options: {
                    spawn: false
                }
            }
        },
        eslint: {
            src: [
                'Gruntfile.js',
                '../themes/Frontend/**/_public/src/js/*.js',
                '../engine/Shopware/Plugins/**/frontend/**/src/js/**/*.js',
                '../custom/plugins/**/frontend/**/src/js/**/*.js'
            ],
            options: {
                configFile: '.eslintrc.js'
            }
        },
        fileExists: {
            js: jsFiles
        }
    });

    grunt.loadNpmTasks('grunt-contrib-less');
    grunt.loadNpmTasks('grunt-contrib-uglify');
    grunt.loadNpmTasks('grunt-chokidar');
    grunt.loadNpmTasks('gruntify-eslint');
    grunt.loadNpmTasks('grunt-file-exists');

    grunt.renameTask('chokidar', 'watch');
    grunt.registerTask('production', [ 'eslint', 'less:production', 'uglify:production' ]);
    grunt.registerTask('default', [ 'fileExists:js', 'less:development', 'uglify:development', 'watch' ]);
};<|MERGE_RESOLUTION|>--- conflicted
+++ resolved
@@ -14,23 +14,18 @@
     });
     jsTargetFile['../' + config.jsTarget] = jsFiles;
 
-<<<<<<< HEAD
     for (var key in config.config) {
         content += '@' + key + ': ' + config.config[key] + ';';
         content += '\n';
     }
 
     config.less.forEach(function (item) {
-        content += `@import "../${item}";`;
-=======
-    config['less'].forEach(function (item) {
         if (/(\.css)$/.test(item)) {
             // Entry is a css file and needs to be imported inline
             content += `@import (inline) "../${item}";`;
         } else {
             content += `@import "../${item}";`;
         }
->>>>>>> 2b5ea018
     });
 
     grunt.file.write('../web/cache/all.less', content);
