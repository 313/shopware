--- conflicted
+++ resolved
@@ -1,13 +1,10 @@
 [en_GB]
 reducedPrice = "Instead of:"
-<<<<<<< HEAD
 Star = "*"
 
 [de_DE]
 reducedPrice = "Statt:"
 Star = "*"
-=======
 
 [de_DE]
 reducedPrice = "Statt:"
->>>>>>> 10275bc9
