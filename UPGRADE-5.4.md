--- conflicted
+++ resolved
@@ -25,9 +25,7 @@
 
 * Updated mPDF to v6.1.4 and included it via composer
 * Made the event selectors configurable in the `swJumpToTab` jQuery plugin
-<<<<<<< HEAD
 * `\Shopware\Bundle\SearchBundle\ProductSearchResult::__construct` requires now the used Criteria and ShopContext object
-=======
 * Changed route to POST to be more HTTP compliant
 * Changed all writing actions to POST to be more HTTP compliant.
     * Checkout actions:
@@ -44,7 +42,6 @@
         - `ajaxAddArticleCart`
         - `ajaxDeleteArticle`
         - `ajaxDeleteArticleCart`
->>>>>>> ea4b9148
 
 ### Removals
 
