--- conflicted
+++ resolved
@@ -4,11 +4,7 @@
         "Read more about it at http://getcomposer.org/doc/01-basic-usage.md#composer-lock-the-lock-file",
         "This file is @generated automatically"
     ],
-<<<<<<< HEAD
     "hash": "de4eb2ddb085dfcf46fe10da84572e7b",
-=======
-    "hash": "5698776a4ce3e0749023be3898c5492c",
->>>>>>> 7b3ee7c9
     "packages": [
         {
             "name": "doctrine/annotations",
@@ -667,16 +663,16 @@
         },
         {
             "name": "guzzlehttp/ringphp",
-            "version": "1.0.5",
+            "version": "1.0.6",
             "source": {
                 "type": "git",
                 "url": "https://github.com/guzzle/RingPHP.git",
-                "reference": "a903f51b692427318bc813217c0e6505287e79a4"
-            },
-            "dist": {
-                "type": "zip",
-                "url": "https://api.github.com/repos/guzzle/RingPHP/zipball/a903f51b692427318bc813217c0e6505287e79a4",
-                "reference": "a903f51b692427318bc813217c0e6505287e79a4",
+                "reference": "f43ab34aad69ca0ba04172cf2c3cd5c12fc0e5a4"
+            },
+            "dist": {
+                "type": "zip",
+                "url": "https://api.github.com/repos/guzzle/RingPHP/zipball/f43ab34aad69ca0ba04172cf2c3cd5c12fc0e5a4",
+                "reference": "f43ab34aad69ca0ba04172cf2c3cd5c12fc0e5a4",
                 "shasum": ""
             },
             "require": {
@@ -713,7 +709,8 @@
                     "homepage": "https://github.com/mtdowling"
                 }
             ],
-            "time": "2014-12-11 05:50:32"
+            "description": "Provides a simple API and specification that abstracts away the details of HTTP into a single PHP function.",
+            "time": "2015-02-26 20:43:09"
         },
         {
             "name": "guzzlehttp/streams",
@@ -1054,30 +1051,17 @@
         },
         {
             "name": "symfony/config",
-<<<<<<< HEAD
             "version": "v2.6.4",
-=======
-            "version": "v2.4.10",
->>>>>>> 7b3ee7c9
             "target-dir": "Symfony/Component/Config",
             "source": {
                 "type": "git",
                 "url": "https://github.com/symfony/Config.git",
-<<<<<<< HEAD
                 "reference": "a9f781ba1221067d1f07c8cec0bc50f81b8d7408"
             },
             "dist": {
                 "type": "zip",
                 "url": "https://api.github.com/repos/symfony/Config/zipball/a9f781ba1221067d1f07c8cec0bc50f81b8d7408",
                 "reference": "a9f781ba1221067d1f07c8cec0bc50f81b8d7408",
-=======
-                "reference": "e8df63fbcc6efdaad430bafd1de38520c3862327"
-            },
-            "dist": {
-                "type": "zip",
-                "url": "https://api.github.com/repos/symfony/Config/zipball/e8df63fbcc6efdaad430bafd1de38520c3862327",
-                "reference": "e8df63fbcc6efdaad430bafd1de38520c3862327",
->>>>>>> 7b3ee7c9
                 "shasum": ""
             },
             "require": {
@@ -1111,38 +1095,21 @@
             ],
             "description": "Symfony Config Component",
             "homepage": "http://symfony.com",
-<<<<<<< HEAD
             "time": "2015-01-21 20:57:55"
         },
         {
             "name": "symfony/console",
             "version": "v2.6.4",
-=======
-            "time": "2014-09-23 05:24:59"
-        },
-        {
-            "name": "symfony/console",
-            "version": "v2.4.10",
->>>>>>> 7b3ee7c9
             "target-dir": "Symfony/Component/Console",
             "source": {
                 "type": "git",
                 "url": "https://github.com/symfony/Console.git",
-<<<<<<< HEAD
                 "reference": "e44154bfe3e41e8267d7a3794cd9da9a51cfac34"
             },
             "dist": {
                 "type": "zip",
                 "url": "https://api.github.com/repos/symfony/Console/zipball/e44154bfe3e41e8267d7a3794cd9da9a51cfac34",
                 "reference": "e44154bfe3e41e8267d7a3794cd9da9a51cfac34",
-=======
-                "reference": "39dd1c85ffdfc3c5fb008019dd027af05f64ec36"
-            },
-            "dist": {
-                "type": "zip",
-                "url": "https://api.github.com/repos/symfony/Console/zipball/39dd1c85ffdfc3c5fb008019dd027af05f64ec36",
-                "reference": "39dd1c85ffdfc3c5fb008019dd027af05f64ec36",
->>>>>>> 7b3ee7c9
                 "shasum": ""
             },
             "require": {
@@ -1185,49 +1152,29 @@
             ],
             "description": "Symfony Console Component",
             "homepage": "http://symfony.com",
-<<<<<<< HEAD
             "time": "2015-01-25 04:39:26"
         },
         {
             "name": "symfony/debug",
             "version": "v2.6.4",
-=======
-            "time": "2014-09-22 08:51:05"
-        },
-        {
-            "name": "symfony/debug",
-            "version": "v2.6.3",
->>>>>>> 7b3ee7c9
             "target-dir": "Symfony/Component/Debug",
             "source": {
                 "type": "git",
                 "url": "https://github.com/symfony/Debug.git",
-<<<<<<< HEAD
                 "reference": "150c80059c3ccf68f96a4fceb513eb6b41f23300"
             },
             "dist": {
                 "type": "zip",
                 "url": "https://api.github.com/repos/symfony/Debug/zipball/150c80059c3ccf68f96a4fceb513eb6b41f23300",
                 "reference": "150c80059c3ccf68f96a4fceb513eb6b41f23300",
-=======
-                "reference": "7213c8200d60728c9d4c56d5830aa2d80ae3d25d"
-            },
-            "dist": {
-                "type": "zip",
-                "url": "https://api.github.com/repos/symfony/Debug/zipball/7213c8200d60728c9d4c56d5830aa2d80ae3d25d",
-                "reference": "7213c8200d60728c9d4c56d5830aa2d80ae3d25d",
->>>>>>> 7b3ee7c9
                 "shasum": ""
             },
             "require": {
                 "php": ">=5.3.3",
                 "psr/log": "~1.0"
-<<<<<<< HEAD
             },
             "conflict": {
                 "symfony/http-kernel": ">=2.3,<2.3.24|~2.4.0|>=2.5,<2.5.9|>=2.6,<2.6.2"
-=======
->>>>>>> 7b3ee7c9
             },
             "require-dev": {
                 "symfony/class-loader": "~2.2",
@@ -1265,38 +1212,21 @@
             ],
             "description": "Symfony Debug Component",
             "homepage": "http://symfony.com",
-<<<<<<< HEAD
             "time": "2015-01-21 20:57:55"
         },
         {
             "name": "symfony/dependency-injection",
             "version": "v2.6.4",
-=======
-            "time": "2015-01-05 17:41:06"
-        },
-        {
-            "name": "symfony/dependency-injection",
-            "version": "v2.4.10",
->>>>>>> 7b3ee7c9
             "target-dir": "Symfony/Component/DependencyInjection",
             "source": {
                 "type": "git",
                 "url": "https://github.com/symfony/DependencyInjection.git",
-<<<<<<< HEAD
                 "reference": "42bbb43fab66292a1865dc9616c299904c3d4d14"
             },
             "dist": {
                 "type": "zip",
                 "url": "https://api.github.com/repos/symfony/DependencyInjection/zipball/42bbb43fab66292a1865dc9616c299904c3d4d14",
                 "reference": "42bbb43fab66292a1865dc9616c299904c3d4d14",
-=======
-                "reference": "bcb2459fde3347c4a625a56398b48587841c1d7f"
-            },
-            "dist": {
-                "type": "zip",
-                "url": "https://api.github.com/repos/symfony/DependencyInjection/zipball/bcb2459fde3347c4a625a56398b48587841c1d7f",
-                "reference": "bcb2459fde3347c4a625a56398b48587841c1d7f",
->>>>>>> 7b3ee7c9
                 "shasum": ""
             },
             "require": {
@@ -1342,11 +1272,7 @@
             ],
             "description": "Symfony DependencyInjection Component",
             "homepage": "http://symfony.com",
-<<<<<<< HEAD
             "time": "2015-01-25 04:39:26"
-=======
-            "time": "2014-09-25 09:55:38"
->>>>>>> 7b3ee7c9
         },
         {
             "name": "symfony/event-dispatcher",
@@ -1408,30 +1334,17 @@
         },
         {
             "name": "symfony/filesystem",
-<<<<<<< HEAD
             "version": "v2.6.4",
-=======
-            "version": "v2.4.10",
->>>>>>> 7b3ee7c9
             "target-dir": "Symfony/Component/Filesystem",
             "source": {
                 "type": "git",
                 "url": "https://github.com/symfony/Filesystem.git",
-<<<<<<< HEAD
                 "reference": "a1f566d1f92e142fa1593f4555d6d89e3044a9b7"
             },
             "dist": {
                 "type": "zip",
                 "url": "https://api.github.com/repos/symfony/Filesystem/zipball/a1f566d1f92e142fa1593f4555d6d89e3044a9b7",
                 "reference": "a1f566d1f92e142fa1593f4555d6d89e3044a9b7",
-=======
-                "reference": "97ffa3ddee844d6da12a29970edcac06dc742692"
-            },
-            "dist": {
-                "type": "zip",
-                "url": "https://api.github.com/repos/symfony/Filesystem/zipball/97ffa3ddee844d6da12a29970edcac06dc742692",
-                "reference": "97ffa3ddee844d6da12a29970edcac06dc742692",
->>>>>>> 7b3ee7c9
                 "shasum": ""
             },
             "require": {
@@ -1464,38 +1377,21 @@
             ],
             "description": "Symfony Filesystem Component",
             "homepage": "http://symfony.com",
-<<<<<<< HEAD
             "time": "2015-01-03 21:13:09"
         },
         {
             "name": "symfony/finder",
             "version": "v2.6.4",
-=======
-            "time": "2014-09-22 08:51:05"
-        },
-        {
-            "name": "symfony/finder",
-            "version": "v2.4.10",
->>>>>>> 7b3ee7c9
             "target-dir": "Symfony/Component/Finder",
             "source": {
                 "type": "git",
                 "url": "https://github.com/symfony/Finder.git",
-<<<<<<< HEAD
                 "reference": "16513333bca64186c01609961a2bb1b95b5e1355"
             },
             "dist": {
                 "type": "zip",
                 "url": "https://api.github.com/repos/symfony/Finder/zipball/16513333bca64186c01609961a2bb1b95b5e1355",
                 "reference": "16513333bca64186c01609961a2bb1b95b5e1355",
-=======
-                "reference": "cd03920154bc6669f64fbabb803d24cc8629964c"
-            },
-            "dist": {
-                "type": "zip",
-                "url": "https://api.github.com/repos/symfony/Finder/zipball/cd03920154bc6669f64fbabb803d24cc8629964c",
-                "reference": "cd03920154bc6669f64fbabb803d24cc8629964c",
->>>>>>> 7b3ee7c9
                 "shasum": ""
             },
             "require": {
@@ -1528,11 +1424,7 @@
             ],
             "description": "Symfony Finder Component",
             "homepage": "http://symfony.com",
-<<<<<<< HEAD
             "time": "2015-01-03 08:01:59"
-=======
-            "time": "2014-09-27 08:35:25"
->>>>>>> 7b3ee7c9
         },
         {
             "name": "symfony/http-foundation",
@@ -1589,30 +1481,17 @@
         },
         {
             "name": "symfony/http-kernel",
-<<<<<<< HEAD
             "version": "v2.6.4",
-=======
-            "version": "v2.4.10",
->>>>>>> 7b3ee7c9
             "target-dir": "Symfony/Component/HttpKernel",
             "source": {
                 "type": "git",
                 "url": "https://github.com/symfony/HttpKernel.git",
-<<<<<<< HEAD
                 "reference": "27abf3106d8bd08562070dd4e2438c279792c434"
             },
             "dist": {
                 "type": "zip",
                 "url": "https://api.github.com/repos/symfony/HttpKernel/zipball/27abf3106d8bd08562070dd4e2438c279792c434",
                 "reference": "27abf3106d8bd08562070dd4e2438c279792c434",
-=======
-                "reference": "84b1bd5433bc78cf78c19808abdd155edb4f1937"
-            },
-            "dist": {
-                "type": "zip",
-                "url": "https://api.github.com/repos/symfony/HttpKernel/zipball/84b1bd5433bc78cf78c19808abdd155edb4f1937",
-                "reference": "84b1bd5433bc78cf78c19808abdd155edb4f1937",
->>>>>>> 7b3ee7c9
                 "shasum": ""
             },
             "require": {
@@ -1625,7 +1504,6 @@
             "require-dev": {
                 "symfony/browser-kit": "~2.3",
                 "symfony/class-loader": "~2.1",
-<<<<<<< HEAD
                 "symfony/config": "~2.0,>=2.0.5",
                 "symfony/console": "~2.3",
                 "symfony/css-selector": "~2.0,>=2.0.5",
@@ -1634,14 +1512,6 @@
                 "symfony/expression-language": "~2.4",
                 "symfony/finder": "~2.0,>=2.0.5",
                 "symfony/process": "~2.0,>=2.0.5",
-=======
-                "symfony/config": "~2.0",
-                "symfony/console": "~2.2",
-                "symfony/dependency-injection": "~2.0",
-                "symfony/expression-language": "~2.4",
-                "symfony/finder": "~2.0",
-                "symfony/process": "~2.0",
->>>>>>> 7b3ee7c9
                 "symfony/routing": "~2.2",
                 "symfony/stopwatch": "~2.3",
                 "symfony/templating": "~2.2",
@@ -1680,76 +1550,11 @@
                 {
                     "name": "Fabien Potencier",
                     "email": "fabien@symfony.com"
-<<<<<<< HEAD
-=======
                 }
             ],
             "description": "Symfony HttpKernel Component",
             "homepage": "http://symfony.com",
-            "time": "2014-09-28 17:03:37"
-        },
-        {
-            "name": "symfony/property-access",
-            "version": "v2.6.4",
-            "target-dir": "Symfony/Component/PropertyAccess",
-            "source": {
-                "type": "git",
-                "url": "https://github.com/symfony/PropertyAccess.git",
-                "reference": "9c0b67ea9c1a2b59cc7afae9177cd3c5ca5ac608"
-            },
-            "dist": {
-                "type": "zip",
-                "url": "https://api.github.com/repos/symfony/PropertyAccess/zipball/9c0b67ea9c1a2b59cc7afae9177cd3c5ca5ac608",
-                "reference": "9c0b67ea9c1a2b59cc7afae9177cd3c5ca5ac608",
-                "shasum": ""
-            },
-            "require": {
-                "php": ">=5.3.3"
-            },
-            "type": "library",
-            "extra": {
-                "branch-alias": {
-                    "dev-master": "2.6-dev"
-                }
-            },
-            "autoload": {
-                "psr-0": {
-                    "Symfony\\Component\\PropertyAccess\\": ""
-                }
-            },
-            "notification-url": "https://packagist.org/downloads/",
-            "license": [
-                "MIT"
-            ],
-            "authors": [
-                {
-                    "name": "Symfony Community",
-                    "homepage": "http://symfony.com/contributors"
-                },
-                {
-                    "name": "Fabien Potencier",
-                    "email": "fabien@symfony.com"
->>>>>>> 7b3ee7c9
-                }
-            ],
-            "description": "Symfony HttpKernel Component",
-            "homepage": "http://symfony.com",
-<<<<<<< HEAD
             "time": "2015-02-02 18:02:30"
-=======
-            "keywords": [
-                "access",
-                "array",
-                "extraction",
-                "index",
-                "injection",
-                "object",
-                "property",
-                "property path",
-                "reflection"
-            ],
-            "time": "2015-01-25 04:39:26"
->>>>>>> 7b3ee7c9
         },
         {
             "name": "symfony/translation",
@@ -1811,30 +1616,17 @@
         },
         {
             "name": "symfony/validator",
-<<<<<<< HEAD
             "version": "v2.6.4",
-=======
-            "version": "v2.4.10",
->>>>>>> 7b3ee7c9
             "target-dir": "Symfony/Component/Validator",
             "source": {
                 "type": "git",
                 "url": "https://github.com/symfony/Validator.git",
-<<<<<<< HEAD
                 "reference": "1906eb78a5049b41a80094c20faf66dfbaaf2049"
             },
             "dist": {
                 "type": "zip",
                 "url": "https://api.github.com/repos/symfony/Validator/zipball/1906eb78a5049b41a80094c20faf66dfbaaf2049",
                 "reference": "1906eb78a5049b41a80094c20faf66dfbaaf2049",
-=======
-                "reference": "8954e4ca14d9c1b975a358a6d36773516fd024dc"
-            },
-            "dist": {
-                "type": "zip",
-                "url": "https://api.github.com/repos/symfony/Validator/zipball/8954e4ca14d9c1b975a358a6d36773516fd024dc",
-                "reference": "8954e4ca14d9c1b975a358a6d36773516fd024dc",
->>>>>>> 7b3ee7c9
                 "shasum": ""
             },
             "require": {
@@ -1891,11 +1683,7 @@
             ],
             "description": "Symfony Validator Component",
             "homepage": "http://symfony.com",
-<<<<<<< HEAD
             "time": "2015-02-01 16:10:57"
-=======
-            "time": "2014-09-27 21:11:35"
->>>>>>> 7b3ee7c9
         }
     ],
     "packages-dev": [
@@ -2390,60 +2178,6 @@
             "time": "2014-10-13 12:58:55"
         },
         {
-            "name": "doctrine/instantiator",
-            "version": "1.0.4",
-            "source": {
-                "type": "git",
-                "url": "https://github.com/doctrine/instantiator.git",
-                "reference": "f976e5de371104877ebc89bd8fecb0019ed9c119"
-            },
-            "dist": {
-                "type": "zip",
-                "url": "https://api.github.com/repos/doctrine/instantiator/zipball/f976e5de371104877ebc89bd8fecb0019ed9c119",
-                "reference": "f976e5de371104877ebc89bd8fecb0019ed9c119",
-                "shasum": ""
-            },
-            "require": {
-                "php": ">=5.3,<8.0-DEV"
-            },
-            "require-dev": {
-                "athletic/athletic": "~0.1.8",
-                "ext-pdo": "*",
-                "ext-phar": "*",
-                "phpunit/phpunit": "~4.0",
-                "squizlabs/php_codesniffer": "2.0.*@ALPHA"
-            },
-            "type": "library",
-            "extra": {
-                "branch-alias": {
-                    "dev-master": "1.0.x-dev"
-                }
-            },
-            "autoload": {
-                "psr-0": {
-                    "Doctrine\\Instantiator\\": "src"
-                }
-            },
-            "notification-url": "https://packagist.org/downloads/",
-            "license": [
-                "MIT"
-            ],
-            "authors": [
-                {
-                    "name": "Marco Pivetta",
-                    "email": "ocramius@gmail.com",
-                    "homepage": "http://ocramius.github.com/"
-                }
-            ],
-            "description": "A small, lightweight utility to instantiate objects in PHP without invoking their constructors",
-            "homepage": "https://github.com/doctrine/instantiator",
-            "keywords": [
-                "constructor",
-                "instantiate"
-            ],
-            "time": "2014-10-13 12:58:55"
-        },
-        {
             "name": "fabpot/goutte",
             "version": "v1.0.7",
             "source": {
@@ -2505,20 +2239,12 @@
             "target-dir": "Guzzle/Common",
             "source": {
                 "type": "git",
-<<<<<<< HEAD
-                "url": "https://github.com/guzzle/common.git",
-=======
                 "url": "https://github.com/Guzzle3/common.git",
->>>>>>> 7b3ee7c9
                 "reference": "2e36af7cf2ce3ea1f2d7c2831843b883a8e7b7dc"
             },
             "dist": {
                 "type": "zip",
-<<<<<<< HEAD
-                "url": "https://api.github.com/repos/guzzle/common/zipball/2e36af7cf2ce3ea1f2d7c2831843b883a8e7b7dc",
-=======
                 "url": "https://api.github.com/repos/Guzzle3/common/zipball/2e36af7cf2ce3ea1f2d7c2831843b883a8e7b7dc",
->>>>>>> 7b3ee7c9
                 "reference": "2e36af7cf2ce3ea1f2d7c2831843b883a8e7b7dc",
                 "shasum": ""
             },
@@ -2549,10 +2275,7 @@
                 "event",
                 "exception"
             ],
-<<<<<<< HEAD
-=======
             "abandoned": "guzzle/guzzle",
->>>>>>> 7b3ee7c9
             "time": "2014-08-11 04:32:36"
         },
         {
@@ -2561,20 +2284,12 @@
             "target-dir": "Guzzle/Http",
             "source": {
                 "type": "git",
-<<<<<<< HEAD
-                "url": "https://github.com/guzzle/http.git",
-=======
                 "url": "https://github.com/Guzzle3/http.git",
->>>>>>> 7b3ee7c9
                 "reference": "1e8dd1e2ba9dc42332396f39fbfab950b2301dc5"
             },
             "dist": {
                 "type": "zip",
-<<<<<<< HEAD
-                "url": "https://api.github.com/repos/guzzle/http/zipball/1e8dd1e2ba9dc42332396f39fbfab950b2301dc5",
-=======
                 "url": "https://api.github.com/repos/Guzzle3/http/zipball/1e8dd1e2ba9dc42332396f39fbfab950b2301dc5",
->>>>>>> 7b3ee7c9
                 "reference": "1e8dd1e2ba9dc42332396f39fbfab950b2301dc5",
                 "shasum": ""
             },
@@ -2618,10 +2333,7 @@
                 "http",
                 "http client"
             ],
-<<<<<<< HEAD
-=======
             "abandoned": "guzzle/guzzle",
->>>>>>> 7b3ee7c9
             "time": "2014-08-11 04:32:36"
         },
         {
@@ -2675,20 +2387,12 @@
             "target-dir": "Guzzle/Stream",
             "source": {
                 "type": "git",
-<<<<<<< HEAD
-                "url": "https://github.com/guzzle/stream.git",
-=======
                 "url": "https://github.com/Guzzle3/stream.git",
->>>>>>> 7b3ee7c9
                 "reference": "60c7fed02e98d2c518dae8f97874c8f4622100f0"
             },
             "dist": {
                 "type": "zip",
-<<<<<<< HEAD
-                "url": "https://api.github.com/repos/guzzle/stream/zipball/60c7fed02e98d2c518dae8f97874c8f4622100f0",
-=======
                 "url": "https://api.github.com/repos/Guzzle3/stream/zipball/60c7fed02e98d2c518dae8f97874c8f4622100f0",
->>>>>>> 7b3ee7c9
                 "reference": "60c7fed02e98d2c518dae8f97874c8f4622100f0",
                 "shasum": ""
             },
@@ -2728,10 +2432,7 @@
                 "component",
                 "stream"
             ],
-<<<<<<< HEAD
-=======
             "abandoned": "guzzle/guzzle",
->>>>>>> 7b3ee7c9
             "time": "2014-05-01 21:36:02"
         },
         {
@@ -3192,18 +2893,6 @@
         },
         {
             "name": "phpunit/phpunit",
-<<<<<<< HEAD
-            "version": "4.4.5",
-            "source": {
-                "type": "git",
-                "url": "https://github.com/sebastianbergmann/phpunit.git",
-                "reference": "2e8580deebb7d1ac92ac878595e6bffe01069c2a"
-            },
-            "dist": {
-                "type": "zip",
-                "url": "https://api.github.com/repos/sebastianbergmann/phpunit/zipball/2e8580deebb7d1ac92ac878595e6bffe01069c2a",
-                "reference": "2e8580deebb7d1ac92ac878595e6bffe01069c2a",
-=======
             "version": "4.5.0",
             "source": {
                 "type": "git",
@@ -3214,7 +2903,6 @@
                 "type": "zip",
                 "url": "https://api.github.com/repos/sebastianbergmann/phpunit/zipball/5b578d3865a9128b9c209b011fda6539ec06e7a5",
                 "reference": "5b578d3865a9128b9c209b011fda6539ec06e7a5",
->>>>>>> 7b3ee7c9
                 "shasum": ""
             },
             "require": {
@@ -3224,29 +2912,17 @@
                 "ext-reflection": "*",
                 "ext-spl": "*",
                 "php": ">=5.3.3",
-<<<<<<< HEAD
-=======
                 "phpspec/prophecy": "~1.3.1",
->>>>>>> 7b3ee7c9
                 "phpunit/php-code-coverage": "~2.0",
                 "phpunit/php-file-iterator": "~1.3.2",
                 "phpunit/php-text-template": "~1.2",
                 "phpunit/php-timer": "~1.0.2",
                 "phpunit/phpunit-mock-objects": "~2.3",
-<<<<<<< HEAD
-                "sebastian/comparator": "~1.0",
-                "sebastian/diff": "~1.1",
-                "sebastian/environment": "~1.1",
-                "sebastian/exporter": "~1.1",
-                "sebastian/global-state": "~1.0",
-                "sebastian/recursion-context": "~1.0",
-=======
                 "sebastian/comparator": "~1.1",
                 "sebastian/diff": "~1.1",
                 "sebastian/environment": "~1.2",
                 "sebastian/exporter": "~1.2",
                 "sebastian/global-state": "~1.0",
->>>>>>> 7b3ee7c9
                 "sebastian/version": "~1.0",
                 "symfony/yaml": "~2.0"
             },
@@ -3259,11 +2935,7 @@
             "type": "library",
             "extra": {
                 "branch-alias": {
-<<<<<<< HEAD
-                    "dev-master": "4.4.x-dev"
-=======
                     "dev-master": "4.5.x-dev"
->>>>>>> 7b3ee7c9
                 }
             },
             "autoload": {
@@ -3289,11 +2961,7 @@
                 "testing",
                 "xunit"
             ],
-<<<<<<< HEAD
-            "time": "2015-01-27 16:06:15"
-=======
             "time": "2015-02-05 15:51:19"
->>>>>>> 7b3ee7c9
         },
         {
             "name": "phpunit/phpunit-mock-objects",
