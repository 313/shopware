--- conflicted
+++ resolved
@@ -3,11 +3,7 @@
         "This file locks the dependencies of your project to a known state",
         "Read more about it at http://getcomposer.org/doc/01-basic-usage.md#composer-lock-the-lock-file"
     ],
-<<<<<<< HEAD
-    "hash": "24ae892d12aa5ef046f1338415df9102",
-=======
     "hash": "7846039be144fdbe88dc6ccae1bc6be6",
->>>>>>> 76a6e714
     "packages": [
         {
             "name": "doctrine/annotations",
@@ -1538,26 +1534,6 @@
             "time": "2014-02-12 17:03:46"
         },
         {
-<<<<<<< HEAD
-            "name": "phpunit/php-code-coverage",
-            "version": "1.2.16",
-            "source": {
-                "type": "git",
-                "url": "https://github.com/sebastianbergmann/php-code-coverage.git",
-                "reference": "69e55e68481cf708a6db43aff0b504e31402fe27"
-            },
-            "dist": {
-                "type": "zip",
-                "url": "https://api.github.com/repos/sebastianbergmann/php-code-coverage/zipball/69e55e68481cf708a6db43aff0b504e31402fe27",
-                "reference": "69e55e68481cf708a6db43aff0b504e31402fe27",
-                "shasum": ""
-            },
-            "require": {
-                "php": ">=5.3.3",
-                "phpunit/php-file-iterator": ">=1.3.0@stable",
-                "phpunit/php-text-template": ">=1.2.0@stable",
-                "phpunit/php-token-stream": ">=1.1.3@stable"
-=======
             "name": "behat/gherkin",
             "version": "v2.3.5",
             "source": {
@@ -1574,7 +1550,6 @@
             "require": {
                 "php": ">=5.3.1",
                 "symfony/finder": "~2.0"
->>>>>>> 76a6e714
             },
             "require-dev": {
                 "symfony/config": "~2.0",
@@ -1617,11 +1592,7 @@
                 "Symfony2",
                 "parser"
             ],
-<<<<<<< HEAD
-            "time": "2014-02-25 03:34:05"
-=======
             "time": "2013-10-15 11:22:17"
->>>>>>> 76a6e714
         },
         {
             "name": "behat/mink",
@@ -1679,19 +1650,6 @@
             "time": "2013-04-13 23:39:27"
         },
         {
-<<<<<<< HEAD
-            "name": "phpunit/php-text-template",
-            "version": "1.2.0",
-            "source": {
-                "type": "git",
-                "url": "https://github.com/sebastianbergmann/php-text-template.git",
-                "reference": "206dfefc0ffe9cebf65c413e3d0e809c82fbf00a"
-            },
-            "dist": {
-                "type": "zip",
-                "url": "https://api.github.com/repos/sebastianbergmann/php-text-template/zipball/206dfefc0ffe9cebf65c413e3d0e809c82fbf00a",
-                "reference": "206dfefc0ffe9cebf65c413e3d0e809c82fbf00a",
-=======
             "name": "behat/mink-browserkit-driver",
             "version": "v1.1.0",
             "source": {
@@ -1703,7 +1661,6 @@
                 "type": "zip",
                 "url": "https://api.github.com/repos/Behat/MinkBrowserKitDriver/zipball/63960c8fcad4529faad1ff33e950217980baa64c",
                 "reference": "63960c8fcad4529faad1ff33e950217980baa64c",
->>>>>>> 76a6e714
                 "shasum": ""
             },
             "require": {
@@ -1745,11 +1702,7 @@
                 "browser",
                 "testing"
             ],
-<<<<<<< HEAD
-            "time": "2014-01-30 17:20:04"
-=======
             "time": "2013-04-13 23:46:30"
->>>>>>> 76a6e714
         },
         {
             "name": "behat/mink-extension",
@@ -1806,19 +1759,6 @@
             "time": "2013-08-17 19:01:06"
         },
         {
-<<<<<<< HEAD
-            "name": "phpunit/php-token-stream",
-            "version": "1.2.2",
-            "source": {
-                "type": "git",
-                "url": "https://github.com/sebastianbergmann/php-token-stream.git",
-                "reference": "ad4e1e23ae01b483c16f600ff1bebec184588e32"
-            },
-            "dist": {
-                "type": "zip",
-                "url": "https://api.github.com/repos/sebastianbergmann/php-token-stream/zipball/ad4e1e23ae01b483c16f600ff1bebec184588e32",
-                "reference": "ad4e1e23ae01b483c16f600ff1bebec184588e32",
-=======
             "name": "behat/mink-goutte-driver",
             "version": "v1.0.9",
             "source": {
@@ -1830,7 +1770,6 @@
                 "type": "zip",
                 "url": "https://api.github.com/repos/Behat/MinkGoutteDriver/zipball/fa1b073b48761464feb0b05e6825da44b20118d8",
                 "reference": "fa1b073b48761464feb0b05e6825da44b20118d8",
->>>>>>> 76a6e714
                 "shasum": ""
             },
             "require": {
@@ -1868,45 +1807,6 @@
                 "headless",
                 "testing"
             ],
-<<<<<<< HEAD
-            "time": "2014-03-03 05:10:30"
-        },
-        {
-            "name": "phpunit/phpunit",
-            "version": "3.7.32",
-            "source": {
-                "type": "git",
-                "url": "https://github.com/sebastianbergmann/phpunit.git",
-                "reference": "2752cbb9ea5bd84c2811b34b6953f76965ec7a2f"
-            },
-            "dist": {
-                "type": "zip",
-                "url": "https://api.github.com/repos/sebastianbergmann/phpunit/zipball/2752cbb9ea5bd84c2811b34b6953f76965ec7a2f",
-                "reference": "2752cbb9ea5bd84c2811b34b6953f76965ec7a2f",
-                "shasum": ""
-            },
-            "require": {
-                "ext-dom": "*",
-                "ext-pcre": "*",
-                "ext-reflection": "*",
-                "ext-spl": "*",
-                "php": ">=5.3.3",
-                "phpunit/php-code-coverage": "~1.2.1",
-                "phpunit/php-file-iterator": ">=1.3.1",
-                "phpunit/php-text-template": ">=1.1.1",
-                "phpunit/php-timer": ">=1.0.4",
-                "phpunit/phpunit-mock-objects": "~1.2.0",
-                "symfony/yaml": "~2.0"
-            },
-            "require-dev": {
-                "pear-pear.php.net/pear": "1.9.4"
-            },
-            "suggest": {
-                "ext-json": "*",
-                "ext-simplexml": "*",
-                "ext-tokenizer": "*",
-                "phpunit/php-invoker": ">=1.1.0,<1.2.0"
-=======
             "time": "2013-07-03 18:43:54"
         },
         {
@@ -1927,7 +1827,6 @@
                 "behat/mink": "~1.5.0",
                 "behat/sahi-client": "~1.1.0",
                 "php": ">=5.3.1"
->>>>>>> 76a6e714
             },
             "type": "mink-driver",
             "extra": {
@@ -1960,11 +1859,7 @@
                 "sahi",
                 "testing"
             ],
-<<<<<<< HEAD
-            "time": "2014-02-25 03:47:29"
-=======
             "time": "2013-04-13 23:49:06"
->>>>>>> 76a6e714
         },
         {
             "name": "behat/sahi-client",
