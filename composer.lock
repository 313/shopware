{
    "_readme": [
        "This file locks the dependencies of your project to a known state",
        "Read more about it at https://getcomposer.org/doc/01-basic-usage.md#composer-lock-the-lock-file",
        "This file is @generated automatically"
    ],
<<<<<<< HEAD
    "hash": "5e8fcc3429b2bd8f65fc63de61a9152f",
=======
    "hash": "ca31524696abb780b3ff7d6b9c5bcddf",
>>>>>>> f8350844
    "packages": [
        {
            "name": "doctrine/annotations",
            "version": "v1.2.6",
            "source": {
                "type": "git",
                "url": "https://github.com/doctrine/annotations.git",
                "reference": "f4a91702ca3cd2e568c3736aa031ed00c3752af4"
            },
            "dist": {
                "type": "zip",
                "url": "https://api.github.com/repos/doctrine/annotations/zipball/f4a91702ca3cd2e568c3736aa031ed00c3752af4",
                "reference": "f4a91702ca3cd2e568c3736aa031ed00c3752af4",
                "shasum": ""
            },
            "require": {
                "doctrine/lexer": "1.*",
                "php": ">=5.3.2"
            },
            "require-dev": {
                "doctrine/cache": "1.*",
                "phpunit/phpunit": "4.*"
            },
            "type": "library",
            "extra": {
                "branch-alias": {
                    "dev-master": "1.3.x-dev"
                }
            },
            "autoload": {
                "psr-0": {
                    "Doctrine\\Common\\Annotations\\": "lib/"
                }
            },
            "notification-url": "https://packagist.org/downloads/",
            "license": [
                "MIT"
            ],
            "authors": [
                {
                    "name": "Roman Borschel",
                    "email": "roman@code-factory.org"
                },
                {
                    "name": "Benjamin Eberlei",
                    "email": "kontakt@beberlei.de"
                },
                {
                    "name": "Guilherme Blanco",
                    "email": "guilhermeblanco@gmail.com"
                },
                {
                    "name": "Jonathan Wage",
                    "email": "jonwage@gmail.com"
                },
                {
                    "name": "Johannes Schmitt",
                    "email": "schmittjoh@gmail.com"
                }
            ],
            "description": "Docblock Annotations Parser",
            "homepage": "http://www.doctrine-project.org",
            "keywords": [
                "annotations",
                "docblock",
                "parser"
            ],
            "time": "2015-06-17 12:21:22"
        },
        {
            "name": "doctrine/cache",
            "version": "v1.4.1",
            "source": {
                "type": "git",
                "url": "https://github.com/doctrine/cache.git",
                "reference": "c9eadeb743ac6199f7eec423cb9426bc518b7b03"
            },
            "dist": {
                "type": "zip",
                "url": "https://api.github.com/repos/doctrine/cache/zipball/c9eadeb743ac6199f7eec423cb9426bc518b7b03",
                "reference": "c9eadeb743ac6199f7eec423cb9426bc518b7b03",
                "shasum": ""
            },
            "require": {
                "php": ">=5.3.2"
            },
            "conflict": {
                "doctrine/common": ">2.2,<2.4"
            },
            "require-dev": {
                "phpunit/phpunit": ">=3.7",
                "predis/predis": "~1.0",
                "satooshi/php-coveralls": "~0.6"
            },
            "type": "library",
            "extra": {
                "branch-alias": {
                    "dev-master": "1.5.x-dev"
                }
            },
            "autoload": {
                "psr-0": {
                    "Doctrine\\Common\\Cache\\": "lib/"
                }
            },
            "notification-url": "https://packagist.org/downloads/",
            "license": [
                "MIT"
            ],
            "authors": [
                {
                    "name": "Roman Borschel",
                    "email": "roman@code-factory.org"
                },
                {
                    "name": "Benjamin Eberlei",
                    "email": "kontakt@beberlei.de"
                },
                {
                    "name": "Guilherme Blanco",
                    "email": "guilhermeblanco@gmail.com"
                },
                {
                    "name": "Jonathan Wage",
                    "email": "jonwage@gmail.com"
                },
                {
                    "name": "Johannes Schmitt",
                    "email": "schmittjoh@gmail.com"
                }
            ],
            "description": "Caching library offering an object-oriented API for many cache backends",
            "homepage": "http://www.doctrine-project.org",
            "keywords": [
                "cache",
                "caching"
            ],
            "time": "2015-04-15 00:11:59"
        },
        {
            "name": "doctrine/collections",
            "version": "v1.3.0",
            "source": {
                "type": "git",
                "url": "https://github.com/doctrine/collections.git",
                "reference": "6c1e4eef75f310ea1b3e30945e9f06e652128b8a"
            },
            "dist": {
                "type": "zip",
                "url": "https://api.github.com/repos/doctrine/collections/zipball/6c1e4eef75f310ea1b3e30945e9f06e652128b8a",
                "reference": "6c1e4eef75f310ea1b3e30945e9f06e652128b8a",
                "shasum": ""
            },
            "require": {
                "php": ">=5.3.2"
            },
            "require-dev": {
                "phpunit/phpunit": "~4.0"
            },
            "type": "library",
            "extra": {
                "branch-alias": {
                    "dev-master": "1.2.x-dev"
                }
            },
            "autoload": {
                "psr-0": {
                    "Doctrine\\Common\\Collections\\": "lib/"
                }
            },
            "notification-url": "https://packagist.org/downloads/",
            "license": [
                "MIT"
            ],
            "authors": [
                {
                    "name": "Roman Borschel",
                    "email": "roman@code-factory.org"
                },
                {
                    "name": "Benjamin Eberlei",
                    "email": "kontakt@beberlei.de"
                },
                {
                    "name": "Guilherme Blanco",
                    "email": "guilhermeblanco@gmail.com"
                },
                {
                    "name": "Jonathan Wage",
                    "email": "jonwage@gmail.com"
                },
                {
                    "name": "Johannes Schmitt",
                    "email": "schmittjoh@gmail.com"
                }
            ],
            "description": "Collections Abstraction library",
            "homepage": "http://www.doctrine-project.org",
            "keywords": [
                "array",
                "collections",
                "iterator"
            ],
            "time": "2015-04-14 22:21:58"
        },
        {
            "name": "doctrine/common",
            "version": "v2.4.2",
            "source": {
                "type": "git",
                "url": "https://github.com/doctrine/common.git",
                "reference": "5db6ab40e4c531f14dad4ca96a394dfce5d4255b"
            },
            "dist": {
                "type": "zip",
                "url": "https://api.github.com/repos/doctrine/common/zipball/5db6ab40e4c531f14dad4ca96a394dfce5d4255b",
                "reference": "5db6ab40e4c531f14dad4ca96a394dfce5d4255b",
                "shasum": ""
            },
            "require": {
                "doctrine/annotations": "1.*",
                "doctrine/cache": "1.*",
                "doctrine/collections": "1.*",
                "doctrine/inflector": "1.*",
                "doctrine/lexer": "1.*",
                "php": ">=5.3.2"
            },
            "require-dev": {
                "phpunit/phpunit": "~3.7"
            },
            "type": "library",
            "extra": {
                "branch-alias": {
                    "dev-master": "2.4.x-dev"
                }
            },
            "autoload": {
                "psr-0": {
                    "Doctrine\\Common\\": "lib/"
                }
            },
            "notification-url": "https://packagist.org/downloads/",
            "license": [
                "MIT"
            ],
            "authors": [
                {
                    "name": "Jonathan Wage",
                    "email": "jonwage@gmail.com",
                    "homepage": "http://www.jwage.com/",
                    "role": "Creator"
                },
                {
                    "name": "Guilherme Blanco",
                    "email": "guilhermeblanco@gmail.com",
                    "homepage": "http://www.instaclick.com"
                },
                {
                    "name": "Roman Borschel",
                    "email": "roman@code-factory.org"
                },
                {
                    "name": "Benjamin Eberlei",
                    "email": "kontakt@beberlei.de"
                },
                {
                    "name": "Johannes Schmitt",
                    "email": "schmittjoh@gmail.com",
                    "homepage": "https://github.com/schmittjoh",
                    "role": "Developer of wrapped JMSSerializerBundle"
                }
            ],
            "description": "Common Library for Doctrine projects",
            "homepage": "http://www.doctrine-project.org",
            "keywords": [
                "annotations",
                "collections",
                "eventmanager",
                "persistence",
                "spl"
            ],
            "time": "2014-05-21 19:28:51"
        },
        {
            "name": "doctrine/dbal",
            "version": "v2.4.2",
            "source": {
                "type": "git",
                "url": "https://github.com/doctrine/dbal.git",
                "reference": "fec965d330c958e175c39e61c3f6751955af32d0"
            },
            "dist": {
                "type": "zip",
                "url": "https://api.github.com/repos/doctrine/dbal/zipball/fec965d330c958e175c39e61c3f6751955af32d0",
                "reference": "fec965d330c958e175c39e61c3f6751955af32d0",
                "shasum": ""
            },
            "require": {
                "doctrine/common": "~2.4",
                "php": ">=5.3.2"
            },
            "require-dev": {
                "phpunit/phpunit": "3.7.*",
                "symfony/console": "~2.0"
            },
            "suggest": {
                "symfony/console": "Allows use of the command line interface"
            },
            "type": "library",
            "autoload": {
                "psr-0": {
                    "Doctrine\\DBAL\\": "lib/"
                }
            },
            "notification-url": "https://packagist.org/downloads/",
            "license": [
                "MIT"
            ],
            "authors": [
                {
                    "name": "Jonathan Wage",
                    "email": "jonwage@gmail.com",
                    "homepage": "http://www.jwage.com/",
                    "role": "Creator"
                },
                {
                    "name": "Guilherme Blanco",
                    "email": "guilhermeblanco@gmail.com",
                    "homepage": "http://www.instaclick.com"
                },
                {
                    "name": "Roman Borschel",
                    "email": "roman@code-factory.org"
                },
                {
                    "name": "Benjamin Eberlei",
                    "email": "kontakt@beberlei.de"
                }
            ],
            "description": "Database Abstraction Layer",
            "homepage": "http://www.doctrine-project.org",
            "keywords": [
                "database",
                "dbal",
                "persistence",
                "queryobject"
            ],
            "time": "2014-01-01 16:43:57"
        },
        {
            "name": "doctrine/inflector",
            "version": "v1.0.1",
            "source": {
                "type": "git",
                "url": "https://github.com/doctrine/inflector.git",
                "reference": "0bcb2e79d8571787f18b7eb036ed3d004908e604"
            },
            "dist": {
                "type": "zip",
                "url": "https://api.github.com/repos/doctrine/inflector/zipball/0bcb2e79d8571787f18b7eb036ed3d004908e604",
                "reference": "0bcb2e79d8571787f18b7eb036ed3d004908e604",
                "shasum": ""
            },
            "require": {
                "php": ">=5.3.2"
            },
            "require-dev": {
                "phpunit/phpunit": "4.*"
            },
            "type": "library",
            "extra": {
                "branch-alias": {
                    "dev-master": "1.0.x-dev"
                }
            },
            "autoload": {
                "psr-0": {
                    "Doctrine\\Common\\Inflector\\": "lib/"
                }
            },
            "notification-url": "https://packagist.org/downloads/",
            "license": [
                "MIT"
            ],
            "authors": [
                {
                    "name": "Roman Borschel",
                    "email": "roman@code-factory.org"
                },
                {
                    "name": "Benjamin Eberlei",
                    "email": "kontakt@beberlei.de"
                },
                {
                    "name": "Guilherme Blanco",
                    "email": "guilhermeblanco@gmail.com"
                },
                {
                    "name": "Jonathan Wage",
                    "email": "jonwage@gmail.com"
                },
                {
                    "name": "Johannes Schmitt",
                    "email": "schmittjoh@gmail.com"
                }
            ],
            "description": "Common String Manipulations with regard to casing and singular/plural rules.",
            "homepage": "http://www.doctrine-project.org",
            "keywords": [
                "inflection",
                "pluralize",
                "singularize",
                "string"
            ],
            "time": "2014-12-20 21:24:13"
        },
        {
            "name": "doctrine/lexer",
            "version": "v1.0.1",
            "source": {
                "type": "git",
                "url": "https://github.com/doctrine/lexer.git",
                "reference": "83893c552fd2045dd78aef794c31e694c37c0b8c"
            },
            "dist": {
                "type": "zip",
                "url": "https://api.github.com/repos/doctrine/lexer/zipball/83893c552fd2045dd78aef794c31e694c37c0b8c",
                "reference": "83893c552fd2045dd78aef794c31e694c37c0b8c",
                "shasum": ""
            },
            "require": {
                "php": ">=5.3.2"
            },
            "type": "library",
            "extra": {
                "branch-alias": {
                    "dev-master": "1.0.x-dev"
                }
            },
            "autoload": {
                "psr-0": {
                    "Doctrine\\Common\\Lexer\\": "lib/"
                }
            },
            "notification-url": "https://packagist.org/downloads/",
            "license": [
                "MIT"
            ],
            "authors": [
                {
                    "name": "Roman Borschel",
                    "email": "roman@code-factory.org"
                },
                {
                    "name": "Guilherme Blanco",
                    "email": "guilhermeblanco@gmail.com"
                },
                {
                    "name": "Johannes Schmitt",
                    "email": "schmittjoh@gmail.com"
                }
            ],
            "description": "Base library for a lexer that can be used in Top-Down, Recursive Descent Parsers.",
            "homepage": "http://www.doctrine-project.org",
            "keywords": [
                "lexer",
                "parser"
            ],
            "time": "2014-09-09 13:34:57"
        },
        {
            "name": "doctrine/orm",
            "version": "v2.4.4",
            "source": {
                "type": "git",
                "url": "https://github.com/doctrine/doctrine2.git",
                "reference": "fc19c3b53dcd00e6584db40669fdd699c4671f97"
            },
            "dist": {
                "type": "zip",
                "url": "https://api.github.com/repos/doctrine/doctrine2/zipball/fc19c3b53dcd00e6584db40669fdd699c4671f97",
                "reference": "fc19c3b53dcd00e6584db40669fdd699c4671f97",
                "shasum": ""
            },
            "require": {
                "doctrine/collections": "~1.1",
                "doctrine/dbal": "~2.4",
                "ext-pdo": "*",
                "php": ">=5.3.2",
                "symfony/console": "~2.0"
            },
            "require-dev": {
                "satooshi/php-coveralls": "dev-master",
                "symfony/yaml": "~2.1"
            },
            "suggest": {
                "symfony/yaml": "If you want to use YAML Metadata Mapping Driver"
            },
            "bin": [
                "bin/doctrine",
                "bin/doctrine.php"
            ],
            "type": "library",
            "extra": {
                "branch-alias": {
                    "dev-master": "2.4.x-dev"
                }
            },
            "autoload": {
                "psr-0": {
                    "Doctrine\\ORM\\": "lib/"
                }
            },
            "notification-url": "https://packagist.org/downloads/",
            "license": [
                "MIT"
            ],
            "authors": [
                {
                    "name": "Jonathan Wage",
                    "email": "jonwage@gmail.com",
                    "homepage": "http://www.jwage.com/",
                    "role": "Creator"
                },
                {
                    "name": "Guilherme Blanco",
                    "email": "guilhermeblanco@gmail.com",
                    "homepage": "http://www.instaclick.com"
                },
                {
                    "name": "Roman Borschel",
                    "email": "roman@code-factory.org"
                },
                {
                    "name": "Benjamin Eberlei",
                    "email": "kontakt@beberlei.de"
                }
            ],
            "description": "Object-Relational-Mapper for PHP",
            "homepage": "http://www.doctrine-project.org",
            "keywords": [
                "database",
                "orm"
            ],
            "time": "2014-07-11 03:05:53"
        },
        {
            "name": "egulias/email-validator",
            "version": "1.2.7",
            "source": {
                "type": "git",
                "url": "https://github.com/egulias/EmailValidator.git",
                "reference": "af9417f765623429c9d2a200f0159537e08d1ef3"
            },
            "dist": {
                "type": "zip",
                "url": "https://api.github.com/repos/egulias/EmailValidator/zipball/af9417f765623429c9d2a200f0159537e08d1ef3",
                "reference": "af9417f765623429c9d2a200f0159537e08d1ef3",
                "shasum": ""
            },
            "require": {
                "doctrine/lexer": "~1.0",
                "php": ">= 5.3.3"
            },
            "require-dev": {
                "satooshi/php-coveralls": "dev-master"
            },
            "type": "library",
            "extra": {
                "branch-alias": {
                    "dev-master": "1.3.x-dev"
                }
            },
            "autoload": {
                "psr-0": {
                    "Egulias\\": "src/"
                }
            },
            "notification-url": "https://packagist.org/downloads/",
            "license": [
                "MIT"
            ],
            "authors": [
                {
                    "name": "Eduardo Gulias Davis"
                }
            ],
            "description": "A library for validating emails",
            "homepage": "https://github.com/egulias/EmailValidator",
            "keywords": [
                "email",
                "validation",
                "validator"
            ],
            "time": "2015-01-04 22:42:32"
        },
        {
            "name": "elasticsearch/elasticsearch",
            "version": "v1.3.4",
            "source": {
                "type": "git",
                "url": "https://github.com/elastic/elasticsearch-php.git",
                "reference": "b2fc513757f6805635a34988dca97646f0ea6a4d"
            },
            "dist": {
                "type": "zip",
                "url": "https://api.github.com/repos/elastic/elasticsearch-php/zipball/b2fc513757f6805635a34988dca97646f0ea6a4d",
                "reference": "b2fc513757f6805635a34988dca97646f0ea6a4d",
                "shasum": ""
            },
            "require": {
                "ext-curl": "*",
                "guzzle/guzzle": "~3.0",
                "monolog/monolog": "~1.11",
                "php": ">=5.3.9",
                "pimple/pimple": "~3.0",
                "psr/log": "~1.0"
            },
            "require-dev": {
                "athletic/athletic": "~0.1",
                "cpliakas/git-wrapper": "~1.0",
                "mikey179/vfsstream": "~1.2",
                "mockery/mockery": "0.9.4",
                "phpunit/phpunit": "3.7.*",
                "satooshi/php-coveralls": "dev-master",
                "symfony/yaml": "2.4.3 as 2.4.2",
                "twig/twig": "1.*"
            },
            "type": "library",
            "autoload": {
                "psr-4": {
                    "Elasticsearch\\": "src/Elasticsearch/"
                }
            },
            "notification-url": "https://packagist.org/downloads/",
            "license": [
                "Apache 2"
            ],
            "authors": [
                {
                    "name": "Zachary Tong"
                }
            ],
            "description": "PHP Client for Elasticsearch",
            "keywords": [
                "client",
                "elasticsearch",
                "search"
            ],
            "time": "2015-04-09 09:19:23"
        },
        {
            "name": "guzzle/guzzle",
            "version": "v3.9.3",
            "source": {
                "type": "git",
                "url": "https://github.com/guzzle/guzzle3.git",
                "reference": "0645b70d953bc1c067bbc8d5bc53194706b628d9"
            },
            "dist": {
                "type": "zip",
                "url": "https://api.github.com/repos/guzzle/guzzle3/zipball/0645b70d953bc1c067bbc8d5bc53194706b628d9",
                "reference": "0645b70d953bc1c067bbc8d5bc53194706b628d9",
                "shasum": ""
            },
            "require": {
                "ext-curl": "*",
                "php": ">=5.3.3",
                "symfony/event-dispatcher": "~2.1"
            },
            "replace": {
                "guzzle/batch": "self.version",
                "guzzle/cache": "self.version",
                "guzzle/common": "self.version",
                "guzzle/http": "self.version",
                "guzzle/inflection": "self.version",
                "guzzle/iterator": "self.version",
                "guzzle/log": "self.version",
                "guzzle/parser": "self.version",
                "guzzle/plugin": "self.version",
                "guzzle/plugin-async": "self.version",
                "guzzle/plugin-backoff": "self.version",
                "guzzle/plugin-cache": "self.version",
                "guzzle/plugin-cookie": "self.version",
                "guzzle/plugin-curlauth": "self.version",
                "guzzle/plugin-error-response": "self.version",
                "guzzle/plugin-history": "self.version",
                "guzzle/plugin-log": "self.version",
                "guzzle/plugin-md5": "self.version",
                "guzzle/plugin-mock": "self.version",
                "guzzle/plugin-oauth": "self.version",
                "guzzle/service": "self.version",
                "guzzle/stream": "self.version"
            },
            "require-dev": {
                "doctrine/cache": "~1.3",
                "monolog/monolog": "~1.0",
                "phpunit/phpunit": "3.7.*",
                "psr/log": "~1.0",
                "symfony/class-loader": "~2.1",
                "zendframework/zend-cache": "2.*,<2.3",
                "zendframework/zend-log": "2.*,<2.3"
            },
            "suggest": {
                "guzzlehttp/guzzle": "Guzzle 5 has moved to a new package name. The package you have installed, Guzzle 3, is deprecated."
            },
            "type": "library",
            "extra": {
                "branch-alias": {
                    "dev-master": "3.9-dev"
                }
            },
            "autoload": {
                "psr-0": {
                    "Guzzle": "src/",
                    "Guzzle\\Tests": "tests/"
                }
            },
            "notification-url": "https://packagist.org/downloads/",
            "license": [
                "MIT"
            ],
            "authors": [
                {
                    "name": "Michael Dowling",
                    "email": "mtdowling@gmail.com",
                    "homepage": "https://github.com/mtdowling"
                },
                {
                    "name": "Guzzle Community",
                    "homepage": "https://github.com/guzzle/guzzle/contributors"
                }
            ],
            "description": "PHP HTTP client. This library is deprecated in favor of https://packagist.org/packages/guzzlehttp/guzzle",
            "homepage": "http://guzzlephp.org/",
            "keywords": [
                "client",
                "curl",
                "framework",
                "http",
                "http client",
                "rest",
                "web service"
            ],
            "time": "2015-03-18 18:23:50"
        },
        {
            "name": "guzzlehttp/guzzle",
            "version": "5.1.0",
            "source": {
                "type": "git",
                "url": "https://github.com/guzzle/guzzle.git",
                "reference": "f1085bb4e023766a66b7b051914ec73bdf7202b5"
            },
            "dist": {
                "type": "zip",
                "url": "https://api.github.com/repos/guzzle/guzzle/zipball/f1085bb4e023766a66b7b051914ec73bdf7202b5",
                "reference": "f1085bb4e023766a66b7b051914ec73bdf7202b5",
                "shasum": ""
            },
            "require": {
                "guzzlehttp/ringphp": "~1.0",
                "php": ">=5.4.0"
            },
            "require-dev": {
                "ext-curl": "*",
                "phpunit/phpunit": "~4.0",
                "psr/log": "~1.0"
            },
            "type": "library",
            "extra": {
                "branch-alias": {
                    "dev-master": "5.0-dev"
                }
            },
            "autoload": {
                "psr-4": {
                    "GuzzleHttp\\": "src/"
                }
            },
            "notification-url": "https://packagist.org/downloads/",
            "license": [
                "MIT"
            ],
            "authors": [
                {
                    "name": "Michael Dowling",
                    "email": "mtdowling@gmail.com",
                    "homepage": "https://github.com/mtdowling"
                }
            ],
            "description": "Guzzle is a PHP HTTP client library and framework for building RESTful web service clients",
            "homepage": "http://guzzlephp.org/",
            "keywords": [
                "client",
                "curl",
                "framework",
                "http",
                "http client",
                "rest",
                "web service"
            ],
            "time": "2014-12-19 20:27:15"
        },
        {
            "name": "guzzlehttp/ringphp",
            "version": "1.1.0",
            "source": {
                "type": "git",
                "url": "https://github.com/guzzle/RingPHP.git",
                "reference": "dbbb91d7f6c191e5e405e900e3102ac7f261bc0b"
            },
            "dist": {
                "type": "zip",
                "url": "https://api.github.com/repos/guzzle/RingPHP/zipball/dbbb91d7f6c191e5e405e900e3102ac7f261bc0b",
                "reference": "dbbb91d7f6c191e5e405e900e3102ac7f261bc0b",
                "shasum": ""
            },
            "require": {
                "guzzlehttp/streams": "~3.0",
                "php": ">=5.4.0",
                "react/promise": "~2.0"
            },
            "require-dev": {
                "ext-curl": "*",
                "phpunit/phpunit": "~4.0"
            },
            "suggest": {
                "ext-curl": "Guzzle will use specific adapters if cURL is present"
            },
            "type": "library",
            "extra": {
                "branch-alias": {
                    "dev-master": "1.1-dev"
                }
            },
            "autoload": {
                "psr-4": {
                    "GuzzleHttp\\Ring\\": "src/"
                }
            },
            "notification-url": "https://packagist.org/downloads/",
            "license": [
                "MIT"
            ],
            "authors": [
                {
                    "name": "Michael Dowling",
                    "email": "mtdowling@gmail.com",
                    "homepage": "https://github.com/mtdowling"
                }
            ],
            "description": "Provides a simple API and specification that abstracts away the details of HTTP into a single PHP function.",
            "time": "2015-05-20 03:37:09"
        },
        {
            "name": "guzzlehttp/streams",
            "version": "3.0.0",
            "source": {
                "type": "git",
                "url": "https://github.com/guzzle/streams.git",
                "reference": "47aaa48e27dae43d39fc1cea0ccf0d84ac1a2ba5"
            },
            "dist": {
                "type": "zip",
                "url": "https://api.github.com/repos/guzzle/streams/zipball/47aaa48e27dae43d39fc1cea0ccf0d84ac1a2ba5",
                "reference": "47aaa48e27dae43d39fc1cea0ccf0d84ac1a2ba5",
                "shasum": ""
            },
            "require": {
                "php": ">=5.4.0"
            },
            "require-dev": {
                "phpunit/phpunit": "~4.0"
            },
            "type": "library",
            "extra": {
                "branch-alias": {
                    "dev-master": "3.0-dev"
                }
            },
            "autoload": {
                "psr-4": {
                    "GuzzleHttp\\Stream\\": "src/"
                }
            },
            "notification-url": "https://packagist.org/downloads/",
            "license": [
                "MIT"
            ],
            "authors": [
                {
                    "name": "Michael Dowling",
                    "email": "mtdowling@gmail.com",
                    "homepage": "https://github.com/mtdowling"
                }
            ],
            "description": "Provides a simple abstraction over streams of data",
            "homepage": "http://guzzlephp.org/",
            "keywords": [
                "Guzzle",
                "stream"
            ],
            "time": "2014-10-12 19:18:40"
        },
        {
            "name": "ircmaxell/password-compat",
            "version": "v1.0.4",
            "source": {
                "type": "git",
                "url": "https://github.com/ircmaxell/password_compat.git",
                "reference": "5c5cde8822a69545767f7c7f3058cb15ff84614c"
            },
            "dist": {
                "type": "zip",
                "url": "https://api.github.com/repos/ircmaxell/password_compat/zipball/5c5cde8822a69545767f7c7f3058cb15ff84614c",
                "reference": "5c5cde8822a69545767f7c7f3058cb15ff84614c",
                "shasum": ""
            },
            "require-dev": {
                "phpunit/phpunit": "4.*"
            },
            "type": "library",
            "autoload": {
                "files": [
                    "lib/password.php"
                ]
            },
            "notification-url": "https://packagist.org/downloads/",
            "license": [
                "MIT"
            ],
            "authors": [
                {
                    "name": "Anthony Ferrara",
                    "email": "ircmaxell@php.net",
                    "homepage": "http://blog.ircmaxell.com"
                }
            ],
            "description": "A compatibility library for the proposed simplified password hashing algorithm: https://wiki.php.net/rfc/password_hash",
            "homepage": "https://github.com/ircmaxell/password_compat",
            "keywords": [
                "hashing",
                "password"
            ],
            "time": "2014-11-20 16:49:30"
        },
        {
            "name": "monolog/monolog",
            "version": "1.13.1",
            "source": {
                "type": "git",
                "url": "https://github.com/Seldaek/monolog.git",
                "reference": "c31a2c4e8db5da8b46c74cf275d7f109c0f249ac"
            },
            "dist": {
                "type": "zip",
                "url": "https://api.github.com/repos/Seldaek/monolog/zipball/c31a2c4e8db5da8b46c74cf275d7f109c0f249ac",
                "reference": "c31a2c4e8db5da8b46c74cf275d7f109c0f249ac",
                "shasum": ""
            },
            "require": {
                "php": ">=5.3.0",
                "psr/log": "~1.0"
            },
            "provide": {
                "psr/log-implementation": "1.0.0"
            },
            "require-dev": {
                "aws/aws-sdk-php": "~2.4, >2.4.8",
                "doctrine/couchdb": "~1.0@dev",
                "graylog2/gelf-php": "~1.0",
                "phpunit/phpunit": "~4.0",
                "raven/raven": "~0.5",
                "ruflin/elastica": "0.90.*",
                "swiftmailer/swiftmailer": "~5.3",
                "videlalvaro/php-amqplib": "~2.4"
            },
            "suggest": {
                "aws/aws-sdk-php": "Allow sending log messages to AWS services like DynamoDB",
                "doctrine/couchdb": "Allow sending log messages to a CouchDB server",
                "ext-amqp": "Allow sending log messages to an AMQP server (1.0+ required)",
                "ext-mongo": "Allow sending log messages to a MongoDB server",
                "graylog2/gelf-php": "Allow sending log messages to a GrayLog2 server",
                "raven/raven": "Allow sending log messages to a Sentry server",
                "rollbar/rollbar": "Allow sending log messages to Rollbar",
                "ruflin/elastica": "Allow sending log messages to an Elastic Search server",
                "videlalvaro/php-amqplib": "Allow sending log messages to an AMQP server using php-amqplib"
            },
            "type": "library",
            "extra": {
                "branch-alias": {
                    "dev-master": "1.13.x-dev"
                }
            },
            "autoload": {
                "psr-4": {
                    "Monolog\\": "src/Monolog"
                }
            },
            "notification-url": "https://packagist.org/downloads/",
            "license": [
                "MIT"
            ],
            "authors": [
                {
                    "name": "Jordi Boggiano",
                    "email": "j.boggiano@seld.be",
                    "homepage": "http://seld.be"
                }
            ],
            "description": "Sends your logs to files, sockets, inboxes, databases and various web services",
            "homepage": "http://github.com/Seldaek/monolog",
            "keywords": [
                "log",
                "logging",
                "psr-3"
            ],
            "time": "2015-03-09 09:58:04"
        },
        {
            "name": "ongr/elasticsearch-dsl",
            "version": "dev-master",
            "source": {
                "type": "git",
                "url": "https://github.com/ongr-io/ElasticsearchDSL.git",
                "reference": "bc96c9474dd169500e86e630c9fe453ab70b351c"
            },
            "dist": {
                "type": "zip",
                "url": "https://api.github.com/repos/ongr-io/ElasticsearchDSL/zipball/bc96c9474dd169500e86e630c9fe453ab70b351c",
                "reference": "bc96c9474dd169500e86e630c9fe453ab70b351c",
                "shasum": ""
            },
            "require": {
                "php": ">=5.4",
                "symfony/options-resolver": "~2.7",
                "symfony/serializer": "~2.7"
            },
            "require-dev": {
                "ongr/ongr-strict-standard": "~2.0",
                "phpunit/phpunit": "~4.4",
                "squizlabs/php_codesniffer": "~2.0"
            },
            "type": "library",
            "autoload": {
                "psr-4": {
                    "ONGR\\ElasticsearchDSL\\": "src/"
                }
            },
            "notification-url": "https://packagist.org/downloads/",
            "license": [
                "MIT"
            ],
            "authors": [
                {
                    "name": "ONGR team",
                    "homepage": "http://www.ongr.io"
                }
            ],
            "description": "Elasticsearch DSL library",
            "homepage": "http://ongr.io",
            "time": "2015-06-30 10:53:32"
        },
        {
            "name": "oyejorge/less.php",
            "version": "v1.7.0.3",
            "source": {
                "type": "git",
                "url": "https://github.com/oyejorge/less.php.git",
                "reference": "6e08ecb07e6f6d9170c23e8744c58fdd822ad0de"
            },
            "dist": {
                "type": "zip",
                "url": "https://api.github.com/repos/oyejorge/less.php/zipball/6e08ecb07e6f6d9170c23e8744c58fdd822ad0de",
                "reference": "6e08ecb07e6f6d9170c23e8744c58fdd822ad0de",
                "shasum": ""
            },
            "require": {
                "php": ">=5.2"
            },
            "bin": [
                "bin/lessc"
            ],
            "type": "library",
            "autoload": {
                "psr-0": {
                    "Less": "lib/"
                },
                "classmap": [
                    "lessc.inc.php"
                ]
            },
            "notification-url": "https://packagist.org/downloads/",
            "license": [
                "Apache-2.0"
            ],
            "authors": [
                {
                    "name": "Matt Agar",
                    "homepage": "https://github.com/agar"
                },
                {
                    "name": "Martin Jantošovič",
                    "homepage": "https://github.com/Mordred"
                },
                {
                    "name": "Josh Schmidt",
                    "homepage": "https://github.com/oyejorge"
                }
            ],
            "description": "PHP port of the Javascript version of LESS http://lesscss.org",
            "homepage": "http://lessphp.gpeasy.com",
            "keywords": [
                "css",
                "less",
                "less.js",
                "lesscss",
                "php",
                "stylesheet"
            ],
            "time": "2015-03-10 18:12:59"
        },
        {
            "name": "pimple/pimple",
            "version": "v3.0.0",
            "source": {
                "type": "git",
                "url": "https://github.com/silexphp/Pimple.git",
                "reference": "876bf0899d01feacd2a2e83f04641e51350099ef"
            },
            "dist": {
                "type": "zip",
                "url": "https://api.github.com/repos/silexphp/Pimple/zipball/876bf0899d01feacd2a2e83f04641e51350099ef",
                "reference": "876bf0899d01feacd2a2e83f04641e51350099ef",
                "shasum": ""
            },
            "require": {
                "php": ">=5.3.0"
            },
            "type": "library",
            "extra": {
                "branch-alias": {
                    "dev-master": "3.0.x-dev"
                }
            },
            "autoload": {
                "psr-0": {
                    "Pimple": "src/"
                }
            },
            "notification-url": "https://packagist.org/downloads/",
            "license": [
                "MIT"
            ],
            "authors": [
                {
                    "name": "Fabien Potencier",
                    "email": "fabien@symfony.com"
                }
            ],
            "description": "Pimple is a simple Dependency Injection Container for PHP 5.3",
            "homepage": "http://pimple.sensiolabs.org",
            "keywords": [
                "container",
                "dependency injection"
            ],
            "time": "2014-07-24 09:48:15"
        },
        {
            "name": "psr/log",
            "version": "1.0.0",
            "source": {
                "type": "git",
                "url": "https://github.com/php-fig/log.git",
                "reference": "fe0936ee26643249e916849d48e3a51d5f5e278b"
            },
            "dist": {
                "type": "zip",
                "url": "https://api.github.com/repos/php-fig/log/zipball/fe0936ee26643249e916849d48e3a51d5f5e278b",
                "reference": "fe0936ee26643249e916849d48e3a51d5f5e278b",
                "shasum": ""
            },
            "type": "library",
            "autoload": {
                "psr-0": {
                    "Psr\\Log\\": ""
                }
            },
            "notification-url": "https://packagist.org/downloads/",
            "license": [
                "MIT"
            ],
            "authors": [
                {
                    "name": "PHP-FIG",
                    "homepage": "http://www.php-fig.org/"
                }
            ],
            "description": "Common interface for logging libraries",
            "keywords": [
                "log",
                "psr",
                "psr-3"
            ],
            "time": "2012-12-21 11:40:51"
        },
        {
            "name": "ramsey/array_column",
            "version": "1.1.3",
            "source": {
                "type": "git",
                "url": "https://github.com/ramsey/array_column.git",
                "reference": "f8e52eb28e67eb50e613b451dd916abcf783c1db"
            },
            "dist": {
                "type": "zip",
                "url": "https://api.github.com/repos/ramsey/array_column/zipball/f8e52eb28e67eb50e613b451dd916abcf783c1db",
                "reference": "f8e52eb28e67eb50e613b451dd916abcf783c1db",
                "shasum": ""
            },
            "require-dev": {
                "jakub-onderka/php-parallel-lint": "0.8.*",
                "phpunit/phpunit": "~4.5",
                "satooshi/php-coveralls": "0.6.*",
                "squizlabs/php_codesniffer": "~2.2"
            },
            "type": "library",
            "autoload": {
                "files": [
                    "src/array_column.php"
                ]
            },
            "notification-url": "https://packagist.org/downloads/",
            "license": [
                "MIT"
            ],
            "authors": [
                {
                    "name": "Ben Ramsey",
                    "homepage": "http://benramsey.com"
                }
            ],
            "description": "Provides functionality for array_column() to projects using PHP earlier than version 5.5.",
            "homepage": "https://github.com/ramsey/array_column",
            "keywords": [
                "array",
                "array_column",
                "column"
            ],
            "time": "2015-03-20 22:07:39"
        },
        {
            "name": "react/promise",
            "version": "v2.2.1",
            "source": {
                "type": "git",
                "url": "https://github.com/reactphp/promise.git",
                "reference": "3b6fca09c7d56321057fa8867c8dbe1abf648627"
            },
            "dist": {
                "type": "zip",
                "url": "https://api.github.com/repos/reactphp/promise/zipball/3b6fca09c7d56321057fa8867c8dbe1abf648627",
                "reference": "3b6fca09c7d56321057fa8867c8dbe1abf648627",
                "shasum": ""
            },
            "require": {
                "php": ">=5.4.0"
            },
            "type": "library",
            "extra": {
                "branch-alias": {
                    "dev-master": "2.0-dev"
                }
            },
            "autoload": {
                "psr-4": {
                    "React\\Promise\\": "src/"
                },
                "files": [
                    "src/functions_include.php"
                ]
            },
            "notification-url": "https://packagist.org/downloads/",
            "license": [
                "MIT"
            ],
            "authors": [
                {
                    "name": "Jan Sorgalla",
                    "email": "jsorgalla@gmail.com"
                }
            ],
            "description": "A lightweight implementation of CommonJS Promises/A for PHP",
            "time": "2015-07-03 13:48:55"
        },
        {
            "name": "symfony/config",
            "version": "v2.7.1",
            "source": {
                "type": "git",
                "url": "https://github.com/symfony/Config.git",
                "reference": "58ded81f1f582a87c528ef3dae9a859f78b5f374"
            },
            "dist": {
                "type": "zip",
                "url": "https://api.github.com/repos/symfony/Config/zipball/58ded81f1f582a87c528ef3dae9a859f78b5f374",
                "reference": "58ded81f1f582a87c528ef3dae9a859f78b5f374",
                "shasum": ""
            },
            "require": {
                "php": ">=5.3.9",
                "symfony/filesystem": "~2.3"
            },
            "require-dev": {
                "symfony/phpunit-bridge": "~2.7"
            },
            "type": "library",
            "extra": {
                "branch-alias": {
                    "dev-master": "2.7-dev"
                }
            },
            "autoload": {
                "psr-4": {
                    "Symfony\\Component\\Config\\": ""
                }
            },
            "notification-url": "https://packagist.org/downloads/",
            "license": [
                "MIT"
            ],
            "authors": [
                {
                    "name": "Fabien Potencier",
                    "email": "fabien@symfony.com"
                },
                {
                    "name": "Symfony Community",
                    "homepage": "https://symfony.com/contributors"
                }
            ],
            "description": "Symfony Config Component",
            "homepage": "https://symfony.com",
            "time": "2015-06-11 14:06:56"
        },
        {
            "name": "symfony/console",
            "version": "v2.7.1",
            "source": {
                "type": "git",
                "url": "https://github.com/symfony/Console.git",
                "reference": "564398bc1f33faf92fc2ec86859983d30eb81806"
            },
            "dist": {
                "type": "zip",
                "url": "https://api.github.com/repos/symfony/Console/zipball/564398bc1f33faf92fc2ec86859983d30eb81806",
                "reference": "564398bc1f33faf92fc2ec86859983d30eb81806",
                "shasum": ""
            },
            "require": {
                "php": ">=5.3.9"
            },
            "require-dev": {
                "psr/log": "~1.0",
                "symfony/event-dispatcher": "~2.1",
                "symfony/phpunit-bridge": "~2.7",
                "symfony/process": "~2.1"
            },
            "suggest": {
                "psr/log": "For using the console logger",
                "symfony/event-dispatcher": "",
                "symfony/process": ""
            },
            "type": "library",
            "extra": {
                "branch-alias": {
                    "dev-master": "2.7-dev"
                }
            },
            "autoload": {
                "psr-4": {
                    "Symfony\\Component\\Console\\": ""
                }
            },
            "notification-url": "https://packagist.org/downloads/",
            "license": [
                "MIT"
            ],
            "authors": [
                {
                    "name": "Fabien Potencier",
                    "email": "fabien@symfony.com"
                },
                {
                    "name": "Symfony Community",
                    "homepage": "https://symfony.com/contributors"
                }
            ],
            "description": "Symfony Console Component",
            "homepage": "https://symfony.com",
            "time": "2015-06-10 15:30:22"
        },
        {
            "name": "symfony/debug",
<<<<<<< HEAD
            "version": "v2.7.1",
            "source": {
                "type": "git",
                "url": "https://github.com/symfony/Debug.git",
                "reference": "075070230c5bbc65abde8241191655bbce0716e2"
            },
            "dist": {
                "type": "zip",
                "url": "https://api.github.com/repos/symfony/Debug/zipball/075070230c5bbc65abde8241191655bbce0716e2",
                "reference": "075070230c5bbc65abde8241191655bbce0716e2",
=======
            "version": "v2.7.2",
            "source": {
                "type": "git",
                "url": "https://github.com/symfony/Debug.git",
                "reference": "9daa1bf9f7e615fa2fba30357e479a90141222e3"
            },
            "dist": {
                "type": "zip",
                "url": "https://api.github.com/repos/symfony/Debug/zipball/9daa1bf9f7e615fa2fba30357e479a90141222e3",
                "reference": "9daa1bf9f7e615fa2fba30357e479a90141222e3",
>>>>>>> f8350844
                "shasum": ""
            },
            "require": {
                "php": ">=5.3.9",
                "psr/log": "~1.0"
            },
            "conflict": {
                "symfony/http-kernel": ">=2.3,<2.3.24|~2.4.0|>=2.5,<2.5.9|>=2.6,<2.6.2"
            },
            "require-dev": {
                "symfony/class-loader": "~2.2",
                "symfony/http-foundation": "~2.1",
                "symfony/http-kernel": "~2.3.24|~2.5.9|~2.6,>=2.6.2",
                "symfony/phpunit-bridge": "~2.7"
            },
            "suggest": {
                "symfony/http-foundation": "",
                "symfony/http-kernel": ""
            },
            "type": "library",
            "extra": {
                "branch-alias": {
                    "dev-master": "2.7-dev"
                }
            },
            "autoload": {
                "psr-4": {
                    "Symfony\\Component\\Debug\\": ""
                }
            },
            "notification-url": "https://packagist.org/downloads/",
            "license": [
                "MIT"
            ],
            "authors": [
                {
                    "name": "Fabien Potencier",
                    "email": "fabien@symfony.com"
                },
                {
                    "name": "Symfony Community",
                    "homepage": "https://symfony.com/contributors"
                }
            ],
            "description": "Symfony Debug Component",
            "homepage": "https://symfony.com",
<<<<<<< HEAD
            "time": "2015-06-08 09:37:21"
=======
            "time": "2015-07-09 16:07:40"
>>>>>>> f8350844
        },
        {
            "name": "symfony/dependency-injection",
            "version": "v2.7.1",
            "source": {
                "type": "git",
                "url": "https://github.com/symfony/DependencyInjection.git",
                "reference": "1a409e52a38ec891de0a7a61a191d1c62080b69d"
            },
            "dist": {
                "type": "zip",
                "url": "https://api.github.com/repos/symfony/DependencyInjection/zipball/1a409e52a38ec891de0a7a61a191d1c62080b69d",
                "reference": "1a409e52a38ec891de0a7a61a191d1c62080b69d",
                "shasum": ""
            },
            "require": {
                "php": ">=5.3.9"
            },
            "conflict": {
                "symfony/expression-language": "<2.6"
            },
            "require-dev": {
                "symfony/config": "~2.2",
                "symfony/expression-language": "~2.6",
                "symfony/phpunit-bridge": "~2.7",
                "symfony/yaml": "~2.1"
            },
            "suggest": {
                "symfony/config": "",
                "symfony/proxy-manager-bridge": "Generate service proxies to lazy load them",
                "symfony/yaml": ""
            },
            "type": "library",
            "extra": {
                "branch-alias": {
                    "dev-master": "2.7-dev"
                }
            },
            "autoload": {
                "psr-4": {
                    "Symfony\\Component\\DependencyInjection\\": ""
                }
            },
            "notification-url": "https://packagist.org/downloads/",
            "license": [
                "MIT"
            ],
            "authors": [
                {
                    "name": "Fabien Potencier",
                    "email": "fabien@symfony.com"
                },
                {
                    "name": "Symfony Community",
                    "homepage": "https://symfony.com/contributors"
                }
            ],
            "description": "Symfony DependencyInjection Component",
            "homepage": "https://symfony.com",
            "time": "2015-06-11 19:13:11"
        },
        {
            "name": "symfony/event-dispatcher",
<<<<<<< HEAD
            "version": "v2.7.1",
            "source": {
                "type": "git",
                "url": "https://github.com/symfony/EventDispatcher.git",
                "reference": "be3c5ff8d503c46768aeb78ce6333051aa6f26d9"
            },
            "dist": {
                "type": "zip",
                "url": "https://api.github.com/repos/symfony/EventDispatcher/zipball/be3c5ff8d503c46768aeb78ce6333051aa6f26d9",
                "reference": "be3c5ff8d503c46768aeb78ce6333051aa6f26d9",
=======
            "version": "v2.7.2",
            "source": {
                "type": "git",
                "url": "https://github.com/symfony/EventDispatcher.git",
                "reference": "9310b5f9a87ec2ea75d20fec0b0017c77c66dac3"
            },
            "dist": {
                "type": "zip",
                "url": "https://api.github.com/repos/symfony/EventDispatcher/zipball/9310b5f9a87ec2ea75d20fec0b0017c77c66dac3",
                "reference": "9310b5f9a87ec2ea75d20fec0b0017c77c66dac3",
>>>>>>> f8350844
                "shasum": ""
            },
            "require": {
                "php": ">=5.3.9"
            },
            "require-dev": {
                "psr/log": "~1.0",
                "symfony/config": "~2.0,>=2.0.5",
                "symfony/dependency-injection": "~2.6",
                "symfony/expression-language": "~2.6",
                "symfony/phpunit-bridge": "~2.7",
                "symfony/stopwatch": "~2.3"
            },
            "suggest": {
                "symfony/dependency-injection": "",
                "symfony/http-kernel": ""
            },
            "type": "library",
            "extra": {
                "branch-alias": {
                    "dev-master": "2.7-dev"
                }
            },
            "autoload": {
                "psr-4": {
                    "Symfony\\Component\\EventDispatcher\\": ""
                }
            },
            "notification-url": "https://packagist.org/downloads/",
            "license": [
                "MIT"
            ],
            "authors": [
                {
                    "name": "Fabien Potencier",
                    "email": "fabien@symfony.com"
                },
                {
                    "name": "Symfony Community",
                    "homepage": "https://symfony.com/contributors"
                }
            ],
            "description": "Symfony EventDispatcher Component",
            "homepage": "https://symfony.com",
<<<<<<< HEAD
            "time": "2015-06-08 09:37:21"
=======
            "time": "2015-06-18 19:21:56"
>>>>>>> f8350844
        },
        {
            "name": "symfony/filesystem",
            "version": "v2.7.1",
            "source": {
                "type": "git",
                "url": "https://github.com/symfony/Filesystem.git",
                "reference": "a0d43eb3e17d4f4c6990289805a488a0482a07f3"
            },
            "dist": {
                "type": "zip",
                "url": "https://api.github.com/repos/symfony/Filesystem/zipball/a0d43eb3e17d4f4c6990289805a488a0482a07f3",
                "reference": "a0d43eb3e17d4f4c6990289805a488a0482a07f3",
                "shasum": ""
            },
            "require": {
                "php": ">=5.3.9"
            },
            "require-dev": {
                "symfony/phpunit-bridge": "~2.7"
            },
            "type": "library",
            "extra": {
                "branch-alias": {
                    "dev-master": "2.7-dev"
                }
            },
            "autoload": {
                "psr-4": {
                    "Symfony\\Component\\Filesystem\\": ""
                }
            },
            "notification-url": "https://packagist.org/downloads/",
            "license": [
                "MIT"
            ],
            "authors": [
                {
                    "name": "Fabien Potencier",
                    "email": "fabien@symfony.com"
                },
                {
                    "name": "Symfony Community",
                    "homepage": "https://symfony.com/contributors"
                }
            ],
            "description": "Symfony Filesystem Component",
            "homepage": "https://symfony.com",
            "time": "2015-06-08 09:37:21"
        },
        {
            "name": "symfony/finder",
            "version": "v2.7.1",
            "source": {
                "type": "git",
                "url": "https://github.com/symfony/Finder.git",
                "reference": "c13a40d638aeede1e8400f8c956c7f9246c05f75"
            },
            "dist": {
                "type": "zip",
                "url": "https://api.github.com/repos/symfony/Finder/zipball/c13a40d638aeede1e8400f8c956c7f9246c05f75",
                "reference": "c13a40d638aeede1e8400f8c956c7f9246c05f75",
                "shasum": ""
            },
            "require": {
                "php": ">=5.3.9"
            },
            "require-dev": {
                "symfony/phpunit-bridge": "~2.7"
            },
            "type": "library",
            "extra": {
                "branch-alias": {
                    "dev-master": "2.7-dev"
                }
            },
            "autoload": {
                "psr-4": {
                    "Symfony\\Component\\Finder\\": ""
                }
            },
            "notification-url": "https://packagist.org/downloads/",
            "license": [
                "MIT"
            ],
            "authors": [
                {
                    "name": "Fabien Potencier",
                    "email": "fabien@symfony.com"
                },
                {
                    "name": "Symfony Community",
                    "homepage": "https://symfony.com/contributors"
                }
            ],
            "description": "Symfony Finder Component",
            "homepage": "https://symfony.com",
            "time": "2015-06-04 20:11:48"
        },
        {
            "name": "symfony/http-foundation",
<<<<<<< HEAD
            "version": "v2.7.1",
            "source": {
                "type": "git",
                "url": "https://github.com/symfony/HttpFoundation.git",
                "reference": "4f363c426b0ced57e3d14460022feb63937980ff"
            },
            "dist": {
                "type": "zip",
                "url": "https://api.github.com/repos/symfony/HttpFoundation/zipball/4f363c426b0ced57e3d14460022feb63937980ff",
                "reference": "4f363c426b0ced57e3d14460022feb63937980ff",
=======
            "version": "v2.7.2",
            "source": {
                "type": "git",
                "url": "https://github.com/symfony/HttpFoundation.git",
                "reference": "88903c0531b90d4ecd90282b18f08c0c77bde0b2"
            },
            "dist": {
                "type": "zip",
                "url": "https://api.github.com/repos/symfony/HttpFoundation/zipball/88903c0531b90d4ecd90282b18f08c0c77bde0b2",
                "reference": "88903c0531b90d4ecd90282b18f08c0c77bde0b2",
>>>>>>> f8350844
                "shasum": ""
            },
            "require": {
                "php": ">=5.3.9"
            },
            "require-dev": {
                "symfony/expression-language": "~2.4",
                "symfony/phpunit-bridge": "~2.7"
            },
            "type": "library",
            "extra": {
                "branch-alias": {
                    "dev-master": "2.7-dev"
                }
            },
            "autoload": {
                "psr-4": {
                    "Symfony\\Component\\HttpFoundation\\": ""
                },
                "classmap": [
                    "Resources/stubs"
                ]
            },
            "notification-url": "https://packagist.org/downloads/",
            "license": [
                "MIT"
            ],
            "authors": [
                {
                    "name": "Fabien Potencier",
                    "email": "fabien@symfony.com"
                },
                {
                    "name": "Symfony Community",
                    "homepage": "https://symfony.com/contributors"
                }
            ],
            "description": "Symfony HttpFoundation Component",
            "homepage": "https://symfony.com",
<<<<<<< HEAD
            "time": "2015-06-10 15:30:22"
=======
            "time": "2015-07-09 16:07:40"
>>>>>>> f8350844
        },
        {
            "name": "symfony/http-kernel",
            "version": "v2.7.1",
            "source": {
                "type": "git",
                "url": "https://github.com/symfony/HttpKernel.git",
                "reference": "208101c7a11e31933183bd2a380486e528c74302"
            },
            "dist": {
                "type": "zip",
                "url": "https://api.github.com/repos/symfony/HttpKernel/zipball/208101c7a11e31933183bd2a380486e528c74302",
                "reference": "208101c7a11e31933183bd2a380486e528c74302",
                "shasum": ""
            },
            "require": {
                "php": ">=5.3.9",
                "psr/log": "~1.0",
                "symfony/debug": "~2.6,>=2.6.2",
                "symfony/event-dispatcher": "~2.5.9|~2.6,>=2.6.2",
                "symfony/http-foundation": "~2.5,>=2.5.4"
            },
            "conflict": {
                "symfony/config": "<2.7"
            },
            "require-dev": {
                "symfony/browser-kit": "~2.3",
                "symfony/class-loader": "~2.1",
                "symfony/config": "~2.7",
                "symfony/console": "~2.3",
                "symfony/css-selector": "~2.0,>=2.0.5",
                "symfony/dependency-injection": "~2.2",
                "symfony/dom-crawler": "~2.0,>=2.0.5",
                "symfony/expression-language": "~2.4",
                "symfony/finder": "~2.0,>=2.0.5",
                "symfony/phpunit-bridge": "~2.7",
                "symfony/process": "~2.0,>=2.0.5",
                "symfony/routing": "~2.2",
                "symfony/stopwatch": "~2.3",
                "symfony/templating": "~2.2",
                "symfony/translation": "~2.0,>=2.0.5",
                "symfony/var-dumper": "~2.6"
            },
            "suggest": {
                "symfony/browser-kit": "",
                "symfony/class-loader": "",
                "symfony/config": "",
                "symfony/console": "",
                "symfony/dependency-injection": "",
                "symfony/finder": "",
                "symfony/var-dumper": ""
            },
            "type": "library",
            "extra": {
                "branch-alias": {
                    "dev-master": "2.7-dev"
                }
            },
            "autoload": {
                "psr-4": {
                    "Symfony\\Component\\HttpKernel\\": ""
                }
            },
            "notification-url": "https://packagist.org/downloads/",
            "license": [
                "MIT"
            ],
            "authors": [
                {
                    "name": "Fabien Potencier",
                    "email": "fabien@symfony.com"
                },
                {
                    "name": "Symfony Community",
                    "homepage": "https://symfony.com/contributors"
                }
            ],
            "description": "Symfony HttpKernel Component",
            "homepage": "https://symfony.com",
            "time": "2015-06-11 21:15:28"
        },
        {
            "name": "symfony/options-resolver",
            "version": "v2.7.1",
            "source": {
                "type": "git",
                "url": "https://github.com/symfony/OptionsResolver.git",
                "reference": "00aad418f1dcfca84260a63b6876211a443ed072"
            },
            "dist": {
                "type": "zip",
                "url": "https://api.github.com/repos/symfony/OptionsResolver/zipball/00aad418f1dcfca84260a63b6876211a443ed072",
                "reference": "00aad418f1dcfca84260a63b6876211a443ed072",
                "shasum": ""
            },
            "require": {
                "php": ">=5.3.9"
            },
            "require-dev": {
                "symfony/phpunit-bridge": "~2.7"
            },
            "type": "library",
            "extra": {
                "branch-alias": {
                    "dev-master": "2.7-dev"
                }
            },
            "autoload": {
                "psr-4": {
                    "Symfony\\Component\\OptionsResolver\\": ""
                }
            },
            "notification-url": "https://packagist.org/downloads/",
            "license": [
                "MIT"
            ],
            "authors": [
                {
                    "name": "Fabien Potencier",
                    "email": "fabien@symfony.com"
                },
                {
                    "name": "Symfony Community",
                    "homepage": "https://symfony.com/contributors"
                }
            ],
            "description": "Symfony OptionsResolver Component",
            "homepage": "https://symfony.com",
            "keywords": [
                "config",
                "configuration",
                "options"
            ],
            "time": "2015-06-08 09:37:21"
        },
        {
            "name": "symfony/serializer",
            "version": "v2.7.1",
            "source": {
                "type": "git",
                "url": "https://github.com/symfony/Serializer.git",
                "reference": "edf2820c4948389e3f168a0160151806cefd6ac3"
            },
            "dist": {
                "type": "zip",
                "url": "https://api.github.com/repos/symfony/Serializer/zipball/edf2820c4948389e3f168a0160151806cefd6ac3",
                "reference": "edf2820c4948389e3f168a0160151806cefd6ac3",
                "shasum": ""
            },
            "require": {
                "php": ">=5.3.9"
            },
            "require-dev": {
                "doctrine/annotations": "~1.0",
                "doctrine/cache": "~1.0",
                "symfony/config": "~2.2",
                "symfony/phpunit-bridge": "~2.7",
                "symfony/property-access": "~2.3",
                "symfony/yaml": "~2.0"
            },
            "suggest": {
                "doctrine/annotations": "For using the annotation mapping. You will also need doctrine/cache.",
                "doctrine/cache": "For using the default cached annotation reader and metadata cache.",
                "symfony/config": "For using the XML mapping loader.",
                "symfony/property-access": "For using the ObjectNormalizer.",
                "symfony/yaml": "For using the default YAML mapping loader."
            },
            "type": "library",
            "extra": {
                "branch-alias": {
                    "dev-master": "2.7-dev"
                }
            },
            "autoload": {
                "psr-4": {
                    "Symfony\\Component\\Serializer\\": ""
                }
            },
            "notification-url": "https://packagist.org/downloads/",
            "license": [
                "MIT"
            ],
            "authors": [
                {
                    "name": "Fabien Potencier",
                    "email": "fabien@symfony.com"
                },
                {
                    "name": "Symfony Community",
                    "homepage": "https://symfony.com/contributors"
                }
            ],
            "description": "Symfony Serializer Component",
            "homepage": "https://symfony.com",
            "time": "2015-06-08 09:37:21"
        },
        {
            "name": "symfony/translation",
<<<<<<< HEAD
            "version": "v2.7.1",
            "source": {
                "type": "git",
                "url": "https://github.com/symfony/Translation.git",
                "reference": "8349a2b0d11bd0311df9e8914408080912983a0b"
            },
            "dist": {
                "type": "zip",
                "url": "https://api.github.com/repos/symfony/Translation/zipball/8349a2b0d11bd0311df9e8914408080912983a0b",
                "reference": "8349a2b0d11bd0311df9e8914408080912983a0b",
=======
            "version": "v2.6.10",
            "target-dir": "Symfony/Component/Translation",
            "source": {
                "type": "git",
                "url": "https://github.com/symfony/Translation.git",
                "reference": "d84291215b5892834dd8ca8ee52f9cbdb8274904"
            },
            "dist": {
                "type": "zip",
                "url": "https://api.github.com/repos/symfony/Translation/zipball/d84291215b5892834dd8ca8ee52f9cbdb8274904",
                "reference": "d84291215b5892834dd8ca8ee52f9cbdb8274904",
>>>>>>> f8350844
                "shasum": ""
            },
            "require": {
                "php": ">=5.3.9"
            },
            "conflict": {
                "symfony/config": "<2.7"
            },
            "require-dev": {
                "psr/log": "~1.0",
                "symfony/config": "~2.7",
                "symfony/intl": "~2.3",
                "symfony/phpunit-bridge": "~2.7",
                "symfony/yaml": "~2.2"
            },
            "suggest": {
                "psr/log": "To use logging capability in translator",
                "symfony/config": "",
                "symfony/yaml": ""
            },
            "type": "library",
            "extra": {
                "branch-alias": {
                    "dev-master": "2.7-dev"
                }
            },
            "autoload": {
                "psr-4": {
                    "Symfony\\Component\\Translation\\": ""
                }
            },
            "notification-url": "https://packagist.org/downloads/",
            "license": [
                "MIT"
            ],
            "authors": [
                {
                    "name": "Fabien Potencier",
                    "email": "fabien@symfony.com"
                },
                {
                    "name": "Symfony Community",
                    "homepage": "https://symfony.com/contributors"
                }
            ],
            "description": "Symfony Translation Component",
            "homepage": "https://symfony.com",
<<<<<<< HEAD
            "time": "2015-06-11 17:26:34"
=======
            "time": "2015-07-08 05:59:48"
>>>>>>> f8350844
        },
        {
            "name": "symfony/validator",
            "version": "v2.7.1",
            "source": {
                "type": "git",
                "url": "https://github.com/symfony/Validator.git",
                "reference": "3c58b1ef26ab2114f8f84d1808937b9b76bad8f5"
            },
            "dist": {
                "type": "zip",
                "url": "https://api.github.com/repos/symfony/Validator/zipball/3c58b1ef26ab2114f8f84d1808937b9b76bad8f5",
                "reference": "3c58b1ef26ab2114f8f84d1808937b9b76bad8f5",
                "shasum": ""
            },
            "require": {
                "php": ">=5.3.9",
                "symfony/translation": "~2.4"
            },
            "require-dev": {
                "doctrine/annotations": "~1.0",
                "doctrine/cache": "~1.0",
                "egulias/email-validator": "~1.2,>=1.2.1",
                "symfony/config": "~2.2",
                "symfony/expression-language": "~2.4",
                "symfony/http-foundation": "~2.1",
                "symfony/intl": "~2.3",
                "symfony/phpunit-bridge": "~2.7",
                "symfony/property-access": "~2.3",
                "symfony/yaml": "~2.0,>=2.0.5"
            },
            "suggest": {
                "doctrine/annotations": "For using the annotation mapping. You will also need doctrine/cache.",
                "doctrine/cache": "For using the default cached annotation reader and metadata cache.",
                "egulias/email-validator": "Strict (RFC compliant) email validation",
                "symfony/config": "",
                "symfony/expression-language": "For using the 2.4 Expression validator",
                "symfony/http-foundation": "",
                "symfony/intl": "",
                "symfony/property-access": "For using the 2.4 Validator API",
                "symfony/yaml": ""
            },
            "type": "library",
            "extra": {
                "branch-alias": {
                    "dev-master": "2.7-dev"
                }
            },
            "autoload": {
                "psr-4": {
                    "Symfony\\Component\\Validator\\": ""
                }
            },
            "notification-url": "https://packagist.org/downloads/",
            "license": [
                "MIT"
            ],
            "authors": [
                {
                    "name": "Fabien Potencier",
                    "email": "fabien@symfony.com"
                },
                {
                    "name": "Symfony Community",
                    "homepage": "https://symfony.com/contributors"
                }
            ],
            "description": "Symfony Validator Component",
            "homepage": "https://symfony.com",
            "time": "2015-06-08 09:37:21"
        }
    ],
    "packages-dev": [
        {
            "name": "behat/behat",
            "version": "v2.5.5",
            "source": {
                "type": "git",
                "url": "https://github.com/Behat/Behat.git",
                "reference": "c1e48826b84669c97a1efa78459aedfdcdcf2120"
            },
            "dist": {
                "type": "zip",
                "url": "https://api.github.com/repos/Behat/Behat/zipball/c1e48826b84669c97a1efa78459aedfdcdcf2120",
                "reference": "c1e48826b84669c97a1efa78459aedfdcdcf2120",
                "shasum": ""
            },
            "require": {
                "behat/gherkin": "~2.3.0",
                "php": ">=5.3.1",
                "symfony/config": "~2.3",
                "symfony/console": "~2.0",
                "symfony/dependency-injection": "~2.0",
                "symfony/event-dispatcher": "~2.0",
                "symfony/finder": "~2.0",
                "symfony/translation": "~2.3",
                "symfony/yaml": "~2.0"
            },
            "require-dev": {
                "phpunit/phpunit": "~3.7.19"
            },
            "suggest": {
                "behat/mink-extension": "for integration with Mink testing framework",
                "behat/symfony2-extension": "for integration with Symfony2 web framework",
                "behat/yii-extension": "for integration with Yii web framework"
            },
            "bin": [
                "bin/behat"
            ],
            "type": "library",
            "autoload": {
                "psr-0": {
                    "Behat\\Behat": "src/"
                }
            },
            "notification-url": "https://packagist.org/downloads/",
            "license": [
                "MIT"
            ],
            "authors": [
                {
                    "name": "Konstantin Kudryashov",
                    "email": "ever.zet@gmail.com",
                    "homepage": "http://everzet.com"
                }
            ],
            "description": "Scenario-oriented BDD framework for PHP 5.3",
            "homepage": "http://behat.org/",
            "keywords": [
                "BDD",
                "Behat",
                "Symfony2"
            ],
            "time": "2015-06-01 09:37:55"
        },
        {
            "name": "behat/gherkin",
            "version": "v2.3.5",
            "source": {
                "type": "git",
                "url": "https://github.com/Behat/Gherkin.git",
                "reference": "2b33963da5525400573560c173ab5c9c057e1852"
            },
            "dist": {
                "type": "zip",
                "url": "https://api.github.com/repos/Behat/Gherkin/zipball/2b33963da5525400573560c173ab5c9c057e1852",
                "reference": "2b33963da5525400573560c173ab5c9c057e1852",
                "shasum": ""
            },
            "require": {
                "php": ">=5.3.1",
                "symfony/finder": "~2.0"
            },
            "require-dev": {
                "symfony/config": "~2.0",
                "symfony/translation": "~2.0",
                "symfony/yaml": "~2.0"
            },
            "suggest": {
                "symfony/config": "If you want to use Config component to manage resources",
                "symfony/translation": "If you want to use Symfony2 translations adapter",
                "symfony/yaml": "If you want to parse features, represented in YAML files"
            },
            "type": "library",
            "extra": {
                "branch-alias": {
                    "dev-develop": "2.2-dev"
                }
            },
            "autoload": {
                "psr-0": {
                    "Behat\\Gherkin": "src/"
                }
            },
            "notification-url": "https://packagist.org/downloads/",
            "license": [
                "MIT"
            ],
            "authors": [
                {
                    "name": "Konstantin Kudryashov",
                    "email": "ever.zet@gmail.com",
                    "homepage": "http://everzet.com"
                }
            ],
            "description": "Gherkin DSL parser for PHP 5.3",
            "homepage": "http://behat.org/",
            "keywords": [
                "BDD",
                "Behat",
                "DSL",
                "Symfony2",
                "parser"
            ],
            "time": "2013-10-15 11:22:17"
        },
        {
            "name": "behat/mink",
            "version": "v1.6.1",
            "source": {
                "type": "git",
                "url": "https://github.com/minkphp/Mink.git",
                "reference": "8b68523a339ec991bcd638b39dc8f04f808da88a"
            },
            "dist": {
                "type": "zip",
                "url": "https://api.github.com/repos/minkphp/Mink/zipball/8b68523a339ec991bcd638b39dc8f04f808da88a",
                "reference": "8b68523a339ec991bcd638b39dc8f04f808da88a",
                "shasum": ""
            },
            "require": {
                "php": ">=5.3.1",
                "symfony/css-selector": "~2.0"
            },
            "suggest": {
                "behat/mink-browserkit-driver": "extremely fast headless driver for Symfony\\Kernel-based apps (Sf2, Silex)",
                "behat/mink-goutte-driver": "fast headless driver for any app without JS emulation",
                "behat/mink-selenium2-driver": "slow, but JS-enabled driver for any app (requires Selenium2)",
                "behat/mink-zombie-driver": "fast and JS-enabled headless driver for any app (requires node.js)"
            },
            "type": "library",
            "extra": {
                "branch-alias": {
                    "dev-master": "1.6.x-dev"
                }
            },
            "autoload": {
                "psr-4": {
                    "Behat\\Mink\\": "src/"
                }
            },
            "notification-url": "https://packagist.org/downloads/",
            "license": [
                "MIT"
            ],
            "authors": [
                {
                    "name": "Konstantin Kudryashov",
                    "email": "ever.zet@gmail.com",
                    "homepage": "http://everzet.com"
                }
            ],
            "description": "Browser controller/emulator abstraction for PHP",
            "homepage": "http://mink.behat.org/",
            "keywords": [
                "browser",
                "testing",
                "web"
            ],
            "time": "2015-02-04 17:02:06"
        },
        {
            "name": "behat/mink-browserkit-driver",
            "version": "v1.2.0",
            "source": {
                "type": "git",
                "url": "https://github.com/minkphp/MinkBrowserKitDriver.git",
                "reference": "aed8f4a596b79014a75254c3e337511c33e38cbd"
            },
            "dist": {
                "type": "zip",
                "url": "https://api.github.com/repos/minkphp/MinkBrowserKitDriver/zipball/aed8f4a596b79014a75254c3e337511c33e38cbd",
                "reference": "aed8f4a596b79014a75254c3e337511c33e38cbd",
                "shasum": ""
            },
            "require": {
                "behat/mink": "~1.6@dev",
                "php": ">=5.3.1",
                "symfony/browser-kit": "~2.0",
                "symfony/dom-crawler": "~2.0"
            },
            "require-dev": {
                "silex/silex": "~1.2"
            },
            "type": "mink-driver",
            "extra": {
                "branch-alias": {
                    "dev-master": "1.2.x-dev"
                }
            },
            "autoload": {
                "psr-0": {
                    "Behat\\Mink\\Driver": "src/"
                }
            },
            "notification-url": "https://packagist.org/downloads/",
            "license": [
                "MIT"
            ],
            "authors": [
                {
                    "name": "Konstantin Kudryashov",
                    "email": "ever.zet@gmail.com",
                    "homepage": "http://everzet.com"
                }
            ],
            "description": "Symfony2 BrowserKit driver for Mink framework",
            "homepage": "http://mink.behat.org/",
            "keywords": [
                "Mink",
                "Symfony2",
                "browser",
                "testing"
            ],
            "time": "2014-09-26 11:35:19"
        },
        {
            "name": "behat/mink-extension",
            "version": "v1.3.3",
            "source": {
                "type": "git",
                "url": "https://github.com/Behat/MinkExtension.git",
                "reference": "b885b9407cba50a954f72c69ed1b2f8d3bc694f8"
            },
            "dist": {
                "type": "zip",
                "url": "https://api.github.com/repos/Behat/MinkExtension/zipball/b885b9407cba50a954f72c69ed1b2f8d3bc694f8",
                "reference": "b885b9407cba50a954f72c69ed1b2f8d3bc694f8",
                "shasum": ""
            },
            "require": {
                "behat/behat": "~2.5.0",
                "behat/mink": "~1.5",
                "php": ">=5.3.2",
                "symfony/config": "~2.2"
            },
            "require-dev": {
                "behat/mink-goutte-driver": "~1.0",
                "fabpot/goutte": "~1.0"
            },
            "type": "behat-extension",
            "autoload": {
                "psr-0": {
                    "Behat\\MinkExtension": "src/"
                }
            },
            "notification-url": "https://packagist.org/downloads/",
            "license": [
                "MIT"
            ],
            "authors": [
                {
                    "name": "Konstantin Kudryashov",
                    "email": "ever.zet@gmail.com",
                    "homepage": "http://everzet.com"
                }
            ],
            "description": "Mink extension for Behat",
            "homepage": "http://mink.behat.org",
            "keywords": [
                "browser",
                "gui",
                "test",
                "web"
            ],
            "time": "2014-05-15 19:27:39"
        },
        {
            "name": "behat/mink-goutte-driver",
            "version": "v1.1.0",
            "source": {
                "type": "git",
                "url": "https://github.com/minkphp/MinkGoutteDriver.git",
                "reference": "2bf327b4166694ecaa8ae7f956cb6ae252ecf03e"
            },
            "dist": {
                "type": "zip",
                "url": "https://api.github.com/repos/minkphp/MinkGoutteDriver/zipball/2bf327b4166694ecaa8ae7f956cb6ae252ecf03e",
                "reference": "2bf327b4166694ecaa8ae7f956cb6ae252ecf03e",
                "shasum": ""
            },
            "require": {
                "behat/mink": "~1.6@dev",
                "behat/mink-browserkit-driver": "~1.2@dev",
                "fabpot/goutte": "~1.0.4|~2.0",
                "php": ">=5.3.1"
            },
            "type": "mink-driver",
            "extra": {
                "branch-alias": {
                    "dev-master": "1.1.x-dev"
                }
            },
            "autoload": {
                "psr-0": {
                    "Behat\\Mink\\Driver": "src/"
                }
            },
            "notification-url": "https://packagist.org/downloads/",
            "license": [
                "MIT"
            ],
            "authors": [
                {
                    "name": "Konstantin Kudryashov",
                    "email": "ever.zet@gmail.com",
                    "homepage": "http://everzet.com"
                }
            ],
            "description": "Goutte driver for Mink framework",
            "homepage": "http://mink.behat.org/",
            "keywords": [
                "browser",
                "goutte",
                "headless",
                "testing"
            ],
            "time": "2014-10-09 09:21:12"
        },
        {
            "name": "behat/mink-selenium2-driver",
            "version": "v1.2.0",
            "source": {
                "type": "git",
                "url": "https://github.com/minkphp/MinkSelenium2Driver.git",
                "reference": "8018fee80bf6573f909ece3e0dfc07d0eb352210"
            },
            "dist": {
                "type": "zip",
                "url": "https://api.github.com/repos/minkphp/MinkSelenium2Driver/zipball/8018fee80bf6573f909ece3e0dfc07d0eb352210",
                "reference": "8018fee80bf6573f909ece3e0dfc07d0eb352210",
                "shasum": ""
            },
            "require": {
                "behat/mink": "~1.6@dev",
                "instaclick/php-webdriver": "~1.1",
                "php": ">=5.3.1"
            },
            "type": "mink-driver",
            "extra": {
                "branch-alias": {
                    "dev-master": "1.2.x-dev"
                }
            },
            "autoload": {
                "psr-0": {
                    "Behat\\Mink\\Driver": "src/"
                }
            },
            "notification-url": "https://packagist.org/downloads/",
            "license": [
                "MIT"
            ],
            "authors": [
                {
                    "name": "Konstantin Kudryashov",
                    "email": "ever.zet@gmail.com",
                    "homepage": "http://everzet.com"
                },
                {
                    "name": "Pete Otaqui",
                    "email": "pete@otaqui.com",
                    "homepage": "https://github.com/pete-otaqui"
                }
            ],
            "description": "Selenium2 (WebDriver) driver for Mink framework",
            "homepage": "http://mink.behat.org/",
            "keywords": [
                "ajax",
                "browser",
                "javascript",
                "selenium",
                "testing",
                "webdriver"
            ],
            "time": "2014-09-29 13:12:12"
        },
        {
            "name": "doctrine/instantiator",
            "version": "1.0.5",
            "source": {
                "type": "git",
                "url": "https://github.com/doctrine/instantiator.git",
                "reference": "8e884e78f9f0eb1329e445619e04456e64d8051d"
            },
            "dist": {
                "type": "zip",
                "url": "https://api.github.com/repos/doctrine/instantiator/zipball/8e884e78f9f0eb1329e445619e04456e64d8051d",
                "reference": "8e884e78f9f0eb1329e445619e04456e64d8051d",
                "shasum": ""
            },
            "require": {
                "php": ">=5.3,<8.0-DEV"
            },
            "require-dev": {
                "athletic/athletic": "~0.1.8",
                "ext-pdo": "*",
                "ext-phar": "*",
                "phpunit/phpunit": "~4.0",
                "squizlabs/php_codesniffer": "~2.0"
            },
            "type": "library",
            "extra": {
                "branch-alias": {
                    "dev-master": "1.0.x-dev"
                }
            },
            "autoload": {
                "psr-4": {
                    "Doctrine\\Instantiator\\": "src/Doctrine/Instantiator/"
                }
            },
            "notification-url": "https://packagist.org/downloads/",
            "license": [
                "MIT"
            ],
            "authors": [
                {
                    "name": "Marco Pivetta",
                    "email": "ocramius@gmail.com",
                    "homepage": "http://ocramius.github.com/"
                }
            ],
            "description": "A small, lightweight utility to instantiate objects in PHP without invoking their constructors",
            "homepage": "https://github.com/doctrine/instantiator",
            "keywords": [
                "constructor",
                "instantiate"
            ],
            "time": "2015-06-14 21:17:01"
        },
        {
            "name": "fabpot/goutte",
            "version": "v1.0.7",
            "source": {
                "type": "git",
                "url": "https://github.com/FriendsOfPHP/Goutte.git",
                "reference": "794b196e76bdd37b5155cdecbad311f0a3b07625"
            },
            "dist": {
                "type": "zip",
                "url": "https://api.github.com/repos/FriendsOfPHP/Goutte/zipball/794b196e76bdd37b5155cdecbad311f0a3b07625",
                "reference": "794b196e76bdd37b5155cdecbad311f0a3b07625",
                "shasum": ""
            },
            "require": {
                "ext-curl": "*",
                "guzzle/http": "~3.1",
                "php": ">=5.3.0",
                "symfony/browser-kit": "~2.1",
                "symfony/css-selector": "~2.1",
                "symfony/dom-crawler": "~2.1",
                "symfony/finder": "~2.1",
                "symfony/process": "~2.1"
            },
            "require-dev": {
                "guzzle/plugin-history": "~3.1",
                "guzzle/plugin-mock": "~3.1"
            },
            "type": "application",
            "extra": {
                "branch-alias": {
                    "dev-master": "1.0-dev"
                }
            },
            "autoload": {
                "psr-0": {
                    "Goutte": "."
                }
            },
            "notification-url": "https://packagist.org/downloads/",
            "license": [
                "MIT"
            ],
            "authors": [
                {
                    "name": "Fabien Potencier",
                    "email": "fabien@symfony.com"
                }
            ],
            "description": "A simple PHP Web Scraper",
            "homepage": "https://github.com/fabpot/Goutte",
            "keywords": [
                "scraper"
            ],
            "time": "2014-10-09 15:52:51"
        },
        {
<<<<<<< HEAD
            "name": "kriswallsmith/buzz",
            "version": "v0.8",
=======
            "name": "guzzle/common",
            "version": "v3.9.2",
            "target-dir": "Guzzle/Common",
            "source": {
                "type": "git",
                "url": "https://github.com/Guzzle3/common.git",
                "reference": "2e36af7cf2ce3ea1f2d7c2831843b883a8e7b7dc"
            },
            "dist": {
                "type": "zip",
                "url": "https://api.github.com/repos/Guzzle3/common/zipball/2e36af7cf2ce3ea1f2d7c2831843b883a8e7b7dc",
                "reference": "2e36af7cf2ce3ea1f2d7c2831843b883a8e7b7dc",
                "shasum": ""
            },
            "require": {
                "php": ">=5.3.2",
                "symfony/event-dispatcher": ">=2.1"
            },
            "type": "library",
            "extra": {
                "branch-alias": {
                    "dev-master": "3.7-dev"
                }
            },
            "autoload": {
                "psr-0": {
                    "Guzzle\\Common": ""
                }
            },
            "notification-url": "https://packagist.org/downloads/",
            "license": [
                "MIT"
            ],
            "description": "Common libraries used by Guzzle",
            "homepage": "http://guzzlephp.org/",
            "keywords": [
                "collection",
                "common",
                "event",
                "exception"
            ],
            "abandoned": "guzzle/guzzle",
            "time": "2014-08-11 04:32:36"
        },
        {
            "name": "guzzle/http",
            "version": "v3.9.2",
            "target-dir": "Guzzle/Http",
            "source": {
                "type": "git",
                "url": "https://github.com/Guzzle3/http.git",
                "reference": "1e8dd1e2ba9dc42332396f39fbfab950b2301dc5"
            },
            "dist": {
                "type": "zip",
                "url": "https://api.github.com/repos/Guzzle3/http/zipball/1e8dd1e2ba9dc42332396f39fbfab950b2301dc5",
                "reference": "1e8dd1e2ba9dc42332396f39fbfab950b2301dc5",
                "shasum": ""
            },
            "require": {
                "guzzle/common": "self.version",
                "guzzle/parser": "self.version",
                "guzzle/stream": "self.version",
                "php": ">=5.3.2"
            },
            "suggest": {
                "ext-curl": "*"
            },
            "type": "library",
            "extra": {
                "branch-alias": {
                    "dev-master": "3.7-dev"
                }
            },
            "autoload": {
                "psr-0": {
                    "Guzzle\\Http": ""
                }
            },
            "notification-url": "https://packagist.org/downloads/",
            "license": [
                "MIT"
            ],
            "authors": [
                {
                    "name": "Michael Dowling",
                    "email": "mtdowling@gmail.com",
                    "homepage": "https://github.com/mtdowling"
                }
            ],
            "description": "HTTP libraries used by Guzzle",
            "homepage": "http://guzzlephp.org/",
            "keywords": [
                "Guzzle",
                "client",
                "curl",
                "http",
                "http client"
            ],
            "abandoned": "guzzle/guzzle",
            "time": "2014-08-11 04:32:36"
        },
        {
            "name": "guzzle/parser",
            "version": "v3.9.2",
            "target-dir": "Guzzle/Parser",
            "source": {
                "type": "git",
                "url": "https://github.com/Guzzle3/parser.git",
                "reference": "6874d171318a8e93eb6d224cf85e4678490b625c"
            },
            "dist": {
                "type": "zip",
                "url": "https://api.github.com/repos/Guzzle3/parser/zipball/6874d171318a8e93eb6d224cf85e4678490b625c",
                "reference": "6874d171318a8e93eb6d224cf85e4678490b625c",
                "shasum": ""
            },
            "require": {
                "php": ">=5.3.2"
            },
            "type": "library",
            "extra": {
                "branch-alias": {
                    "dev-master": "3.7-dev"
                }
            },
            "autoload": {
                "psr-0": {
                    "Guzzle\\Parser": ""
                }
            },
            "notification-url": "https://packagist.org/downloads/",
            "license": [
                "MIT"
            ],
            "description": "Interchangeable parsers used by Guzzle",
            "homepage": "http://guzzlephp.org/",
            "keywords": [
                "URI Template",
                "cookie",
                "http",
                "message",
                "url"
            ],
            "abandoned": "guzzle/guzzle",
            "time": "2014-02-05 18:29:46"
        },
        {
            "name": "guzzle/stream",
            "version": "v3.9.2",
            "target-dir": "Guzzle/Stream",
            "source": {
                "type": "git",
                "url": "https://github.com/Guzzle3/stream.git",
                "reference": "60c7fed02e98d2c518dae8f97874c8f4622100f0"
            },
            "dist": {
                "type": "zip",
                "url": "https://api.github.com/repos/Guzzle3/stream/zipball/60c7fed02e98d2c518dae8f97874c8f4622100f0",
                "reference": "60c7fed02e98d2c518dae8f97874c8f4622100f0",
                "shasum": ""
            },
            "require": {
                "guzzle/common": "self.version",
                "php": ">=5.3.2"
            },
            "suggest": {
                "guzzle/http": "To convert Guzzle request objects to PHP streams"
            },
            "type": "library",
            "extra": {
                "branch-alias": {
                    "dev-master": "3.7-dev"
                }
            },
            "autoload": {
                "psr-0": {
                    "Guzzle\\Stream": ""
                }
            },
            "notification-url": "https://packagist.org/downloads/",
            "license": [
                "MIT"
            ],
            "authors": [
                {
                    "name": "Michael Dowling",
                    "email": "mtdowling@gmail.com",
                    "homepage": "https://github.com/mtdowling"
                }
            ],
            "description": "Guzzle stream wrapper component",
            "homepage": "http://guzzlephp.org/",
            "keywords": [
                "Guzzle",
                "component",
                "stream"
            ],
            "abandoned": "guzzle/guzzle",
            "time": "2014-05-01 21:36:02"
        },
        {
            "name": "instaclick/php-webdriver",
            "version": "1.4.3",
>>>>>>> f8350844
            "source": {
                "type": "git",
                "url": "https://github.com/instaclick/php-webdriver.git",
                "reference": "0c20707dcf30a32728fd6bdeeab996c887fdb2fb"
            },
            "dist": {
                "type": "zip",
                "url": "https://api.github.com/repos/instaclick/php-webdriver/zipball/0c20707dcf30a32728fd6bdeeab996c887fdb2fb",
                "reference": "0c20707dcf30a32728fd6bdeeab996c887fdb2fb",
                "shasum": ""
            },
            "require": {
                "ext-curl": "*",
                "php": ">=5.3.2"
            },
            "require-dev": {
                "satooshi/php-coveralls": "dev-master"
            },
            "type": "library",
            "extra": {
                "branch-alias": {
                    "dev-master": "1.4.x-dev"
                }
            },
            "autoload": {
                "psr-0": {
                    "WebDriver": "lib/"
                }
            },
            "notification-url": "https://packagist.org/downloads/",
            "license": [
                "Apache-2.0"
            ],
            "authors": [
                {
                    "name": "Justin Bishop",
                    "email": "jubishop@gmail.com",
                    "role": "Developer"
                },
                {
                    "name": "Anthon Pang",
                    "email": "apang@softwaredevelopment.ca",
                    "role": "Fork Maintainer"
                }
            ],
            "description": "PHP WebDriver for Selenium 2",
            "homepage": "http://instaclick.com/",
            "keywords": [
                "browser",
                "selenium",
                "webdriver",
                "webtest"
            ],
            "time": "2015-06-15 20:19:33"
        },
        {
            "name": "phpdocumentor/reflection-docblock",
            "version": "2.0.4",
            "source": {
                "type": "git",
                "url": "https://github.com/phpDocumentor/ReflectionDocBlock.git",
                "reference": "d68dbdc53dc358a816f00b300704702b2eaff7b8"
            },
            "dist": {
                "type": "zip",
                "url": "https://api.github.com/repos/phpDocumentor/ReflectionDocBlock/zipball/d68dbdc53dc358a816f00b300704702b2eaff7b8",
                "reference": "d68dbdc53dc358a816f00b300704702b2eaff7b8",
                "shasum": ""
            },
            "require": {
                "php": ">=5.3.3"
            },
            "require-dev": {
                "phpunit/phpunit": "~4.0"
            },
            "suggest": {
                "dflydev/markdown": "~1.0",
                "erusev/parsedown": "~1.0"
            },
            "type": "library",
            "extra": {
                "branch-alias": {
                    "dev-master": "2.0.x-dev"
                }
            },
            "autoload": {
                "psr-0": {
                    "phpDocumentor": [
                        "src/"
                    ]
                }
            },
            "notification-url": "https://packagist.org/downloads/",
            "license": [
                "MIT"
            ],
            "authors": [
                {
                    "name": "Mike van Riel",
                    "email": "mike.vanriel@naenius.com"
                }
            ],
            "time": "2015-02-03 12:10:50"
        },
        {
            "name": "phpspec/prophecy",
            "version": "v1.4.1",
            "source": {
                "type": "git",
                "url": "https://github.com/phpspec/prophecy.git",
                "reference": "3132b1f44c7bf2ec4c7eb2d3cb78fdeca760d373"
            },
            "dist": {
                "type": "zip",
                "url": "https://api.github.com/repos/phpspec/prophecy/zipball/3132b1f44c7bf2ec4c7eb2d3cb78fdeca760d373",
                "reference": "3132b1f44c7bf2ec4c7eb2d3cb78fdeca760d373",
                "shasum": ""
            },
            "require": {
                "doctrine/instantiator": "^1.0.2",
                "phpdocumentor/reflection-docblock": "~2.0",
                "sebastian/comparator": "~1.1"
            },
            "require-dev": {
                "phpspec/phpspec": "~2.0"
            },
            "type": "library",
            "extra": {
                "branch-alias": {
                    "dev-master": "1.4.x-dev"
                }
            },
            "autoload": {
                "psr-0": {
                    "Prophecy\\": "src/"
                }
            },
            "notification-url": "https://packagist.org/downloads/",
            "license": [
                "MIT"
            ],
            "authors": [
                {
                    "name": "Konstantin Kudryashov",
                    "email": "ever.zet@gmail.com",
                    "homepage": "http://everzet.com"
                },
                {
                    "name": "Marcello Duarte",
                    "email": "marcello.duarte@gmail.com"
                }
            ],
            "description": "Highly opinionated mocking framework for PHP 5.3+",
            "homepage": "https://github.com/phpspec/prophecy",
            "keywords": [
                "Double",
                "Dummy",
                "fake",
                "mock",
                "spy",
                "stub"
            ],
            "time": "2015-04-27 22:15:08"
        },
        {
            "name": "phpunit/dbunit",
            "version": "1.4.0",
            "source": {
                "type": "git",
                "url": "https://github.com/sebastianbergmann/dbunit.git",
                "reference": "1afe25c90834ec499f007f48dd73767fdec3bf4f"
            },
            "dist": {
                "type": "zip",
                "url": "https://api.github.com/repos/sebastianbergmann/dbunit/zipball/1afe25c90834ec499f007f48dd73767fdec3bf4f",
                "reference": "1afe25c90834ec499f007f48dd73767fdec3bf4f",
                "shasum": ""
            },
            "require": {
                "ext-pdo": "*",
                "ext-simplexml": "*",
                "php": ">=5.3.3",
                "phpunit/phpunit": "~4.0",
                "symfony/yaml": "~2.1"
            },
            "bin": [
                "composer/bin/dbunit"
            ],
            "type": "library",
            "extra": {
                "branch-alias": {
                    "dev-master": "1.3.x-dev"
                }
            },
            "autoload": {
                "classmap": [
                    "PHPUnit/"
                ]
            },
            "notification-url": "https://packagist.org/downloads/",
            "include-path": [
                "",
                "../../symfony/yaml/"
            ],
            "license": [
                "BSD-3-Clause"
            ],
            "authors": [
                {
                    "name": "Sebastian Bergmann",
                    "email": "sb@sebastian-bergmann.de",
                    "role": "lead"
                }
            ],
            "description": "DbUnit port for PHP/PHPUnit to support database interaction testing.",
            "homepage": "https://github.com/sebastianbergmann/dbunit/",
            "keywords": [
                "database",
                "testing",
                "xunit"
            ],
            "time": "2015-05-21 21:11:02"
        },
        {
            "name": "phpunit/php-code-coverage",
<<<<<<< HEAD
            "version": "2.1.7",
            "source": {
                "type": "git",
                "url": "https://github.com/sebastianbergmann/php-code-coverage.git",
                "reference": "07e27765596d72c378a6103e80da5d84e802f1e4"
            },
            "dist": {
                "type": "zip",
                "url": "https://api.github.com/repos/sebastianbergmann/php-code-coverage/zipball/07e27765596d72c378a6103e80da5d84e802f1e4",
                "reference": "07e27765596d72c378a6103e80da5d84e802f1e4",
=======
            "version": "2.1.8",
            "source": {
                "type": "git",
                "url": "https://github.com/sebastianbergmann/php-code-coverage.git",
                "reference": "6044546998c7627ab997501a3d0db972b3db9790"
            },
            "dist": {
                "type": "zip",
                "url": "https://api.github.com/repos/sebastianbergmann/php-code-coverage/zipball/6044546998c7627ab997501a3d0db972b3db9790",
                "reference": "6044546998c7627ab997501a3d0db972b3db9790",
>>>>>>> f8350844
                "shasum": ""
            },
            "require": {
                "php": ">=5.3.3",
                "phpunit/php-file-iterator": "~1.3",
                "phpunit/php-text-template": "~1.2",
                "phpunit/php-token-stream": "~1.3",
                "sebastian/environment": "~1.0",
                "sebastian/version": "~1.0"
            },
            "require-dev": {
                "ext-xdebug": ">=2.1.4",
                "phpunit/phpunit": "~4"
            },
            "suggest": {
                "ext-dom": "*",
                "ext-xdebug": ">=2.2.1",
                "ext-xmlwriter": "*"
            },
            "type": "library",
            "extra": {
                "branch-alias": {
                    "dev-master": "2.1.x-dev"
                }
            },
            "autoload": {
                "classmap": [
                    "src/"
                ]
            },
            "notification-url": "https://packagist.org/downloads/",
            "license": [
                "BSD-3-Clause"
            ],
            "authors": [
                {
                    "name": "Sebastian Bergmann",
                    "email": "sb@sebastian-bergmann.de",
                    "role": "lead"
                }
            ],
            "description": "Library that provides collection, processing, and rendering functionality for PHP code coverage information.",
            "homepage": "https://github.com/sebastianbergmann/php-code-coverage",
            "keywords": [
                "coverage",
                "testing",
                "xunit"
            ],
<<<<<<< HEAD
            "time": "2015-06-30 06:52:35"
=======
            "time": "2015-07-13 11:25:58"
>>>>>>> f8350844
        },
        {
            "name": "phpunit/php-file-iterator",
            "version": "1.4.0",
            "source": {
                "type": "git",
                "url": "https://github.com/sebastianbergmann/php-file-iterator.git",
                "reference": "a923bb15680d0089e2316f7a4af8f437046e96bb"
            },
            "dist": {
                "type": "zip",
                "url": "https://api.github.com/repos/sebastianbergmann/php-file-iterator/zipball/a923bb15680d0089e2316f7a4af8f437046e96bb",
                "reference": "a923bb15680d0089e2316f7a4af8f437046e96bb",
                "shasum": ""
            },
            "require": {
                "php": ">=5.3.3"
            },
            "type": "library",
            "extra": {
                "branch-alias": {
                    "dev-master": "1.4.x-dev"
                }
            },
            "autoload": {
                "classmap": [
                    "src/"
                ]
            },
            "notification-url": "https://packagist.org/downloads/",
            "license": [
                "BSD-3-Clause"
            ],
            "authors": [
                {
                    "name": "Sebastian Bergmann",
                    "email": "sb@sebastian-bergmann.de",
                    "role": "lead"
                }
            ],
            "description": "FilterIterator implementation that filters files based on a list of suffixes.",
            "homepage": "https://github.com/sebastianbergmann/php-file-iterator/",
            "keywords": [
                "filesystem",
                "iterator"
            ],
            "time": "2015-04-02 05:19:05"
        },
        {
            "name": "phpunit/php-text-template",
            "version": "1.2.1",
            "source": {
                "type": "git",
                "url": "https://github.com/sebastianbergmann/php-text-template.git",
                "reference": "31f8b717e51d9a2afca6c9f046f5d69fc27c8686"
            },
            "dist": {
                "type": "zip",
                "url": "https://api.github.com/repos/sebastianbergmann/php-text-template/zipball/31f8b717e51d9a2afca6c9f046f5d69fc27c8686",
                "reference": "31f8b717e51d9a2afca6c9f046f5d69fc27c8686",
                "shasum": ""
            },
            "require": {
                "php": ">=5.3.3"
            },
            "type": "library",
            "autoload": {
                "classmap": [
                    "src/"
                ]
            },
            "notification-url": "https://packagist.org/downloads/",
            "license": [
                "BSD-3-Clause"
            ],
            "authors": [
                {
                    "name": "Sebastian Bergmann",
                    "email": "sebastian@phpunit.de",
                    "role": "lead"
                }
            ],
            "description": "Simple template engine.",
            "homepage": "https://github.com/sebastianbergmann/php-text-template/",
            "keywords": [
                "template"
            ],
            "time": "2015-06-21 13:50:34"
        },
        {
            "name": "phpunit/php-timer",
            "version": "1.0.6",
            "source": {
                "type": "git",
                "url": "https://github.com/sebastianbergmann/php-timer.git",
                "reference": "83fe1bdc5d47658b727595c14da140da92b3d66d"
            },
            "dist": {
                "type": "zip",
                "url": "https://api.github.com/repos/sebastianbergmann/php-timer/zipball/83fe1bdc5d47658b727595c14da140da92b3d66d",
                "reference": "83fe1bdc5d47658b727595c14da140da92b3d66d",
                "shasum": ""
            },
            "require": {
                "php": ">=5.3.3"
            },
            "type": "library",
            "autoload": {
                "classmap": [
                    "src/"
                ]
            },
            "notification-url": "https://packagist.org/downloads/",
            "license": [
                "BSD-3-Clause"
            ],
            "authors": [
                {
                    "name": "Sebastian Bergmann",
                    "email": "sb@sebastian-bergmann.de",
                    "role": "lead"
                }
            ],
            "description": "Utility class for timing",
            "homepage": "https://github.com/sebastianbergmann/php-timer/",
            "keywords": [
                "timer"
            ],
            "time": "2015-06-13 07:35:30"
        },
        {
            "name": "phpunit/php-token-stream",
            "version": "1.4.3",
            "source": {
                "type": "git",
                "url": "https://github.com/sebastianbergmann/php-token-stream.git",
                "reference": "7a9b0969488c3c54fd62b4d504b3ec758fd005d9"
            },
            "dist": {
                "type": "zip",
                "url": "https://api.github.com/repos/sebastianbergmann/php-token-stream/zipball/7a9b0969488c3c54fd62b4d504b3ec758fd005d9",
                "reference": "7a9b0969488c3c54fd62b4d504b3ec758fd005d9",
                "shasum": ""
            },
            "require": {
                "ext-tokenizer": "*",
                "php": ">=5.3.3"
            },
            "require-dev": {
                "phpunit/phpunit": "~4.2"
            },
            "type": "library",
            "extra": {
                "branch-alias": {
                    "dev-master": "1.4-dev"
                }
            },
            "autoload": {
                "classmap": [
                    "src/"
                ]
            },
            "notification-url": "https://packagist.org/downloads/",
            "license": [
                "BSD-3-Clause"
            ],
            "authors": [
                {
                    "name": "Sebastian Bergmann",
                    "email": "sebastian@phpunit.de"
                }
            ],
            "description": "Wrapper around PHP's tokenizer extension.",
            "homepage": "https://github.com/sebastianbergmann/php-token-stream/",
            "keywords": [
                "tokenizer"
            ],
            "time": "2015-06-19 03:43:16"
        },
        {
            "name": "phpunit/phpunit",
<<<<<<< HEAD
            "version": "4.7.6",
            "source": {
                "type": "git",
                "url": "https://github.com/sebastianbergmann/phpunit.git",
                "reference": "0ebabb4cda7d066be8391dfdbaf57fe70ac9a99b"
            },
            "dist": {
                "type": "zip",
                "url": "https://api.github.com/repos/sebastianbergmann/phpunit/zipball/0ebabb4cda7d066be8391dfdbaf57fe70ac9a99b",
                "reference": "0ebabb4cda7d066be8391dfdbaf57fe70ac9a99b",
=======
            "version": "4.7.7",
            "source": {
                "type": "git",
                "url": "https://github.com/sebastianbergmann/phpunit.git",
                "reference": "9b97f9d807b862c2de2a36e86690000801c85724"
            },
            "dist": {
                "type": "zip",
                "url": "https://api.github.com/repos/sebastianbergmann/phpunit/zipball/9b97f9d807b862c2de2a36e86690000801c85724",
                "reference": "9b97f9d807b862c2de2a36e86690000801c85724",
>>>>>>> f8350844
                "shasum": ""
            },
            "require": {
                "ext-dom": "*",
                "ext-json": "*",
                "ext-pcre": "*",
                "ext-reflection": "*",
                "ext-spl": "*",
                "php": ">=5.3.3",
                "phpspec/prophecy": "~1.3,>=1.3.1",
                "phpunit/php-code-coverage": "~2.1",
                "phpunit/php-file-iterator": "~1.4",
                "phpunit/php-text-template": "~1.2",
                "phpunit/php-timer": ">=1.0.6",
                "phpunit/phpunit-mock-objects": "~2.3",
                "sebastian/comparator": "~1.1",
                "sebastian/diff": "~1.2",
                "sebastian/environment": "~1.2",
                "sebastian/exporter": "~1.2",
                "sebastian/global-state": "~1.0",
                "sebastian/version": "~1.0",
                "symfony/yaml": "~2.1|~3.0"
            },
            "suggest": {
                "phpunit/php-invoker": "~1.1"
            },
            "bin": [
                "phpunit"
            ],
            "type": "library",
            "extra": {
                "branch-alias": {
                    "dev-master": "4.7.x-dev"
                }
            },
            "autoload": {
                "classmap": [
                    "src/"
                ]
            },
            "notification-url": "https://packagist.org/downloads/",
            "license": [
                "BSD-3-Clause"
            ],
            "authors": [
                {
                    "name": "Sebastian Bergmann",
                    "email": "sebastian@phpunit.de",
                    "role": "lead"
                }
            ],
            "description": "The PHP Unit Testing framework.",
            "homepage": "https://phpunit.de/",
            "keywords": [
                "phpunit",
                "testing",
                "xunit"
            ],
<<<<<<< HEAD
            "time": "2015-06-30 06:53:57"
        },
        {
            "name": "phpunit/phpunit-mock-objects",
            "version": "2.3.4",
            "source": {
                "type": "git",
                "url": "https://github.com/sebastianbergmann/phpunit-mock-objects.git",
                "reference": "92408bb1968a81b3217a6fdf6c1a198da83caa35"
            },
            "dist": {
                "type": "zip",
                "url": "https://api.github.com/repos/sebastianbergmann/phpunit-mock-objects/zipball/92408bb1968a81b3217a6fdf6c1a198da83caa35",
                "reference": "92408bb1968a81b3217a6fdf6c1a198da83caa35",
=======
            "time": "2015-07-13 11:28:34"
        },
        {
            "name": "phpunit/phpunit-mock-objects",
            "version": "2.3.5",
            "source": {
                "type": "git",
                "url": "https://github.com/sebastianbergmann/phpunit-mock-objects.git",
                "reference": "1c330b1b6e1ea8fd15f2fbea46770576e366855c"
            },
            "dist": {
                "type": "zip",
                "url": "https://api.github.com/repos/sebastianbergmann/phpunit-mock-objects/zipball/1c330b1b6e1ea8fd15f2fbea46770576e366855c",
                "reference": "1c330b1b6e1ea8fd15f2fbea46770576e366855c",
>>>>>>> f8350844
                "shasum": ""
            },
            "require": {
                "doctrine/instantiator": "~1.0,>=1.0.2",
                "php": ">=5.3.3",
                "phpunit/php-text-template": "~1.2"
            },
            "require-dev": {
                "phpunit/phpunit": "~4.4"
            },
            "suggest": {
                "ext-soap": "*"
            },
            "type": "library",
            "extra": {
                "branch-alias": {
                    "dev-master": "2.3.x-dev"
                }
            },
            "autoload": {
                "classmap": [
                    "src/"
                ]
            },
            "notification-url": "https://packagist.org/downloads/",
            "license": [
                "BSD-3-Clause"
            ],
            "authors": [
                {
                    "name": "Sebastian Bergmann",
                    "email": "sb@sebastian-bergmann.de",
                    "role": "lead"
                }
            ],
            "description": "Mock Object library for PHPUnit",
            "homepage": "https://github.com/sebastianbergmann/phpunit-mock-objects/",
            "keywords": [
                "mock",
                "xunit"
            ],
<<<<<<< HEAD
            "time": "2015-06-11 15:55:48"
=======
            "time": "2015-07-04 05:41:32"
>>>>>>> f8350844
        },
        {
            "name": "sebastian/comparator",
            "version": "1.1.1",
            "source": {
                "type": "git",
                "url": "https://github.com/sebastianbergmann/comparator.git",
                "reference": "1dd8869519a225f7f2b9eb663e225298fade819e"
            },
            "dist": {
                "type": "zip",
                "url": "https://api.github.com/repos/sebastianbergmann/comparator/zipball/1dd8869519a225f7f2b9eb663e225298fade819e",
                "reference": "1dd8869519a225f7f2b9eb663e225298fade819e",
                "shasum": ""
            },
            "require": {
                "php": ">=5.3.3",
                "sebastian/diff": "~1.2",
                "sebastian/exporter": "~1.2"
            },
            "require-dev": {
                "phpunit/phpunit": "~4.4"
            },
            "type": "library",
            "extra": {
                "branch-alias": {
                    "dev-master": "1.1.x-dev"
                }
            },
            "autoload": {
                "classmap": [
                    "src/"
                ]
            },
            "notification-url": "https://packagist.org/downloads/",
            "license": [
                "BSD-3-Clause"
            ],
            "authors": [
                {
                    "name": "Jeff Welch",
                    "email": "whatthejeff@gmail.com"
                },
                {
                    "name": "Volker Dusch",
                    "email": "github@wallbash.com"
                },
                {
                    "name": "Bernhard Schussek",
                    "email": "bschussek@2bepublished.at"
                },
                {
                    "name": "Sebastian Bergmann",
                    "email": "sebastian@phpunit.de"
                }
            ],
            "description": "Provides the functionality to compare PHP values for equality",
            "homepage": "http://www.github.com/sebastianbergmann/comparator",
            "keywords": [
                "comparator",
                "compare",
                "equality"
            ],
            "time": "2015-01-29 16:28:08"
        },
        {
            "name": "sebastian/diff",
            "version": "1.3.0",
            "source": {
                "type": "git",
                "url": "https://github.com/sebastianbergmann/diff.git",
                "reference": "863df9687835c62aa423a22412d26fa2ebde3fd3"
            },
            "dist": {
                "type": "zip",
                "url": "https://api.github.com/repos/sebastianbergmann/diff/zipball/863df9687835c62aa423a22412d26fa2ebde3fd3",
                "reference": "863df9687835c62aa423a22412d26fa2ebde3fd3",
                "shasum": ""
            },
            "require": {
                "php": ">=5.3.3"
            },
            "require-dev": {
                "phpunit/phpunit": "~4.2"
            },
            "type": "library",
            "extra": {
                "branch-alias": {
                    "dev-master": "1.3-dev"
                }
            },
            "autoload": {
                "classmap": [
                    "src/"
                ]
            },
            "notification-url": "https://packagist.org/downloads/",
            "license": [
                "BSD-3-Clause"
            ],
            "authors": [
                {
                    "name": "Kore Nordmann",
                    "email": "mail@kore-nordmann.de"
                },
                {
                    "name": "Sebastian Bergmann",
                    "email": "sebastian@phpunit.de"
                }
            ],
            "description": "Diff implementation",
            "homepage": "http://www.github.com/sebastianbergmann/diff",
            "keywords": [
                "diff"
            ],
            "time": "2015-02-22 15:13:53"
        },
        {
            "name": "sebastian/environment",
            "version": "1.2.2",
            "source": {
                "type": "git",
                "url": "https://github.com/sebastianbergmann/environment.git",
                "reference": "5a8c7d31914337b69923db26c4221b81ff5a196e"
            },
            "dist": {
                "type": "zip",
                "url": "https://api.github.com/repos/sebastianbergmann/environment/zipball/5a8c7d31914337b69923db26c4221b81ff5a196e",
                "reference": "5a8c7d31914337b69923db26c4221b81ff5a196e",
                "shasum": ""
            },
            "require": {
                "php": ">=5.3.3"
            },
            "require-dev": {
                "phpunit/phpunit": "~4.4"
            },
            "type": "library",
            "extra": {
                "branch-alias": {
                    "dev-master": "1.3.x-dev"
                }
            },
            "autoload": {
                "classmap": [
                    "src/"
                ]
            },
            "notification-url": "https://packagist.org/downloads/",
            "license": [
                "BSD-3-Clause"
            ],
            "authors": [
                {
                    "name": "Sebastian Bergmann",
                    "email": "sebastian@phpunit.de"
                }
            ],
            "description": "Provides functionality to handle HHVM/PHP environments",
            "homepage": "http://www.github.com/sebastianbergmann/environment",
            "keywords": [
                "Xdebug",
                "environment",
                "hhvm"
            ],
            "time": "2015-01-01 10:01:08"
        },
        {
            "name": "sebastian/exporter",
            "version": "1.2.0",
            "source": {
                "type": "git",
                "url": "https://github.com/sebastianbergmann/exporter.git",
                "reference": "84839970d05254c73cde183a721c7af13aede943"
            },
            "dist": {
                "type": "zip",
                "url": "https://api.github.com/repos/sebastianbergmann/exporter/zipball/84839970d05254c73cde183a721c7af13aede943",
                "reference": "84839970d05254c73cde183a721c7af13aede943",
                "shasum": ""
            },
            "require": {
                "php": ">=5.3.3",
                "sebastian/recursion-context": "~1.0"
            },
            "require-dev": {
                "phpunit/phpunit": "~4.4"
            },
            "type": "library",
            "extra": {
                "branch-alias": {
                    "dev-master": "1.2.x-dev"
                }
            },
            "autoload": {
                "classmap": [
                    "src/"
                ]
            },
            "notification-url": "https://packagist.org/downloads/",
            "license": [
                "BSD-3-Clause"
            ],
            "authors": [
                {
                    "name": "Jeff Welch",
                    "email": "whatthejeff@gmail.com"
                },
                {
                    "name": "Volker Dusch",
                    "email": "github@wallbash.com"
                },
                {
                    "name": "Bernhard Schussek",
                    "email": "bschussek@2bepublished.at"
                },
                {
                    "name": "Sebastian Bergmann",
                    "email": "sebastian@phpunit.de"
                },
                {
                    "name": "Adam Harvey",
                    "email": "aharvey@php.net"
                }
            ],
            "description": "Provides the functionality to export PHP variables for visualization",
            "homepage": "http://www.github.com/sebastianbergmann/exporter",
            "keywords": [
                "export",
                "exporter"
            ],
            "time": "2015-01-27 07:23:06"
        },
        {
            "name": "sebastian/global-state",
            "version": "1.0.0",
            "source": {
                "type": "git",
                "url": "https://github.com/sebastianbergmann/global-state.git",
                "reference": "c7428acdb62ece0a45e6306f1ae85e1c05b09c01"
            },
            "dist": {
                "type": "zip",
                "url": "https://api.github.com/repos/sebastianbergmann/global-state/zipball/c7428acdb62ece0a45e6306f1ae85e1c05b09c01",
                "reference": "c7428acdb62ece0a45e6306f1ae85e1c05b09c01",
                "shasum": ""
            },
            "require": {
                "php": ">=5.3.3"
            },
            "require-dev": {
                "phpunit/phpunit": "~4.2"
            },
            "suggest": {
                "ext-uopz": "*"
            },
            "type": "library",
            "extra": {
                "branch-alias": {
                    "dev-master": "1.0-dev"
                }
            },
            "autoload": {
                "classmap": [
                    "src/"
                ]
            },
            "notification-url": "https://packagist.org/downloads/",
            "license": [
                "BSD-3-Clause"
            ],
            "authors": [
                {
                    "name": "Sebastian Bergmann",
                    "email": "sebastian@phpunit.de"
                }
            ],
            "description": "Snapshotting of global state",
            "homepage": "http://www.github.com/sebastianbergmann/global-state",
            "keywords": [
                "global state"
            ],
            "time": "2014-10-06 09:23:50"
        },
        {
            "name": "sebastian/recursion-context",
            "version": "1.0.0",
            "source": {
                "type": "git",
                "url": "https://github.com/sebastianbergmann/recursion-context.git",
                "reference": "3989662bbb30a29d20d9faa04a846af79b276252"
            },
            "dist": {
                "type": "zip",
                "url": "https://api.github.com/repos/sebastianbergmann/recursion-context/zipball/3989662bbb30a29d20d9faa04a846af79b276252",
                "reference": "3989662bbb30a29d20d9faa04a846af79b276252",
                "shasum": ""
            },
            "require": {
                "php": ">=5.3.3"
            },
            "require-dev": {
                "phpunit/phpunit": "~4.4"
            },
            "type": "library",
            "extra": {
                "branch-alias": {
                    "dev-master": "1.0.x-dev"
                }
            },
            "autoload": {
                "classmap": [
                    "src/"
                ]
            },
            "notification-url": "https://packagist.org/downloads/",
            "license": [
                "BSD-3-Clause"
            ],
            "authors": [
                {
                    "name": "Jeff Welch",
                    "email": "whatthejeff@gmail.com"
                },
                {
                    "name": "Sebastian Bergmann",
                    "email": "sebastian@phpunit.de"
                },
                {
                    "name": "Adam Harvey",
                    "email": "aharvey@php.net"
                }
            ],
            "description": "Provides functionality to recursively process PHP variables",
            "homepage": "http://www.github.com/sebastianbergmann/recursion-context",
            "time": "2015-01-24 09:48:32"
        },
        {
            "name": "sebastian/version",
            "version": "1.0.6",
            "source": {
                "type": "git",
                "url": "https://github.com/sebastianbergmann/version.git",
                "reference": "58b3a85e7999757d6ad81c787a1fbf5ff6c628c6"
            },
            "dist": {
                "type": "zip",
                "url": "https://api.github.com/repos/sebastianbergmann/version/zipball/58b3a85e7999757d6ad81c787a1fbf5ff6c628c6",
                "reference": "58b3a85e7999757d6ad81c787a1fbf5ff6c628c6",
                "shasum": ""
            },
            "type": "library",
            "autoload": {
                "classmap": [
                    "src/"
                ]
            },
            "notification-url": "https://packagist.org/downloads/",
            "license": [
                "BSD-3-Clause"
            ],
            "authors": [
                {
                    "name": "Sebastian Bergmann",
                    "email": "sebastian@phpunit.de",
                    "role": "lead"
                }
            ],
            "description": "Library that helps with managing the version number of Git-hosted PHP projects",
            "homepage": "https://github.com/sebastianbergmann/version",
            "time": "2015-06-21 13:59:46"
        },
        {
            "name": "sensiolabs/behat-page-object-extension",
            "version": "v1.0.4",
            "source": {
                "type": "git",
                "url": "https://github.com/sensiolabs/BehatPageObjectExtension.git",
                "reference": "97701070863bb99709239a6432d921dd1275b0f6"
            },
            "dist": {
                "type": "zip",
                "url": "https://api.github.com/repos/sensiolabs/BehatPageObjectExtension/zipball/97701070863bb99709239a6432d921dd1275b0f6",
                "reference": "97701070863bb99709239a6432d921dd1275b0f6",
                "shasum": ""
            },
            "require": {
                "behat/behat": "~2.4",
                "behat/mink-extension": "~1.0",
                "php": ">=5.3.0"
            },
            "require-dev": {
                "behat/mink-goutte-driver": "~1.0",
                "bossa/phpspec2-expect": "~1.0",
                "phpspec/phpspec": "~2.0",
                "symfony/filesystem": "~2.3",
                "symfony/process": "~2.3"
            },
            "suggest": {
                "bossa/phpspec2-expect": "Allows to use PHPSpec2 matchers in Behat context files"
            },
            "type": "library",
            "extra": {
                "branch-alias": {
                    "dev-master": "1.0-dev"
                }
            },
            "autoload": {
                "psr-0": {
                    "SensioLabs\\Behat\\PageObjectExtension\\": "src/"
                }
            },
            "notification-url": "https://packagist.org/downloads/",
            "license": [
                "MIT"
            ],
            "authors": [
                {
                    "name": "Marcello Duarte",
                    "email": "mduarte@inviqa.com"
                },
                {
                    "name": "Jakub Zalas",
                    "email": "jzalas@sensiolabs.co.uk"
                }
            ],
            "description": "Page object extension for Behat",
            "homepage": "https://github.com/sensiolabs/BehatPageObjectExtension",
            "keywords": [
                "BDD",
                "Behat",
                "page"
            ],
            "time": "2014-05-21 21:42:07"
        },
        {
            "name": "symfony/browser-kit",
<<<<<<< HEAD
            "version": "v2.7.1",
            "source": {
                "type": "git",
                "url": "https://github.com/symfony/BrowserKit.git",
                "reference": "d0a144a1a96d5dc90bed2814b2096a1322761672"
            },
            "dist": {
                "type": "zip",
                "url": "https://api.github.com/repos/symfony/BrowserKit/zipball/d0a144a1a96d5dc90bed2814b2096a1322761672",
                "reference": "d0a144a1a96d5dc90bed2814b2096a1322761672",
=======
            "version": "v2.7.2",
            "source": {
                "type": "git",
                "url": "https://github.com/symfony/BrowserKit.git",
                "reference": "176905d3d74c2f99e6ab70f4f5a89460532495ae"
            },
            "dist": {
                "type": "zip",
                "url": "https://api.github.com/repos/symfony/BrowserKit/zipball/176905d3d74c2f99e6ab70f4f5a89460532495ae",
                "reference": "176905d3d74c2f99e6ab70f4f5a89460532495ae",
>>>>>>> f8350844
                "shasum": ""
            },
            "require": {
                "php": ">=5.3.9",
                "symfony/dom-crawler": "~2.0,>=2.0.5"
            },
            "require-dev": {
                "symfony/css-selector": "~2.0,>=2.0.5",
                "symfony/phpunit-bridge": "~2.7",
                "symfony/process": "~2.0,>=2.0.5"
            },
            "suggest": {
                "symfony/process": ""
            },
            "type": "library",
            "extra": {
                "branch-alias": {
                    "dev-master": "2.7-dev"
                }
            },
            "autoload": {
                "psr-4": {
                    "Symfony\\Component\\BrowserKit\\": ""
                }
            },
            "notification-url": "https://packagist.org/downloads/",
            "license": [
                "MIT"
            ],
            "authors": [
                {
                    "name": "Fabien Potencier",
                    "email": "fabien@symfony.com"
                },
                {
                    "name": "Symfony Community",
                    "homepage": "https://symfony.com/contributors"
                }
            ],
            "description": "Symfony BrowserKit Component",
            "homepage": "https://symfony.com",
<<<<<<< HEAD
            "time": "2015-06-04 20:11:48"
        },
        {
            "name": "symfony/css-selector",
            "version": "v2.7.1",
=======
            "time": "2015-07-09 16:07:40"
        },
        {
            "name": "symfony/css-selector",
            "version": "v2.7.2",
>>>>>>> f8350844
            "source": {
                "type": "git",
                "url": "https://github.com/symfony/CssSelector.git",
                "reference": "0b5c07b516226b7dd32afbbc82fe547a469c5092"
            },
            "dist": {
                "type": "zip",
                "url": "https://api.github.com/repos/symfony/CssSelector/zipball/0b5c07b516226b7dd32afbbc82fe547a469c5092",
                "reference": "0b5c07b516226b7dd32afbbc82fe547a469c5092",
                "shasum": ""
            },
            "require": {
                "php": ">=5.3.9"
            },
            "require-dev": {
                "symfony/phpunit-bridge": "~2.7"
            },
            "type": "library",
            "extra": {
                "branch-alias": {
                    "dev-master": "2.7-dev"
                }
            },
            "autoload": {
                "psr-4": {
                    "Symfony\\Component\\CssSelector\\": ""
                }
            },
            "notification-url": "https://packagist.org/downloads/",
            "license": [
                "MIT"
            ],
            "authors": [
                {
                    "name": "Jean-François Simon",
                    "email": "jeanfrancois.simon@sensiolabs.com"
                },
                {
                    "name": "Fabien Potencier",
                    "email": "fabien@symfony.com"
                },
                {
                    "name": "Symfony Community",
                    "homepage": "https://symfony.com/contributors"
                }
            ],
            "description": "Symfony CssSelector Component",
            "homepage": "https://symfony.com",
            "time": "2015-05-15 13:33:16"
        },
        {
            "name": "symfony/dom-crawler",
<<<<<<< HEAD
            "version": "v2.7.1",
=======
            "version": "v2.7.2",
>>>>>>> f8350844
            "source": {
                "type": "git",
                "url": "https://github.com/symfony/DomCrawler.git",
                "reference": "9dabece63182e95c42b06967a0d929a5df78bc35"
            },
            "dist": {
                "type": "zip",
                "url": "https://api.github.com/repos/symfony/DomCrawler/zipball/9dabece63182e95c42b06967a0d929a5df78bc35",
                "reference": "9dabece63182e95c42b06967a0d929a5df78bc35",
                "shasum": ""
            },
            "require": {
                "php": ">=5.3.9"
            },
            "require-dev": {
                "symfony/css-selector": "~2.3",
                "symfony/phpunit-bridge": "~2.7"
            },
            "suggest": {
                "symfony/css-selector": ""
            },
            "type": "library",
            "extra": {
                "branch-alias": {
                    "dev-master": "2.7-dev"
                }
            },
            "autoload": {
                "psr-4": {
                    "Symfony\\Component\\DomCrawler\\": ""
                }
            },
            "notification-url": "https://packagist.org/downloads/",
            "license": [
                "MIT"
            ],
            "authors": [
                {
                    "name": "Fabien Potencier",
                    "email": "fabien@symfony.com"
                },
                {
                    "name": "Symfony Community",
                    "homepage": "https://symfony.com/contributors"
                }
            ],
            "description": "Symfony DomCrawler Component",
            "homepage": "https://symfony.com",
            "time": "2015-07-09 16:07:40"
        },
        {
            "name": "symfony/process",
<<<<<<< HEAD
            "version": "v2.7.1",
            "source": {
                "type": "git",
                "url": "https://github.com/symfony/Process.git",
                "reference": "552d8efdc80980cbcca50b28d626ac8e36e3cdd1"
            },
            "dist": {
                "type": "zip",
                "url": "https://api.github.com/repos/symfony/Process/zipball/552d8efdc80980cbcca50b28d626ac8e36e3cdd1",
                "reference": "552d8efdc80980cbcca50b28d626ac8e36e3cdd1",
=======
            "version": "v2.7.2",
            "source": {
                "type": "git",
                "url": "https://github.com/symfony/Process.git",
                "reference": "48aeb0e48600321c272955132d7606ab0a49adb3"
            },
            "dist": {
                "type": "zip",
                "url": "https://api.github.com/repos/symfony/Process/zipball/48aeb0e48600321c272955132d7606ab0a49adb3",
                "reference": "48aeb0e48600321c272955132d7606ab0a49adb3",
>>>>>>> f8350844
                "shasum": ""
            },
            "require": {
                "php": ">=5.3.9"
            },
            "require-dev": {
                "symfony/phpunit-bridge": "~2.7"
            },
            "type": "library",
            "extra": {
                "branch-alias": {
                    "dev-master": "2.7-dev"
                }
            },
            "autoload": {
                "psr-4": {
                    "Symfony\\Component\\Process\\": ""
                }
            },
            "notification-url": "https://packagist.org/downloads/",
            "license": [
                "MIT"
            ],
            "authors": [
                {
                    "name": "Fabien Potencier",
                    "email": "fabien@symfony.com"
                },
                {
                    "name": "Symfony Community",
                    "homepage": "https://symfony.com/contributors"
                }
            ],
            "description": "Symfony Process Component",
            "homepage": "https://symfony.com",
<<<<<<< HEAD
            "time": "2015-06-08 09:37:21"
        },
        {
            "name": "symfony/yaml",
            "version": "v2.7.1",
            "source": {
                "type": "git",
                "url": "https://github.com/symfony/Yaml.git",
                "reference": "9808e75c609a14f6db02f70fccf4ca4aab53c160"
            },
            "dist": {
                "type": "zip",
                "url": "https://api.github.com/repos/symfony/Yaml/zipball/9808e75c609a14f6db02f70fccf4ca4aab53c160",
                "reference": "9808e75c609a14f6db02f70fccf4ca4aab53c160",
=======
            "time": "2015-07-01 11:25:50"
        },
        {
            "name": "symfony/yaml",
            "version": "v2.7.2",
            "source": {
                "type": "git",
                "url": "https://github.com/symfony/Yaml.git",
                "reference": "4bfbe0ed3909bfddd75b70c094391ec1f142f860"
            },
            "dist": {
                "type": "zip",
                "url": "https://api.github.com/repos/symfony/Yaml/zipball/4bfbe0ed3909bfddd75b70c094391ec1f142f860",
                "reference": "4bfbe0ed3909bfddd75b70c094391ec1f142f860",
>>>>>>> f8350844
                "shasum": ""
            },
            "require": {
                "php": ">=5.3.9"
            },
            "require-dev": {
                "symfony/phpunit-bridge": "~2.7"
            },
            "type": "library",
            "extra": {
                "branch-alias": {
                    "dev-master": "2.7-dev"
                }
            },
            "autoload": {
                "psr-4": {
                    "Symfony\\Component\\Yaml\\": ""
                }
            },
            "notification-url": "https://packagist.org/downloads/",
            "license": [
                "MIT"
            ],
            "authors": [
                {
                    "name": "Fabien Potencier",
                    "email": "fabien@symfony.com"
                },
                {
                    "name": "Symfony Community",
                    "homepage": "https://symfony.com/contributors"
                }
            ],
            "description": "Symfony Yaml Component",
            "homepage": "https://symfony.com",
<<<<<<< HEAD
            "time": "2015-06-10 15:30:22"
=======
            "time": "2015-07-01 11:25:50"
>>>>>>> f8350844
        }
    ],
    "aliases": [],
    "minimum-stability": "stable",
    "stability-flags": {
        "ongr/elasticsearch-dsl": 20
    },
    "prefer-stable": false,
    "prefer-lowest": false,
    "platform": {
        "php": ">=5.4.0",
        "ext-curl": "*",
        "ext-mbstring": "*",
        "ext-gd": "*"
    },
    "platform-dev": []
}<|MERGE_RESOLUTION|>--- conflicted
+++ resolved
@@ -4,11 +4,7 @@
         "Read more about it at https://getcomposer.org/doc/01-basic-usage.md#composer-lock-the-lock-file",
         "This file is @generated automatically"
     ],
-<<<<<<< HEAD
-    "hash": "5e8fcc3429b2bd8f65fc63de61a9152f",
-=======
-    "hash": "ca31524696abb780b3ff7d6b9c5bcddf",
->>>>>>> f8350844
+    "hash": "9a642ce49bcec3b8a96cab3e1f49face",
     "packages": [
         {
             "name": "doctrine/annotations",
@@ -1039,7 +1035,7 @@
             },
             "dist": {
                 "type": "zip",
-                "url": "https://api.github.com/repos/ongr-io/ElasticsearchDSL/zipball/bc96c9474dd169500e86e630c9fe453ab70b351c",
+                "url": "https://api.github.com/repos/ongr-io/ElasticsearchDSL/zipball/101c4598a484352cf5aa5d1daa99105f21b2c48c",
                 "reference": "bc96c9474dd169500e86e630c9fe453ab70b351c",
                 "shasum": ""
             },
@@ -1414,18 +1410,6 @@
         },
         {
             "name": "symfony/debug",
-<<<<<<< HEAD
-            "version": "v2.7.1",
-            "source": {
-                "type": "git",
-                "url": "https://github.com/symfony/Debug.git",
-                "reference": "075070230c5bbc65abde8241191655bbce0716e2"
-            },
-            "dist": {
-                "type": "zip",
-                "url": "https://api.github.com/repos/symfony/Debug/zipball/075070230c5bbc65abde8241191655bbce0716e2",
-                "reference": "075070230c5bbc65abde8241191655bbce0716e2",
-=======
             "version": "v2.7.2",
             "source": {
                 "type": "git",
@@ -1436,7 +1420,6 @@
                 "type": "zip",
                 "url": "https://api.github.com/repos/symfony/Debug/zipball/9daa1bf9f7e615fa2fba30357e479a90141222e3",
                 "reference": "9daa1bf9f7e615fa2fba30357e479a90141222e3",
->>>>>>> f8350844
                 "shasum": ""
             },
             "require": {
@@ -1483,11 +1466,7 @@
             ],
             "description": "Symfony Debug Component",
             "homepage": "https://symfony.com",
-<<<<<<< HEAD
-            "time": "2015-06-08 09:37:21"
-=======
             "time": "2015-07-09 16:07:40"
->>>>>>> f8350844
         },
         {
             "name": "symfony/dependency-injection",
@@ -1551,18 +1530,6 @@
         },
         {
             "name": "symfony/event-dispatcher",
-<<<<<<< HEAD
-            "version": "v2.7.1",
-            "source": {
-                "type": "git",
-                "url": "https://github.com/symfony/EventDispatcher.git",
-                "reference": "be3c5ff8d503c46768aeb78ce6333051aa6f26d9"
-            },
-            "dist": {
-                "type": "zip",
-                "url": "https://api.github.com/repos/symfony/EventDispatcher/zipball/be3c5ff8d503c46768aeb78ce6333051aa6f26d9",
-                "reference": "be3c5ff8d503c46768aeb78ce6333051aa6f26d9",
-=======
             "version": "v2.7.2",
             "source": {
                 "type": "git",
@@ -1573,7 +1540,6 @@
                 "type": "zip",
                 "url": "https://api.github.com/repos/symfony/EventDispatcher/zipball/9310b5f9a87ec2ea75d20fec0b0017c77c66dac3",
                 "reference": "9310b5f9a87ec2ea75d20fec0b0017c77c66dac3",
->>>>>>> f8350844
                 "shasum": ""
             },
             "require": {
@@ -1618,11 +1584,7 @@
             ],
             "description": "Symfony EventDispatcher Component",
             "homepage": "https://symfony.com",
-<<<<<<< HEAD
-            "time": "2015-06-08 09:37:21"
-=======
             "time": "2015-06-18 19:21:56"
->>>>>>> f8350844
         },
         {
             "name": "symfony/filesystem",
@@ -1724,18 +1686,6 @@
         },
         {
             "name": "symfony/http-foundation",
-<<<<<<< HEAD
-            "version": "v2.7.1",
-            "source": {
-                "type": "git",
-                "url": "https://github.com/symfony/HttpFoundation.git",
-                "reference": "4f363c426b0ced57e3d14460022feb63937980ff"
-            },
-            "dist": {
-                "type": "zip",
-                "url": "https://api.github.com/repos/symfony/HttpFoundation/zipball/4f363c426b0ced57e3d14460022feb63937980ff",
-                "reference": "4f363c426b0ced57e3d14460022feb63937980ff",
-=======
             "version": "v2.7.2",
             "source": {
                 "type": "git",
@@ -1746,7 +1696,6 @@
                 "type": "zip",
                 "url": "https://api.github.com/repos/symfony/HttpFoundation/zipball/88903c0531b90d4ecd90282b18f08c0c77bde0b2",
                 "reference": "88903c0531b90d4ecd90282b18f08c0c77bde0b2",
->>>>>>> f8350844
                 "shasum": ""
             },
             "require": {
@@ -1786,11 +1735,7 @@
             ],
             "description": "Symfony HttpFoundation Component",
             "homepage": "https://symfony.com",
-<<<<<<< HEAD
-            "time": "2015-06-10 15:30:22"
-=======
             "time": "2015-07-09 16:07:40"
->>>>>>> f8350844
         },
         {
             "name": "symfony/http-kernel",
@@ -1874,16 +1819,16 @@
         },
         {
             "name": "symfony/options-resolver",
-            "version": "v2.7.1",
+            "version": "v2.7.2",
             "source": {
                 "type": "git",
                 "url": "https://github.com/symfony/OptionsResolver.git",
-                "reference": "00aad418f1dcfca84260a63b6876211a443ed072"
-            },
-            "dist": {
-                "type": "zip",
-                "url": "https://api.github.com/repos/symfony/OptionsResolver/zipball/00aad418f1dcfca84260a63b6876211a443ed072",
-                "reference": "00aad418f1dcfca84260a63b6876211a443ed072",
+                "reference": "98c313c831e5d99bb393ba1844df91bab2bb5b8b"
+            },
+            "dist": {
+                "type": "zip",
+                "url": "https://api.github.com/repos/symfony/OptionsResolver/zipball/98c313c831e5d99bb393ba1844df91bab2bb5b8b",
+                "reference": "98c313c831e5d99bb393ba1844df91bab2bb5b8b",
                 "shasum": ""
             },
             "require": {
@@ -1924,20 +1869,20 @@
                 "configuration",
                 "options"
             ],
-            "time": "2015-06-08 09:37:21"
+            "time": "2015-06-18 19:21:56"
         },
         {
             "name": "symfony/serializer",
-            "version": "v2.7.1",
+            "version": "v2.7.2",
             "source": {
                 "type": "git",
                 "url": "https://github.com/symfony/Serializer.git",
-                "reference": "edf2820c4948389e3f168a0160151806cefd6ac3"
-            },
-            "dist": {
-                "type": "zip",
-                "url": "https://api.github.com/repos/symfony/Serializer/zipball/edf2820c4948389e3f168a0160151806cefd6ac3",
-                "reference": "edf2820c4948389e3f168a0160151806cefd6ac3",
+                "reference": "4ce2211d3a5d3a3605de7cc040af2808882f3c95"
+            },
+            "dist": {
+                "type": "zip",
+                "url": "https://api.github.com/repos/symfony/Serializer/zipball/4ce2211d3a5d3a3605de7cc040af2808882f3c95",
+                "reference": "4ce2211d3a5d3a3605de7cc040af2808882f3c95",
                 "shasum": ""
             },
             "require": {
@@ -1985,34 +1930,20 @@
             ],
             "description": "Symfony Serializer Component",
             "homepage": "https://symfony.com",
-            "time": "2015-06-08 09:37:21"
+            "time": "2015-07-08 06:12:51"
         },
         {
             "name": "symfony/translation",
-<<<<<<< HEAD
-            "version": "v2.7.1",
+            "version": "v2.7.2",
             "source": {
                 "type": "git",
                 "url": "https://github.com/symfony/Translation.git",
-                "reference": "8349a2b0d11bd0311df9e8914408080912983a0b"
-            },
-            "dist": {
-                "type": "zip",
-                "url": "https://api.github.com/repos/symfony/Translation/zipball/8349a2b0d11bd0311df9e8914408080912983a0b",
-                "reference": "8349a2b0d11bd0311df9e8914408080912983a0b",
-=======
-            "version": "v2.6.10",
-            "target-dir": "Symfony/Component/Translation",
-            "source": {
-                "type": "git",
-                "url": "https://github.com/symfony/Translation.git",
-                "reference": "d84291215b5892834dd8ca8ee52f9cbdb8274904"
-            },
-            "dist": {
-                "type": "zip",
-                "url": "https://api.github.com/repos/symfony/Translation/zipball/d84291215b5892834dd8ca8ee52f9cbdb8274904",
-                "reference": "d84291215b5892834dd8ca8ee52f9cbdb8274904",
->>>>>>> f8350844
+                "reference": "c8dc34cc936152c609cdd722af317e4239d10dd6"
+            },
+            "dist": {
+                "type": "zip",
+                "url": "https://api.github.com/repos/symfony/Translation/zipball/c8dc34cc936152c609cdd722af317e4239d10dd6",
+                "reference": "c8dc34cc936152c609cdd722af317e4239d10dd6",
                 "shasum": ""
             },
             "require": {
@@ -2060,11 +1991,7 @@
             ],
             "description": "Symfony Translation Component",
             "homepage": "https://symfony.com",
-<<<<<<< HEAD
-            "time": "2015-06-11 17:26:34"
-=======
-            "time": "2015-07-08 05:59:48"
->>>>>>> f8350844
+            "time": "2015-07-09 16:07:40"
         },
         {
             "name": "symfony/validator",
@@ -2643,215 +2570,8 @@
             "time": "2014-10-09 15:52:51"
         },
         {
-<<<<<<< HEAD
-            "name": "kriswallsmith/buzz",
-            "version": "v0.8",
-=======
-            "name": "guzzle/common",
-            "version": "v3.9.2",
-            "target-dir": "Guzzle/Common",
-            "source": {
-                "type": "git",
-                "url": "https://github.com/Guzzle3/common.git",
-                "reference": "2e36af7cf2ce3ea1f2d7c2831843b883a8e7b7dc"
-            },
-            "dist": {
-                "type": "zip",
-                "url": "https://api.github.com/repos/Guzzle3/common/zipball/2e36af7cf2ce3ea1f2d7c2831843b883a8e7b7dc",
-                "reference": "2e36af7cf2ce3ea1f2d7c2831843b883a8e7b7dc",
-                "shasum": ""
-            },
-            "require": {
-                "php": ">=5.3.2",
-                "symfony/event-dispatcher": ">=2.1"
-            },
-            "type": "library",
-            "extra": {
-                "branch-alias": {
-                    "dev-master": "3.7-dev"
-                }
-            },
-            "autoload": {
-                "psr-0": {
-                    "Guzzle\\Common": ""
-                }
-            },
-            "notification-url": "https://packagist.org/downloads/",
-            "license": [
-                "MIT"
-            ],
-            "description": "Common libraries used by Guzzle",
-            "homepage": "http://guzzlephp.org/",
-            "keywords": [
-                "collection",
-                "common",
-                "event",
-                "exception"
-            ],
-            "abandoned": "guzzle/guzzle",
-            "time": "2014-08-11 04:32:36"
-        },
-        {
-            "name": "guzzle/http",
-            "version": "v3.9.2",
-            "target-dir": "Guzzle/Http",
-            "source": {
-                "type": "git",
-                "url": "https://github.com/Guzzle3/http.git",
-                "reference": "1e8dd1e2ba9dc42332396f39fbfab950b2301dc5"
-            },
-            "dist": {
-                "type": "zip",
-                "url": "https://api.github.com/repos/Guzzle3/http/zipball/1e8dd1e2ba9dc42332396f39fbfab950b2301dc5",
-                "reference": "1e8dd1e2ba9dc42332396f39fbfab950b2301dc5",
-                "shasum": ""
-            },
-            "require": {
-                "guzzle/common": "self.version",
-                "guzzle/parser": "self.version",
-                "guzzle/stream": "self.version",
-                "php": ">=5.3.2"
-            },
-            "suggest": {
-                "ext-curl": "*"
-            },
-            "type": "library",
-            "extra": {
-                "branch-alias": {
-                    "dev-master": "3.7-dev"
-                }
-            },
-            "autoload": {
-                "psr-0": {
-                    "Guzzle\\Http": ""
-                }
-            },
-            "notification-url": "https://packagist.org/downloads/",
-            "license": [
-                "MIT"
-            ],
-            "authors": [
-                {
-                    "name": "Michael Dowling",
-                    "email": "mtdowling@gmail.com",
-                    "homepage": "https://github.com/mtdowling"
-                }
-            ],
-            "description": "HTTP libraries used by Guzzle",
-            "homepage": "http://guzzlephp.org/",
-            "keywords": [
-                "Guzzle",
-                "client",
-                "curl",
-                "http",
-                "http client"
-            ],
-            "abandoned": "guzzle/guzzle",
-            "time": "2014-08-11 04:32:36"
-        },
-        {
-            "name": "guzzle/parser",
-            "version": "v3.9.2",
-            "target-dir": "Guzzle/Parser",
-            "source": {
-                "type": "git",
-                "url": "https://github.com/Guzzle3/parser.git",
-                "reference": "6874d171318a8e93eb6d224cf85e4678490b625c"
-            },
-            "dist": {
-                "type": "zip",
-                "url": "https://api.github.com/repos/Guzzle3/parser/zipball/6874d171318a8e93eb6d224cf85e4678490b625c",
-                "reference": "6874d171318a8e93eb6d224cf85e4678490b625c",
-                "shasum": ""
-            },
-            "require": {
-                "php": ">=5.3.2"
-            },
-            "type": "library",
-            "extra": {
-                "branch-alias": {
-                    "dev-master": "3.7-dev"
-                }
-            },
-            "autoload": {
-                "psr-0": {
-                    "Guzzle\\Parser": ""
-                }
-            },
-            "notification-url": "https://packagist.org/downloads/",
-            "license": [
-                "MIT"
-            ],
-            "description": "Interchangeable parsers used by Guzzle",
-            "homepage": "http://guzzlephp.org/",
-            "keywords": [
-                "URI Template",
-                "cookie",
-                "http",
-                "message",
-                "url"
-            ],
-            "abandoned": "guzzle/guzzle",
-            "time": "2014-02-05 18:29:46"
-        },
-        {
-            "name": "guzzle/stream",
-            "version": "v3.9.2",
-            "target-dir": "Guzzle/Stream",
-            "source": {
-                "type": "git",
-                "url": "https://github.com/Guzzle3/stream.git",
-                "reference": "60c7fed02e98d2c518dae8f97874c8f4622100f0"
-            },
-            "dist": {
-                "type": "zip",
-                "url": "https://api.github.com/repos/Guzzle3/stream/zipball/60c7fed02e98d2c518dae8f97874c8f4622100f0",
-                "reference": "60c7fed02e98d2c518dae8f97874c8f4622100f0",
-                "shasum": ""
-            },
-            "require": {
-                "guzzle/common": "self.version",
-                "php": ">=5.3.2"
-            },
-            "suggest": {
-                "guzzle/http": "To convert Guzzle request objects to PHP streams"
-            },
-            "type": "library",
-            "extra": {
-                "branch-alias": {
-                    "dev-master": "3.7-dev"
-                }
-            },
-            "autoload": {
-                "psr-0": {
-                    "Guzzle\\Stream": ""
-                }
-            },
-            "notification-url": "https://packagist.org/downloads/",
-            "license": [
-                "MIT"
-            ],
-            "authors": [
-                {
-                    "name": "Michael Dowling",
-                    "email": "mtdowling@gmail.com",
-                    "homepage": "https://github.com/mtdowling"
-                }
-            ],
-            "description": "Guzzle stream wrapper component",
-            "homepage": "http://guzzlephp.org/",
-            "keywords": [
-                "Guzzle",
-                "component",
-                "stream"
-            ],
-            "abandoned": "guzzle/guzzle",
-            "time": "2014-05-01 21:36:02"
-        },
-        {
             "name": "instaclick/php-webdriver",
             "version": "1.4.3",
->>>>>>> f8350844
             "source": {
                 "type": "git",
                 "url": "https://github.com/instaclick/php-webdriver.git",
@@ -3077,18 +2797,6 @@
         },
         {
             "name": "phpunit/php-code-coverage",
-<<<<<<< HEAD
-            "version": "2.1.7",
-            "source": {
-                "type": "git",
-                "url": "https://github.com/sebastianbergmann/php-code-coverage.git",
-                "reference": "07e27765596d72c378a6103e80da5d84e802f1e4"
-            },
-            "dist": {
-                "type": "zip",
-                "url": "https://api.github.com/repos/sebastianbergmann/php-code-coverage/zipball/07e27765596d72c378a6103e80da5d84e802f1e4",
-                "reference": "07e27765596d72c378a6103e80da5d84e802f1e4",
-=======
             "version": "2.1.8",
             "source": {
                 "type": "git",
@@ -3099,7 +2807,6 @@
                 "type": "zip",
                 "url": "https://api.github.com/repos/sebastianbergmann/php-code-coverage/zipball/6044546998c7627ab997501a3d0db972b3db9790",
                 "reference": "6044546998c7627ab997501a3d0db972b3db9790",
->>>>>>> f8350844
                 "shasum": ""
             },
             "require": {
@@ -3148,11 +2855,7 @@
                 "testing",
                 "xunit"
             ],
-<<<<<<< HEAD
-            "time": "2015-06-30 06:52:35"
-=======
             "time": "2015-07-13 11:25:58"
->>>>>>> f8350844
         },
         {
             "name": "phpunit/php-file-iterator",
@@ -3334,18 +3037,6 @@
         },
         {
             "name": "phpunit/phpunit",
-<<<<<<< HEAD
-            "version": "4.7.6",
-            "source": {
-                "type": "git",
-                "url": "https://github.com/sebastianbergmann/phpunit.git",
-                "reference": "0ebabb4cda7d066be8391dfdbaf57fe70ac9a99b"
-            },
-            "dist": {
-                "type": "zip",
-                "url": "https://api.github.com/repos/sebastianbergmann/phpunit/zipball/0ebabb4cda7d066be8391dfdbaf57fe70ac9a99b",
-                "reference": "0ebabb4cda7d066be8391dfdbaf57fe70ac9a99b",
-=======
             "version": "4.7.7",
             "source": {
                 "type": "git",
@@ -3356,7 +3047,6 @@
                 "type": "zip",
                 "url": "https://api.github.com/repos/sebastianbergmann/phpunit/zipball/9b97f9d807b862c2de2a36e86690000801c85724",
                 "reference": "9b97f9d807b862c2de2a36e86690000801c85724",
->>>>>>> f8350844
                 "shasum": ""
             },
             "require": {
@@ -3415,22 +3105,6 @@
                 "testing",
                 "xunit"
             ],
-<<<<<<< HEAD
-            "time": "2015-06-30 06:53:57"
-        },
-        {
-            "name": "phpunit/phpunit-mock-objects",
-            "version": "2.3.4",
-            "source": {
-                "type": "git",
-                "url": "https://github.com/sebastianbergmann/phpunit-mock-objects.git",
-                "reference": "92408bb1968a81b3217a6fdf6c1a198da83caa35"
-            },
-            "dist": {
-                "type": "zip",
-                "url": "https://api.github.com/repos/sebastianbergmann/phpunit-mock-objects/zipball/92408bb1968a81b3217a6fdf6c1a198da83caa35",
-                "reference": "92408bb1968a81b3217a6fdf6c1a198da83caa35",
-=======
             "time": "2015-07-13 11:28:34"
         },
         {
@@ -3445,7 +3119,6 @@
                 "type": "zip",
                 "url": "https://api.github.com/repos/sebastianbergmann/phpunit-mock-objects/zipball/1c330b1b6e1ea8fd15f2fbea46770576e366855c",
                 "reference": "1c330b1b6e1ea8fd15f2fbea46770576e366855c",
->>>>>>> f8350844
                 "shasum": ""
             },
             "require": {
@@ -3487,11 +3160,7 @@
                 "mock",
                 "xunit"
             ],
-<<<<<<< HEAD
-            "time": "2015-06-11 15:55:48"
-=======
             "time": "2015-07-04 05:41:32"
->>>>>>> f8350844
         },
         {
             "name": "sebastian/comparator",
@@ -3929,18 +3598,6 @@
         },
         {
             "name": "symfony/browser-kit",
-<<<<<<< HEAD
-            "version": "v2.7.1",
-            "source": {
-                "type": "git",
-                "url": "https://github.com/symfony/BrowserKit.git",
-                "reference": "d0a144a1a96d5dc90bed2814b2096a1322761672"
-            },
-            "dist": {
-                "type": "zip",
-                "url": "https://api.github.com/repos/symfony/BrowserKit/zipball/d0a144a1a96d5dc90bed2814b2096a1322761672",
-                "reference": "d0a144a1a96d5dc90bed2814b2096a1322761672",
-=======
             "version": "v2.7.2",
             "source": {
                 "type": "git",
@@ -3951,7 +3608,6 @@
                 "type": "zip",
                 "url": "https://api.github.com/repos/symfony/BrowserKit/zipball/176905d3d74c2f99e6ab70f4f5a89460532495ae",
                 "reference": "176905d3d74c2f99e6ab70f4f5a89460532495ae",
->>>>>>> f8350844
                 "shasum": ""
             },
             "require": {
@@ -3993,19 +3649,11 @@
             ],
             "description": "Symfony BrowserKit Component",
             "homepage": "https://symfony.com",
-<<<<<<< HEAD
-            "time": "2015-06-04 20:11:48"
-        },
-        {
-            "name": "symfony/css-selector",
-            "version": "v2.7.1",
-=======
             "time": "2015-07-09 16:07:40"
         },
         {
             "name": "symfony/css-selector",
             "version": "v2.7.2",
->>>>>>> f8350844
             "source": {
                 "type": "git",
                 "url": "https://github.com/symfony/CssSelector.git",
@@ -4058,11 +3706,7 @@
         },
         {
             "name": "symfony/dom-crawler",
-<<<<<<< HEAD
-            "version": "v2.7.1",
-=======
             "version": "v2.7.2",
->>>>>>> f8350844
             "source": {
                 "type": "git",
                 "url": "https://github.com/symfony/DomCrawler.git",
@@ -4115,18 +3759,6 @@
         },
         {
             "name": "symfony/process",
-<<<<<<< HEAD
-            "version": "v2.7.1",
-            "source": {
-                "type": "git",
-                "url": "https://github.com/symfony/Process.git",
-                "reference": "552d8efdc80980cbcca50b28d626ac8e36e3cdd1"
-            },
-            "dist": {
-                "type": "zip",
-                "url": "https://api.github.com/repos/symfony/Process/zipball/552d8efdc80980cbcca50b28d626ac8e36e3cdd1",
-                "reference": "552d8efdc80980cbcca50b28d626ac8e36e3cdd1",
-=======
             "version": "v2.7.2",
             "source": {
                 "type": "git",
@@ -4137,7 +3769,6 @@
                 "type": "zip",
                 "url": "https://api.github.com/repos/symfony/Process/zipball/48aeb0e48600321c272955132d7606ab0a49adb3",
                 "reference": "48aeb0e48600321c272955132d7606ab0a49adb3",
->>>>>>> f8350844
                 "shasum": ""
             },
             "require": {
@@ -4173,22 +3804,6 @@
             ],
             "description": "Symfony Process Component",
             "homepage": "https://symfony.com",
-<<<<<<< HEAD
-            "time": "2015-06-08 09:37:21"
-        },
-        {
-            "name": "symfony/yaml",
-            "version": "v2.7.1",
-            "source": {
-                "type": "git",
-                "url": "https://github.com/symfony/Yaml.git",
-                "reference": "9808e75c609a14f6db02f70fccf4ca4aab53c160"
-            },
-            "dist": {
-                "type": "zip",
-                "url": "https://api.github.com/repos/symfony/Yaml/zipball/9808e75c609a14f6db02f70fccf4ca4aab53c160",
-                "reference": "9808e75c609a14f6db02f70fccf4ca4aab53c160",
-=======
             "time": "2015-07-01 11:25:50"
         },
         {
@@ -4203,7 +3818,6 @@
                 "type": "zip",
                 "url": "https://api.github.com/repos/symfony/Yaml/zipball/4bfbe0ed3909bfddd75b70c094391ec1f142f860",
                 "reference": "4bfbe0ed3909bfddd75b70c094391ec1f142f860",
->>>>>>> f8350844
                 "shasum": ""
             },
             "require": {
@@ -4239,11 +3853,7 @@
             ],
             "description": "Symfony Yaml Component",
             "homepage": "https://symfony.com",
-<<<<<<< HEAD
-            "time": "2015-06-10 15:30:22"
-=======
             "time": "2015-07-01 11:25:50"
->>>>>>> f8350844
         }
     ],
     "aliases": [],
