/**
 * Shopware 4.0
 * Copyright © 2012 shopware AG
 *
 * According to our dual licensing model, this program can be used either
 * under the terms of the GNU Affero General Public License, version 3,
 * or under a proprietary license.
 *
 * The texts of the GNU Affero General Public License with an additional
 * permission and of our proprietary license can be found at and
 * in the LICENSE file you have received along with this program.
 *
 * This program is distributed in the hope that it will be useful,
 * but WITHOUT ANY WARRANTY; without even the implied warranty of
 * MERCHANTABILITY or FITNESS FOR A PARTICULAR PURPOSE. See the
 * GNU Affero General Public License for more details.
 *
 * "Shopware" is a registered trademark of shopware AG.
 * The licensing of the program under the AGPLv3 does not imply a
 * trademark license. Therefore any rights, title and interest in
 * our trademarks remain entirely with us.
 *
 * @category   Shopware
 * @package    Emotion
 * @subpackage View
 * @copyright  Copyright (c) 2012, shopware AG (http://www.shopware.de)
 * @version    $Id$
 * @author shopware AG
 */

//{namespace name=backend/emotion/view/detail}

Ext.define('Shopware.apps.Emotion.view.components.BannerMapping', {
    extend: 'Enlight.app.Window',
    footerButton: false,
    title: '{s name=banner_mapping/window_title}Create banner-mapping{/s}',
    autoShow: true,
    layout: 'border',
    alias: 'widget.emotion-components-banner-mapping',
    width:'80%',
    height:'90%',
    basePath: '{link file=""}',
    resizeCollection: Ext.create('Ext.util.MixedCollection'),

    initComponent: function() {
        var me = this;

        // Build the action toolbar
        me.dockedItems = [ me.createMappingToolbar(), {
            dock: 'bottom',
            xtype: 'toolbar',
            ui: 'shopware-ui',
            items: me.createActionButtons()
        }];
        me.items = [ me.createImage(), me.createMappingGrid() ]
        me.addEvents('saveBannerMapping');
        me.callParent(arguments);

        me.on('afterrender', function() {
            if(me.element) {
                var mapping = me.getMapping(me.element);

                if (mapping) {
                    me.createResizerBasedOnSettings(mapping);
                }
            }
        });
    },

    getMapping: function(element) {
        var mapping = null, data = element.get('data');

        Ext.each(data, function(item) {
            if (item.key === 'bannerMapping') {
                mapping = item;
                return false;
            }
        });
        return mapping;
    },

    createResizerBasedOnSettings: function(mapping) {
        var me = this;
        Ext.each(mapping.value, function(item) {
            me.createMappingResizer(item);
        })
    },

    createImage: function() {
        var me = this,
            media = me.media;

        me.image = Ext.create('Ext.Img', {
            src: me.basePath + (Ext.isObject(media) && !Ext.isString(media) ? media.get('path') : media),
            autoEl: 'div'
        });

        me.imageContainer = Ext.create('Ext.container.Container', {
            style: 'position: relative',
            region: 'center',
            autoScroll: true,
            items: [ me.image ]
        });
        return me.imageContainer;
    },

    createMappingGrid: function() {
        var me = this;
        me.mappingStore = Ext.create('Ext.data.Store', {
<<<<<<< HEAD
            fields: [ 'x', 'y', 'width', 'height', 'link', 'resizerIndex', 'linkLocation' ]
=======
            fields: [ 'x', 'y', 'width', 'height', 'link', 'resizerIndex', 'title', { name: 'as_tooltip', type: 'int' } ]
>>>>>>> 7d262089
        });

        me.rowEdit = Ext.create('Ext.grid.plugin.RowEditing', {
            clicksToEdit: 2,
            listeners: {
                scope: me,
                beforeedit: function(editor, eOpts) {
                    if(eOpts.field === 'link') {
                        me.articleSearch.getSearchField().focus(true, true);
                    }
                }
            }
        });

        me.mappingGrid = Ext.create('Ext.grid.Panel', {
            title: '{s name=banner_mapping/title_grid}Mapping{/s}',
            selType: 'rowmodel',
            region: 'south',
            height: 200,
            autoScroll: true,
            plugins: [ me.rowEdit ],
            store: me.mappingStore,
            columns: me.createMappingGridColumns(),
            listeners: {
                scope: me,
                edit: function(editor, event) {
                    var record = event.record,
                        newValues = event.newValues,
                        oldValues = event.originalValues;

                    var cmp = me.resizeCollection.getAt(record.get('resizerIndex'));

                    if(newValues.width !== oldValues.width || newValues.height !== oldValues.height){
                        cmp.setSize(newValues.width, newValues.height);
                    }
                    if(newValues.x !== oldValues.x || newValues.y !== oldValues.y) {
                        cmp.setPosition(newValues.x, newValues.y);
                    }

                    record.set({
                        'link': newValues.link
                    });

                },
                beforeedit: function(editor, e) {
                    var columns = editor.editor.items.items;
                    columns[0].setValue(e.record.get('link'));
                }
            }
        });

        return me.mappingGrid;
    },

    createMappingGridColumns: function() {
        var me = this;

        me.articleSearch = Ext.create('Shopware.form.field.ArticleSearch', {
            name: 'link',
            articleStore: Ext.create('Shopware.store.Article'),
            returnValue: 'number',
            hiddenReturnValue: 'number',
            allowBlank: false,
            getValue: function() {
                return this.getSearchField().getValue();
            },
            setValue: function(value) {
                this.getSearchField().setValue(value);
            },

            /**
             * Event listener method which will be fired if
             * the user types into the search field.
             *
             * Shows the trigger button and starts the search.
             *
             * @event keyup
             * @param [object] el - Ext.form.field.Trigger which has fired the event
             * @param [object] event - Ext.EventObject
             * @return void
             */
            onSearchKeyUp: function(el, event) {
                var me = this;

                el.setHideTrigger(el.getValue().length === 0);
                clearTimeout(me.searchTimeout);

                var value = el.getValue();

                // Check if we're dealing with a link
                if(value.substr(0,1) === '/' || Ext.isArray(value.match(/(http|https|shopware\.php)/))) {
                    me.fireEvent('valueselect', me, value, value, value);
                    return;
                }

                // Check if we've a value and the user did press the ESC key
                if(event.keyCode === Ext.EventObject.ESC || !el.value) {
                    event.preventDefault();
                    el.setValue('');
                    me.dropDownStore.filters.clear();
                    me.getDropDownMenu().hide();
                    return false;
                }

                var dropdown = me.getDropDownMenu(),
                    selModel = dropdown.getSelectionModel(),
                    record = selModel.getLastSelected(),
                    curIndex = me.dropDownStore.indexOf(record),
                    lastIndex = me.dropDownStore.getCount() - 1;


                // Keyboard up pressed
                if(event.keyCode === Ext.EventObject.UP) {
                    if(curIndex === undefined) {
                        selModel.select(0);
                    } else {
                        selModel.select(curIndex === 0 ? lastIndex : (curIndex - 1));
                    }
                }

                // Keyboard down pressed
                else if(event.keyCode === Ext.EventObject.DOWN) {
                    if(curIndex == undefined) {
                        selModel.select(0);
                    } else {
                        selModel.select(curIndex === lastIndex ? 0 : (curIndex + 1));
                    }
                }

                // Keyboard enter pressed
                else if(event.keyCode === Ext.EventObject.ENTER) {
                    event.preventDefault();
                    record && me.onSelectArticle(null, record);
                }

                // No special key was pressed, start searching...
                else {
                    me.searchTimeout = setTimeout(function() {
                        me.dropDownStore.filters.clear();
                        me.dropDownStore.filter('free', '%' + el.value + '%');
                    }, me.searchBuffer);
                }
            },

            listeners: {
                scope: me,
                valueselect: function(value, record) {
                    var columns = me.rowEdit.editor.items.items,
                        updateButton = me.rowEdit.editor.floatingButtons.items.items[0];

                    updateButton.setDisabled(false);
                    columns[0].setValue(record);
                }
            }
        });

        // Combobox which will be used for the link type field
        me.linkComboBox = Ext.create('Ext.form.field.ComboBox', {
            queryMode: 'local',
            name: 'linkLocation',
            store: Ext.create('Ext.data.Store', {
                fields: [ 'value', 'display' ],
                data: [
                    { value: 'interal', display: '{s name=banner_mapping/column/location/interal}Internal link{/s}' },
                    { value: 'external', display: '{s name=banner_mapping/column/location/external}External link{/s}' }
                ]
            }),
            displayField: 'display',
            valueField: 'value'
        });

        me.columns = [{
            dataIndex: 'link',
            header: '{s name=banner_mapping/column/link}Link{/s}',
            flex: 2,
            editor: me.articleSearch
        }, {
            dataIndex: 'linkLocation',
            header: '{s name=banner_mapping/column/link_type}Link type{/s}',
            flex: 1,
            editor: me.linkComboBox,
            renderer: function(value) {

                if(value === 'external') {
                    return '{s name=banner_mapping/column/location/external}External link{/s}';
                }
                return '{s name=banner_mapping/column/location/interal}Internal link{/s}';
            }
        }, {
            dataIndex: 'x',
            header: '{s name=banner_mapping/column/x_position}X-Position{/s}',
            width: 80,
            renderer: me.pixelRenderer,
            editor: {
                xtype: 'numberfield',
                minValue: 0
            }
        }, {
            dataIndex: 'y',
            header: '{s name=banner_mapping/column/y_position}Y-Position{/s}',
            width: 80,
            renderer: me.pixelRenderer,
            editor: {
                xtype: 'numberfield',
                minValue: 0
            }
        },  {
            dataIndex: 'width',
            header: '{s name=banner_mapping/column/width}Width{/s}',
            width: 80,
            renderer: me.pixelRenderer,
            editor: {
                xtype: 'numberfield',
                minValue: 1
            }
        }, {
            dataIndex: 'height',
            header: '{s name=banner_mapping/column/height}Height{/s}',
            width: 80,
            renderer: me.pixelRenderer,
            editor: {
                xtype: 'numberfield',
                minValue: 1
            }
        }, {
            dataIndex: 'title',
            header: '{s name=banner_mapping/column/title}Title{/s}',
            flex: 1,
            editor: {
                xtype: 'textfield',
                allowBlank: true
            }
        }, {
            dataIndex: 'as_tooltip',
            align: 'center',
            header: '{s name=banner_mapping/column/as_tooltip}Show title as tooltip{/s}',
            flex: 1,
            renderer: me.checkboxRenderer,
            editor: {
                xtype: 'checkboxfield',
                inputValue: 1,
                uncheckedValue: 0

            }
        }, {
            xtype: 'actioncolumn',
            width: 50,
            header: '{s name=banner_mapping/column/actions}Actions{/s}',
            items: [{
                iconCls: 'sprite-minus-circle',
                tooltip: '{s name=banner_mapping/column/actions_info}Delete mapping{/s}',
                handler: function(grid, rowIndex) {
                    var cmp = me.resizeCollection.getAt(rowIndex);

                    me.mappingStore.removeAt(rowIndex);
                    cmp.resizer.destroy();
                    cmp.destroy();
                }
            }]
        }];

        return me.columns;
    },

    /**
     * Column renderer which appends an `px` to the incoming value.
     *
     * @param { String } value - The column content
     * @returns { String } formatted output
     */
    pixelRenderer: function(value) {
        // Cast value to a string
        value += '';
        if(!value.length) {
            return '-';
        }
        return Ext.String.format('[0]px', value);
    },

    /**
     * Column renderer which renders an icon which represents the `checked` state
     * based on the incoming value.
     *
     * @param { Integer } value - The column content
     * @returns { String } formatted output
     */
    checkboxRenderer: function(value) {
        var cls;
        if(value === 1) {
            cls = 'sprite-tick-small';
        } else {
            cls = 'sprite-cross-small';
        }
        return Ext.String.format('<div class="[0]" style="display: inline-block; width: 16px; height: 16px;"></div>', cls);
    },

    createMappingToolbar: function() {
        var me = this;

        return Ext.create('Ext.toolbar.Toolbar', {
            ui: 'shopware-ui',
            region: 'north',
            items: [{
                xtype: 'button',
                text: '{s name=banner_mapping/mapping_add}Add a new Mapping{/s}',
                iconCls: 'sprite-plus-circle',
                handler: function() {
                    me.createMappingResizer()
                }
            }]
        });
    },

    createActionButtons: function() {
        var me = this;

        return ['->', {
            xtype: 'button',
            text: 'Abbrechen',
            action: 'emotion-detail-settings-window-cancel',
            handler: function(button) {
                var win = button.up('window');
                win.destroy();
            }
        }, {
            xtype: 'button',
            cls: 'primary',
            text: 'Speichern',
            action: 'emotion-detail-settings-window-save',
            handler: function() {
                me.fireEvent('saveBannerMapping', me, me.mappingStore, me.element);
            }
        }];
    },

    createMappingResizer: function(item) {
        var me = this, imageEl = me.image.imgEl, size = imageEl.getSize(), config;


        if (item) {
            config = item;
            config.height = ~~(1 * config.height);
            config.width = ~~(1 * config.width);
            config.x = ~~(1 * config.x);
            config.y = ~~(1 * config.y);
        } else {
            config = {
                height: 100,
                width: 100,
                x: 0,
                y: 0,
                link: ''
            };
        }
        var cmp = me.resizeCollection.add(Ext.create('Ext.Component', {
            floating: true,
            renderTo: me.image.getEl(),
            height: config.height,
            width: config.width,
            constrain: true,
            constrainTo: imageEl,
            resizer: null,
            collectionId: null,
            draggable: {
                delegate: '.inner-component'
            },
            html: '<div class="inner-component" style="background:rgba(255, 255, 255, .5);display:block;width:100%;height:100%"></div>'
        }));
        var id = cmp.collectionId = me.resizeCollection.getCount() - 1;

        cmp.resizer = Ext.create('Ext.resizer.Resizer', {
            el: cmp.getEl(),
            handles: 'all',
            minWidth: 10,
            minHeight: 10,
            maxWidth: size.width,
            maxHeight: size.height,
            pinned: true,
            constrain: true,
            constrainTo: imageEl
        });

        cmp.setPosition(config.x, config.y);

        // Create the record for the `me.mappingStore`
        var record = me.mappingStore.add({
            x: config.x,
            y: config.y,
            height: config.height,
            width: config.width,
            resizerIndex: id,
            link: config.link,
<<<<<<< HEAD
            linkLocation: config.linkLocation || 'internal'
=======
            title: config.title || '',
            as_tooltip: config.as_tooltip || 0
>>>>>>> 7d262089
        });
        record = record[0];

        Ext.defer(function() {

            cmp.doComponentLayout();
            size = imageEl.getSize()
            cmp.dd.on('dragend', function() {
                var y = cmp.getEl().getTop() - imageEl.getTop(),
                    x = cmp.getEl().getLeft() - imageEl.getLeft();
                record.set({
                    x: x,
                    y: y
                });
            });
            cmp.resizer.on('resize', function(resizer, width, height) {
                record.set({
                     width: width + 10,
                     height: height + 10
                 });
            });
        }, 1000);
    }
});<|MERGE_RESOLUTION|>--- conflicted
+++ resolved
@@ -107,11 +107,7 @@
     createMappingGrid: function() {
         var me = this;
         me.mappingStore = Ext.create('Ext.data.Store', {
-<<<<<<< HEAD
-            fields: [ 'x', 'y', 'width', 'height', 'link', 'resizerIndex', 'linkLocation' ]
-=======
-            fields: [ 'x', 'y', 'width', 'height', 'link', 'resizerIndex', 'title', { name: 'as_tooltip', type: 'int' } ]
->>>>>>> 7d262089
+            fields: [ 'x', 'y', 'width', 'height', 'link', 'resizerIndex', 'linkLocation'. 'title', { name: 'as_tooltip', type: 'int' } ]
         });
 
         me.rowEdit = Ext.create('Ext.grid.plugin.RowEditing', {
@@ -504,12 +500,9 @@
             width: config.width,
             resizerIndex: id,
             link: config.link,
-<<<<<<< HEAD
-            linkLocation: config.linkLocation || 'internal'
-=======
+            linkLocation: config.linkLocation || 'internal',
             title: config.title || '',
             as_tooltip: config.as_tooltip || 0
->>>>>>> 7d262089
         });
         record = record[0];
 
