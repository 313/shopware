--- conflicted
+++ resolved
@@ -5,26 +5,6 @@
 
 {* Properties filter *}
 {block name='frontend_listing_right_filter_properties'}
-<<<<<<< HEAD
-    {if $sPropertiesOptionsOnly|@count or $sSuppliers|@count>1 && $sCategoryContent.parent != 1}
-        <div class="filter_properties">
-            <h2 class="headingbox_nobg filter_properties">{s name='FilterHeadline'}Filtern nach:{/s}</h2>
-            <div class="supplier_filter">
-                {* Properties filter *}
-                {if $sPropertiesOptionsOnly|@count}
-                    {include file='frontend/listing/filter_properties.tpl'}
-                {/if}
-                {block name='frontend_listing_right_filter_supplier'}
-                    {* Supplier filter *}
-                    {if $sSuppliers|@count>1 && $sCategoryContent.parent != 1}
-                        {include file='frontend/listing/filter_supplier.tpl'}
-                    {/if}
-                {/block}
-            </div>
-        </div>
-    {/if}
-
-=======
 	{if $sPropertiesOptionsOnly|@count or $sSuppliers|@count>1 && $sCategoryContent.parent != 1}
 		<div class="filter_properties">
 			<h2 class="headingbox_nobg filter_properties">{s name='FilterHeadline'}Filtern nach:{/s}</h2>
@@ -48,7 +28,6 @@
 {* Campaign right middle *}
 {block name='frontend_listing_right_campaign_middle'}
 	{include file="frontend/campaign/box.tpl" sCategoryCampaigns=$sCampaigns.rightMiddle}
->>>>>>> c8302b5f
 {/block}
 
 {* Topseller *}
