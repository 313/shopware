{* Last seen articles *}
<div class="viewlast">
	<p class="heading">{s name='WidgetsRecentlyViewedHeadline'}{/s}</p>
	<ul></ul>
</div>
<script>
<<<<<<< HEAD
	jQuery(function($) {
		var shopId = '{$Shop->getId()}';
		var basePath = '{$Shop->getBaseUrl()}';
		var savedArticleCount = localStorage.getItem('lastSeenArticleIndex-' + shopId + '-' + basePath);
		if(savedArticleCount) {
			var numberOfArticles = '{config name=lastarticlestoshow}';

			$('.viewlast').lastSeenArticlesDisplayer({
				numArticles: numberOfArticles,
				shopId: shopId,
				basePath: basePath
			});
		}
		else {
			$('.viewlast').hide();
		}
	})
=======
	;(function($, window, document) {
		$(document).ready(function() {
			var shopId = '{$Shop->getId()}',
				basePath = '{$Shop->getBaseUrl()}',
				localStorage = $.isLocalStorageSupported ? window.localStorage : new StoragePolyFill('local');

			if(localStorage.getItem('lastSeenArticleIndex-' + shopId + '-' + basePath)) {
				var numberOfArticles = '{config name=lastarticlestoshow}';

				$('.viewlast').lastSeenArticlesDisplayer({
					numArticles: numberOfArticles,
					shopId: shopId,
					basePath: basePath
				});
			}
			else {
				$('.viewlast').hide();
			}
		});
	}(jQuery, window, document));
>>>>>>> 2f1c402d
</script><|MERGE_RESOLUTION|>--- conflicted
+++ resolved
@@ -1,28 +1,9 @@
 {* Last seen articles *}
 <div class="viewlast">
-	<p class="heading">{s name='WidgetsRecentlyViewedHeadline'}{/s}</p>
+	<h2 class="heading">{s name='WidgetsRecentlyViewedHeadline'}{/s}</h2>
 	<ul></ul>
 </div>
 <script>
-<<<<<<< HEAD
-	jQuery(function($) {
-		var shopId = '{$Shop->getId()}';
-		var basePath = '{$Shop->getBaseUrl()}';
-		var savedArticleCount = localStorage.getItem('lastSeenArticleIndex-' + shopId + '-' + basePath);
-		if(savedArticleCount) {
-			var numberOfArticles = '{config name=lastarticlestoshow}';
-
-			$('.viewlast').lastSeenArticlesDisplayer({
-				numArticles: numberOfArticles,
-				shopId: shopId,
-				basePath: basePath
-			});
-		}
-		else {
-			$('.viewlast').hide();
-		}
-	})
-=======
 	;(function($, window, document) {
 		$(document).ready(function() {
 			var shopId = '{$Shop->getId()}',
@@ -43,5 +24,4 @@
 			}
 		});
 	}(jQuery, window, document));
->>>>>>> 2f1c402d
 </script>