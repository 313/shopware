<<<<<<< HEAD
{extends file="frontend/checkout/confirm.tpl"}

{block name='frontend_index_content_top'}{/block}
{block name='frontend_index_content_left'}{/block}

{* Main content *}
{block name="frontend_index_content"}
<div class="grid_20 finish" id="center">
	{block name='frontend_checkout_finish_teaser'}

		<div class="teaser">
			<h2 class="center">{se name="FinishHeaderThankYou"}{/se} {$sShopname}!</h2>

			<p class="center">
				{se name="FinishInfoConfirmationMail"}{/se}<br />{s name="FinishInfoPrintOrder"}{/s}
			</p>

			<div class="center">
				<a href="#" class="button-right large" onclick="self.print()" title="{s name='FinishLinkPrint'}{/s}">
					{s name="FinishLinkPrint"}{/s}
				</a>
			</div>
			<div class="clear">&nbsp;</div>
		</div>

		<div class="doublespace">&nbsp;</div>
	{/block}

	<div class="doublespace">&nbsp;</div>

	{block name='frontend_checkout_finish_header_items'}
		<h2 class="headingbox">{se name="FinishHeaderItems"}{/se}</h2>
	{/block}

	<div id="finished">

		{if $sOrderNumber || $sTransactionumber}
			<div class="orderdetails">
				{* Invoice number *}
				{block name='frontend_checkout_finish_invoice_number'}
				{if $sOrderNumber}
					<p class="bold">{se name="FinishInfoId"}{/se} {$sOrderNumber}</p>
				{/if}
				{/block}

				{* Transaction number *}
				{block name='frontend_checkout_finishs_transaction_number'}
				{if $sTransactionumber}
					<p>{se name="FinishInfoTransaction"}{/se} {$sTransactionumber}</p>
				{/if}
			    {/block}
			</div>
			<div class="space">&nbsp;</div>
		{/if}

	    <div class="table">
		    {* Table header *}
		    {include file="frontend/checkout/finish_header.tpl"}

			{* Article items *}
			{foreach name=basket from=$sBasket.content item=sBasketItem key=key}
                {block name='frontend_checkout_finish_item'}
                {include file='frontend/checkout/finish_item.tpl'}
                {/block}
			{/foreach}

			{* Table footer *}
			{include file="frontend/checkout/finish_footer.tpl"}
		</div>
	</div>
	<div class="doublespace">&nbsp;</div>
</div>
=======
{extends file='parent:frontend/checkout/finish.tpl'}

{block name='frontend_checkout_finish_teaser'}
	<div class="teaser">
		<h2 class="center">{se name="FinishHeaderThankYou"}{/se}{$sShopname}!</h2>

		{if $confirmMailDeliveryFailed}
			<p class="error">
				{se name="FinishInfoConfirmationMailFailed"}{/se}
			</p>
		{else}
			<p>
				{se name="FinishInfoConfirmationMail"}{/se}
			</p>
		{/if}
		<p>
			{s name="FinishInfoPrintOrder"}{/s}
		</p>

	    <div class="center">
		    <a href="#" class="button-right large" onclick="self.print()" title="{s name='FinishLinkPrint'}{/s}">
		    	{s name="FinishLinkPrint"}{/s}
		    </a>
	    </div>
	    <div class="clear">&nbsp;</div>
	</div>

	<div class="doublespace">&nbsp;</div>

	{* Trusted shops form *}
	{if {config name=TSID}}
		{include file="frontend/plugins/trusted_shops/form.tpl"}
	{/if}
>>>>>>> fddab4a4
{/block}<|MERGE_RESOLUTION|>--- conflicted
+++ resolved
@@ -1,4 +1,3 @@
-<<<<<<< HEAD
 {extends file="frontend/checkout/confirm.tpl"}
 
 {block name='frontend_index_content_top'}{/block}
@@ -11,6 +10,16 @@
 
 		<div class="teaser">
 			<h2 class="center">{se name="FinishHeaderThankYou"}{/se} {$sShopname}!</h2>
+
+			{if $confirmMailDeliveryFailed}
+				<p class="error">
+					{se name="FinishInfoConfirmationMailFailed"}{/se}
+				</p>
+			{else}
+				<p>
+					{se name="FinishInfoConfirmationMail"}{/se}
+				</p>
+			{/if}
 
 			<p class="center">
 				{se name="FinishInfoConfirmationMail"}{/se}<br />{s name="FinishInfoPrintOrder"}{/s}
@@ -71,39 +80,4 @@
 	</div>
 	<div class="doublespace">&nbsp;</div>
 </div>
-=======
-{extends file='parent:frontend/checkout/finish.tpl'}
-
-{block name='frontend_checkout_finish_teaser'}
-	<div class="teaser">
-		<h2 class="center">{se name="FinishHeaderThankYou"}{/se}{$sShopname}!</h2>
-
-		{if $confirmMailDeliveryFailed}
-			<p class="error">
-				{se name="FinishInfoConfirmationMailFailed"}{/se}
-			</p>
-		{else}
-			<p>
-				{se name="FinishInfoConfirmationMail"}{/se}
-			</p>
-		{/if}
-		<p>
-			{s name="FinishInfoPrintOrder"}{/s}
-		</p>
-
-	    <div class="center">
-		    <a href="#" class="button-right large" onclick="self.print()" title="{s name='FinishLinkPrint'}{/s}">
-		    	{s name="FinishLinkPrint"}{/s}
-		    </a>
-	    </div>
-	    <div class="clear">&nbsp;</div>
-	</div>
-
-	<div class="doublespace">&nbsp;</div>
-
-	{* Trusted shops form *}
-	{if {config name=TSID}}
-		{include file="frontend/plugins/trusted_shops/form.tpl"}
-	{/if}
->>>>>>> fddab4a4
 {/block}