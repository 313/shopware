<?php
/**
 * Shopware 4
 * Copyright © shopware AG
 *
 * According to our dual licensing model, this program can be used either
 * under the terms of the GNU Affero General Public License, version 3,
 * or under a proprietary license.
 *
 * The texts of the GNU Affero General Public License with an additional
 * permission and of our proprietary license can be found at and
 * in the LICENSE file you have received along with this program.
 *
 * This program is distributed in the hope that it will be useful,
 * but WITHOUT ANY WARRANTY; without even the implied warranty of
 * MERCHANTABILITY or FITNESS FOR A PARTICULAR PURPOSE. See the
 * GNU Affero General Public License for more details.
 *
 * "Shopware" is a registered trademark of shopware AG.
 * The licensing of the program under the AGPLv3 does not imply a
 * trademark license. Therefore any rights, title and interest in
 * our trademarks remain entirely with us.
 */

/**
 * Deprecated Shopware Class that handles several
 * functions around customer / order related things
 */
class sAdmin
{
    /**
     * Pointer to sSystem object
     *
     * @var sSystem
     */
    public $sSYSTEM;

    /**
     * @var Shopware_Components_Snippet_Manager
     */
    public $snippetObject;

    /**
     * Check if current active shop has own registration
     * @var bool s_core_multilanguage.scoped_registration
     */
    public $scopedRegistration;

    /**
     * Id of current active shop
     * @var int s_core_multilanguage.id
     */
    public $subshopId;

    public function __construct()
    {
        $this->snippetObject = Shopware()->Snippets()->getNamespace('frontend/account/internalMessages');
        $shop = Shopware()->Shop()->getMain() !== null ? Shopware()->Shop()->getMain() : Shopware()->Shop();
        $this->scopedRegistration = $shop->getCustomerScope();
        $this->subshopId = $shop->getId();
    }

    /**
     * This function seems to be unused. See SW-8161
     *
     * Logout user and destroy session
     *
     * @return bool|void
     */
    public function sLogout()
    {
        if (Enlight()->Events()->notifyUntil('Shopware_Modules_Admin_Logout_Start', array('subject' => $this))) {
            return false;
        }

        unset($this->sSYSTEM->_SESSION);
        unset($_SESSION);
        unset($this->sSYSTEM->sUSERGROUPDATA);

        $this->sSYSTEM->sUSERGROUPDATA = $this->sSYSTEM->sDB_CONNECTION->GetRow("
        SELECT * FROM s_core_customergroups WHERE `groupkey` = 'EK'
        ");
        session_destroy();
        $this->sSYSTEM->_SESSION["sUserGroup"] = "EK";
        $this->sSYSTEM->_SESSION["sUserGroupData"] = $this->sSYSTEM->sUSERGROUPDATA;

        session_regenerate_id();
    }

    /**
     * This function seems to be unused. See SW-8161
     *
     * @deprecated Old vat id check
     * @param $id
     * @param $country
     * @return array an empty array
     */
    public function sCheckTaxID($id, $country)
    {
        return array();
    }

    /**
     * Checks vat id with webservice
     *
     * @return array Associative array with success / error codes
     */
    public function sValidateVat()
    {
        if (empty($this->sSYSTEM->sCONFIG['sVATCHECKENDABLED'])) {
            return array();
        }
        if (empty($this->sSYSTEM->_POST["ustid"]) && empty($this->sSYSTEM->sCONFIG['sVATCHECKREQUIRED'])) {
            return array();
        }

        $messages = array();
        $ustid = preg_replace('#[^0-9A-Z\+\*\.]#', '', strtoupper($this->sSYSTEM->_POST['ustid']));
        $country = $this->sSYSTEM->sDB_CONNECTION->GetOne(
            'SELECT countryiso FROM s_core_countries WHERE id=?',
            array($this->sSYSTEM->_POST['country'])
        );
        if (empty($this->sSYSTEM->_POST["ustid"])) {
            $messages[] = $this->snippetObject->get('VatFailureEmpty', 'Please enter a vat id');
        } elseif (empty($ustid) || !preg_match("#^([A-Z]{2})([0-9A-Z+*.]{2,12})$#", $ustid, $vat)) {
            $messages[] = $this->snippetObject->get('VatFailureInvalid', 'The vat id entered is invalid');
        } elseif (empty($country) || $country != $vat[1]) {
            $field_names = explode(',', $this->snippetObject->get('VatFailureErrorFields', 'Company,City,Zip,Street,Country'));
            $field_name = isset($field_names[4]) ? $field_names[4] : 'Land';
            $messages[] = sprintf($this->snippetObject->get('VatFailureErrorField', 'The field %s does not match to the vat id entered'), $field_name);
        } elseif ($country == 'DE') {

        } elseif (!empty($this->sSYSTEM->sCONFIG['sVATCHECKADVANCEDNUMBER'])) {
            $data = array(
                'UstId_1' => $this->sSYSTEM->sCONFIG['sVATCHECKADVANCEDNUMBER'],
                'UstId_2' => $vat[1] . $vat[2],
                'Firmenname' => '',
                'Ort' => '',
                'PLZ' => '',
                'Strasse' => '',
                'Druck' => empty($this->sSYSTEM->sCONFIG['sVATCHECKCONFIRMATION']) ? 'nein' : 'ja'
            );

            if (!empty($this->sSYSTEM->sCONFIG['sVATCHECKADVANCED'])
                && strpos($this->sSYSTEM->sCONFIG['sVATCHECKADVANCEDCOUNTRIES'], $vat[1]) !== false
            ) {
                $data['Firmenname'] = $this->sSYSTEM->_POST['company'];
                $data['Ort'] = $this->sSYSTEM->_POST['city'];
                $data['PLZ'] = $this->sSYSTEM->_POST['zipcode'];
                $data['Strasse'] = $this->sSYSTEM->_POST['street'] . ' ' . $this->sSYSTEM->_POST['streetnumber'];
            }

            $request = 'http://evatr.bff-online.de/evatrRPC?';
            $request .= http_build_query($data, '', '&');

            $context = stream_context_create(array('http' => array(
                'method' => 'GET',
                'header' => 'Content-Type: text/html; charset=utf-8',
                'timeout' => 5,
                'user_agent' => 'Shopware/' . $this->sSYSTEM->sCONFIG['sVERSION']
            )));
            $response = @file_get_contents($request, false, $context);

            $reg = '#<param>\s*<value><array><data>\s*<value><string>([^<]*)</string></value>\s*<value><string>([^<]*)</string></value>\s*</data></array></value>\s*</param>#msi';
            if (!empty($response) && preg_match_all($reg, $response, $matches)) {
                $response = array_combine($matches[1], $matches[2]);
                $messages = $this->sCheckVatResponse($response);
            } elseif (empty($this->sSYSTEM->sCONFIG['sVATCHECKNOSERVICE'])) {
                $messages[] = sprintf($this->snippetObject->get('VatFailureUnknownError', 'An unknown error occurs while checking your vat id. Error code %d'), 10);
            }
        } elseif (false && class_exists('SoapClient')) {
            $url = 'http://ec.europa.eu/taxation_customs/vies/services/checkVatService.wsdl';
            if (!file_get_contents($url)) {
                $messages[] = sprintf($this->snippetObject->get('VatFailureUnknownError', 'An unknown error occurs while checking your vat id. Error code %d'), 11);
            } else {
                $client = new SoapClient($url, array('exceptions' => 0, 'connection_timeout' => 5));
                $response = $client->checkVat(array('countryCode' => $vat[1], 'vatNumber' => $vat[2]));
            }
            if (is_soap_fault($response)) {
                $messages[] = sprintf($this->snippetObject->get('VatFailureUnknownError', 'An unknown error occurs while checking your vat id. Error code %d'), 12);
                if (!empty($this->sSYSTEM->sCONFIG['sVATCHECKDEBUG'])) {
                    $messages[] = "SOAP-error: (errorcode: {$response->faultcode}, errormsg: {$response->faultstring})";
                }
            } elseif (empty($response->valid)) {
                $messages[] = $this->snippetObject->get('VatFailureInvalid', 'The vat id entered is invalid');
            }
        } else {
            $messages[] = sprintf($this->snippetObject->get('VatFailureUnknownError', 'An unknown error occurs while checking your vat id. Error code %d'), 20);
        }
        if (!empty($messages) && empty($this->sSYSTEM->sCONFIG['sVATCHECKREQUIRED'])) {
            $messages[] = $this->snippetObject->get('VatFailureErrorInfo', ''); // todo@all In the case vat is not required in registration, this info message should occur
        }
        $messages = Enlight()->Events()->filter('Shopware_Modules_Admin_CheckTaxID_MessagesFilter', $messages,
            array('subject' => $this, "post" => $this->sSYSTEM->_POST->toArray())
        );
        return $messages;
    }

    /**
     * Handles the response from the german VAT id validation
     * Used only in sAdmin::sValidateVat()
     *
     * @param  $response The response from the validation webservice
     * @return array List of errors found by the remote service
     */
    public function sCheckVatResponse($response)
    {
        if (!empty($this->sSYSTEM->sCONFIG['sVATCHECKNOSERVICE'])) {
            if (in_array($response['ErrorCode'], array(999, 205, 218, 208, 217, 219))) {
                return array();
            }
        }
        // todo@all remove if no longer needed, else fix this unicode mess
        if (!empty($this->sSYSTEM->sCONFIG['sVATCHECKDEBUG'])) {
            switch ($response['ErrorCode']) {
                case 200: break;
                case 201: $msg = 'Die eingegebene USt-IdNr. ist ungültig.'; break;
                case 202: $msg = 'Die eingegebene USt-IdNr. ist ungültig. Sie ist nicht in der Unternehmerdatei des betreffenden EU-Mitgliedstaates registriert.'; break;
                case 203: $msg = 'Die eingegebene USt-IdNr. ist ungültig. Sie ist erst ab dem '.$response['Gueltig_ab'].' gültig.'; break;
                case 204: $msg = 'Die eingegebene USt-IdNr. ist ungültig. Sie war im Zeitraum von '.$response['Gueltig_ab'].' bis '.$response['Gueltig_bis'].' gültig.'; break;
                case 209: $msg = 'Die eingegebene USt-IdNr. ist ungültig. Sie entspricht nicht dem Aufbau der für diesen EU-Mitgliedstaat gilt.'; break;
                case 210: $msg = 'Die eingegebene USt-IdNr. ist ungültig. Sie entspricht nicht den Prüfziffernregeln die für diesen EU-Mitgliedstaat gelten.'; break;
                case 211: $msg = 'Die eingegebene USt-IdNr. ist ungültig. Sie enthält unzulässige Zeichen.'; break;
                case 212: $msg = 'Die eingegebene USt-IdNr. ist ungültig. Sie enthält ein unzulässiges Länderkennzeichen.'; break;

                case 207: $msg = 'Ihnen wurde die deutsche USt-IdNr. ausschliesslich zu Zwecken der Besteuerung des innergemeinschaftlichen Erwerbs erteilt. Sie sind somit nicht berechtigt, Bestätigungsanfragen zu stellen.'; break;
                case 206: $msg = 'Ihre deutsche USt-IdNr. ist ungültig. Eine Bestätigungsanfrage ist daher nicht möglich. Den Grund hierfür können Sie beim Bundeszentralamt für Steuern - Dienstsitz Saarlouis - erfragen.'; break;
                case 208: $msg = 'Für die von Ihnen angefragte USt-IdNr. läuft gerade eine Anfrage von einem anderen Nutzer. Eine Bearbeitung ist daher nicht möglich. Bitte versuchen Sie es später noch einmal.'; break;
                case 213: $msg = 'Die Abfrage einer deutschen USt-IdNr. ist nicht möglich.'; break;
                case 214: $msg = 'Ihre deutsche USt-IdNr. ist fehlerhaft. Sie beginnt mit \'DE\' gefolgt von 9 Ziffern.'; break;
                case 215: $msg = 'Ihre Anfrage enthält nicht alle notwendigen Angaben für eine einfache Bestätigungsanfrage'; break;
                case 216: $msg = 'Ihre Anfrage enthält nicht alle notwendigen Angaben für eine qualifizierte Bestätigungsanfrage'; break;
                case 217: $msg = 'Bei der Verarbeitung der Daten aus dem angefragten EU-Mitgliedstaat ist ein Fehler aufgetreten. Ihre Anfrage kann deshalb nicht bearbeitet werden.'; break;
                case 218: $msg = 'Eine qualifizierte Bestätigung ist zur Zeit nicht möglich.'; break;
                case 219: $msg = 'Bei der Durchführung der qualifizierten Bestätigungsanfrage ist ein Fehler aufgetreten.'; break;
                case 220: $msg = 'Bei der Anforderung der amtlichen Bestätigungsmitteilung ist ein Fehler aufgetreten. Sie werden kein Schreiben erhalten.'; break;
                case 999: $msg = 'Eine Bearbeitung Ihrer Anfrage ist zurzeit nicht möglich. Bitte versuchen Sie es später noch einmal.'; break;
                case 205: $msg = 'Ihre Anfrage kann derzeit durch den angefragten EU-Mitgliedstaat oder aus anderen Gründen nicht beantwortet werden'; break;

                default:  $msg = sprintf($this->snippetObject->get('VatFailureUnknownError','An unknown error occurs while checking your vat id. Error code %d'), 30); break;
            }
        } else {
            switch ($response['ErrorCode']) {
                case 200:
                    break;
                case 201:
                case 202:
                case 204:
                case 209:
                case 210:
                case 211:
                case 212:
                    $msg = $this->snippetObject->get('VatFailureInvalid', 'The vat id entered is invalid');
                    break;
                case 203:
                    $msg = sprintf($this->snippetObject->get('VatFailureDate', 'The vat id entered is invalid.Is valid from %s'), $response['Gueltig_ab']);
                    break;
                default:
                    $msg = sprintf($this->snippetObject->get('VatFailureUnknownError', 'An unknown error occurs while checking your vat id. Error code %d'), 31);
                    break;
            }
        }
        $result = array();
        if (!empty($msg)) {
            $result[] = $msg;
        } else {
            $fields = array('Erg_Name', 'Erg_Ort', 'Erg_PLZ', 'Erg_Str');
            $field_names = explode(',', $this->snippetObject->get('VatFailureErrorFields', 'Company,City,Zip,Street,Country'));
            foreach ($fields as $key => $field) {
                if (isset($response[$field]) && strpos($this->sSYSTEM->sCONFIG['sVATCHECKVALIDRESPONSE'], $response[$field]) === false) {
                    $name = isset($field_names[$key]) ? $field_names[$key] : $field;
                    $result[] = sprintf($this->snippetObject->get('VatFailureErrorField', 'The field %s does not match to the vat id entered'), $name);
                }
            }
        }
        return $result;
    }

    /**
     * Get data from a certain payment mean
     * If user data is provided, the current user payment
     * mean is validated against current country, risk management, etc
     * and reset to default if necessary.
     *
     * Used in several places to get the payment mean data
     *
     * @param int $id Payment mean id
     * @param array|bool $user Array with user data (sGetUserData)
     * @return array Payment data
     */
    public function sGetPaymentMeanById($id, $user = false)
    {
        $id = intval($id);
        $sql = "
            SELECT * FROM s_core_paymentmeans WHERE id = ?
        ";
        $data = $this->sSYSTEM->sDB_CONNECTION->GetRow($sql, array($id));

        if ($this->sSYSTEM->sMODULES['sBasket']->sCheckForESD()) {
            $sEsd = true;
        }

        if (!count($user)) {
            $user = array();
        }

        $basket = $this->sSYSTEM->sMODULES['sBasket']->sBASKET;

        // Check for risk-management
        // If rule matches, reset to default payment mean if this payment mean was not
        // set by shop-owner

        // Hide payment means which are not active
        if (!$data["active"] && $data["id"] != $user["additional"]["user"]["paymentpreset"]) {
            $resetPayment = $this->sSYSTEM->sCONFIG["sPAYMENTDEFAULT"];
        }

        // If esd - order, hide payment means which
        // are not available for esd
        if (!$data["esdactive"] && $sEsd) {
            $resetPayment = $this->sSYSTEM->sCONFIG["sPAYMENTDEFAULT"];
        }

        // Check additional rules
        if ($this->sManageRisks($data["id"], $basket, $user)
            && $data["id"] != $user["additional"]["user"]["paymentpreset"]
        ) {
            $resetPayment = $this->sSYSTEM->sCONFIG["sPAYMENTDEFAULT"];
        }

        if (!empty($user['additional']['countryShipping']['id'])) {
            $sql = "
                SELECT 1
                FROM s_core_paymentmeans p

                LEFT JOIN s_core_paymentmeans_subshops ps
                ON ps.subshopID=?
                AND ps.paymentID=p.id

                LEFT JOIN s_core_paymentmeans_countries pc
                ON pc.countryID=?
                AND pc.paymentID=p.id

                WHERE (ps.paymentID IS NOT NULL OR (
                  SELECT paymentID FROM s_core_paymentmeans_subshops WHERE paymentID=p.id LIMIT 1
                ) IS NULL)
                AND (pc.paymentID IS NOT NULL OR (
                  SELECT paymentID FROM s_core_paymentmeans_countries WHERE paymentID=p.id LIMIT 1
                ) IS NULL)

                AND id = ?
            ";
            $active = $this->sSYSTEM->sDB_CONNECTION->GetOne($sql, array(
                $this->sSYSTEM->sSubShop['id'],
                $user['additional']['countryShipping']['id'],
                $id
            ));
            if (empty($active)) {
                $resetPayment = $this->sSYSTEM->sCONFIG["sPAYMENTDEFAULT"];
            }
        }

        if ($resetPayment && $user["additional"]["user"]["id"]) {
            $updateAccount = $this->sSYSTEM->sDB_CONNECTION->Execute(
                "UPDATE s_user SET paymentID = ? WHERE id = ?",
                array($resetPayment, $user["additional"]["user"]["id"])
            );
            $sql = "
            SELECT * FROM s_core_paymentmeans
            WHERE id=?
            ";
            $data = $this->sSYSTEM->sDB_CONNECTION->GetRow($sql,array($resetPayment));
        }

        // Get Translation
        $data = $this->sGetPaymentTranslation($data);

        $data = Enlight()->Events()->filter('Shopware_Modules_Admin_GetPaymentMeanById_DataFilter', $data, array('subject' => $this,"id" => $id,"user" => $user));

        return $data;
    }

    /**
     * Get all available payments
     *
     * @return array Payments data
     */
    public function sGetPaymentMeans()
    {
        $basket = $this->sSYSTEM->sMODULES['sBasket']->sBASKET;

        $user = $this->sGetUserData();

        if ($this->sSYSTEM->sMODULES['sBasket']->sCheckForESD()) {
            $sEsd = true;
        } else {
            $sEsd = false;
        }

        $countryID = (int) $user['additional']['countryShipping']['id'];
        $subshopID = (int) $this->sSYSTEM->sSubShop['id'];
        if (empty($countryID)) {
            $countryID = $this->sSYSTEM->sDB_CONNECTION->GetOne("
            SELECT id FROM s_core_countries ORDER BY position ASC LIMIT 1
            ");
        }
        $sql = "
            SELECT p.*
            FROM s_core_paymentmeans p

            LEFT JOIN s_core_paymentmeans_subshops ps
            ON ps.subshopID=$subshopID
            AND ps.paymentID=p.id

            LEFT JOIN s_core_paymentmeans_countries pc
            ON pc.countryID=$countryID
            AND pc.paymentID=p.id

            WHERE (ps.paymentID IS NOT NULL OR (SELECT paymentID FROM s_core_paymentmeans_subshops WHERE paymentID=p.id LIMIT 1) IS NULL)
            AND (pc.paymentID IS NOT NULL OR (SELECT paymentID FROM s_core_paymentmeans_countries WHERE paymentID=p.id LIMIT 1) IS NULL)

            ORDER BY position, name
        ";


        $getPaymentMeans = $this->sSYSTEM->sDB_CONNECTION->GetAll($sql);

        if ($getPaymentMeans===false) {
            $sql = "SELECT * FROM s_core_paymentmeans ORDER BY position, name";
            $getPaymentMeans = $this->sSYSTEM->sDB_CONNECTION->GetAll($sql);
        }

        foreach ($getPaymentMeans as $payKey => $payValue) {

            // Hide payment means which are not active
            if (empty($payValue["active"]) && $payValue["id"] != $user["additional"]["user"]["paymentpreset"]) {
                unset($getPaymentMeans[$payKey]);
                continue;
            }

            // If esd - order, hide payment means, which
            // are not accessible for esd
            if (empty($payValue["esdactive"]) && $sEsd) {
                unset($getPaymentMeans[$payKey]);
                continue;
            }

            // Check additional rules
            if ($this->sManageRisks($payValue["id"], $basket, $user)
                && $payValue["id"] != $user["additional"]["user"]["paymentpreset"]
            ) {
                unset($getPaymentMeans[$payKey]);
                continue;
            }

            // Get possible translation
            $getPaymentMeans[$payKey] = $this->sGetPaymentTranslation($getPaymentMeans[$payKey]);

        }

        //if no payment is left use always the fallback payment no matter if it has any restrictions too
        if (!count($getPaymentMeans)) {
            $sql = "SELECT * FROM s_core_paymentmeans WHERE id =?";
            $fallBackPayment = Shopware()->Db()->fetchRow($sql, array(Shopware()->Config()->get('paymentdefault')));

            $getPaymentMeans[] = $this->sGetPaymentTranslation($fallBackPayment);
        }

        $getPaymentMeans = Enlight()->Events()->filter('Shopware_Modules_Admin_GetPaymentMeans_DataFilter', $getPaymentMeans, array('subject' => $this));

        return $getPaymentMeans;

    }

    /**
     * Loads the system class of the specified payment mean
     *
     * @param array $paymentData Array with payment data
     * @return ShopwarePlugin\PaymentMethods\Components\BasePaymentMethod
     * The payment mean handling class instance
     */
    public function sInitiatePaymentClass($paymentData)
    {
        $dirs = array();

        if (substr($paymentData['class'], -strlen('.php')) === '.php') {
            $index = substr($paymentData['class'], 0, strpos($paymentData['class'], '.php'));
        } else {
            $index = $paymentData['class'];
        }

        $dirs = Enlight()->Events()->filter(
            'Shopware_Modules_Admin_InitiatePaymentClass_AddClass',
            $dirs,
            array('subject' => $this)
        );

        $class = array_key_exists($index, $dirs) ? $dirs[$index] : $dirs['default'];
        if (!$class) {
            $this->sSYSTEM->E_CORE_WARNING("sValidateStep3 #02","Payment classes dir not loaded");
            return false;
        }

        $sPaymentObject = new $class();

        if (!$sPaymentObject) {
            $this->sSYSTEM->E_CORE_WARNING("sValidateStep3 #02","Payment class not found");
            return false;
        } else {
            return $sPaymentObject;
        }
    }

    /**
     * Last step of the registration - validate all user fields that exists in session and
     * stores the data into database
     *
     * @param array $paymentmeans - Array with payment data
     * @return array Payment data
     */
    public function sValidateStep3($paymentmeans = array())
    {
        if (empty($this->sSYSTEM->_POST['sPayment'])) {
            $this->sSYSTEM->E_CORE_WARNING("sValidateStep3 #00","No payment id");
            return;
        }

        $user = $this->sGetUserData();
        $paymentData = $this->sGetPaymentMeanById($this->sSYSTEM->_POST['sPayment'], $user);

        if (!count($paymentData)) {
            $this->sSYSTEM->E_CORE_ERROR("sValidateStep3 #01","Could not load paymentmean");
        } else {
            // Include management class and check input data
            if (!empty($paymentData['class'])) {
                $sPaymentObject = $this->sInitiatePaymentClass($paymentData);
                $checkPayment = $sPaymentObject->validate(Shopware()->Front()->Request());
            }
            return array(
                "checkPayment" => $checkPayment,
                "paymentData" => $paymentData,
                "sProcessed" => true,
                "sPaymentObject" => &$sPaymentObject
            );
        }
    }

    /**
     * Updates the billing address of the user
     *
     * @return boolean If operation was successful
     */
    public function sUpdateBilling()
    {
        $userObject = $this->sSYSTEM->_POST;

        if (!empty($userObject['birthmonth']) && !empty($userObject['birthday']) && !empty($userObject['birthyear'])) {
            $userObject['birthday'] = mktime(0,0,0, (int) $userObject['birthmonth'], (int) $userObject['birthday'], (int) $userObject['birthyear']);
            if ($userObject['birthday'] > 0) {
                $userObject['birthday'] = date('Y-m-d', $userObject['birthday']);
            } else {
                $userObject['birthday'] = '0000-00-00';
            }
        } else {
            unset($userObject['birthday']);
        }

        $fields = array(
            'company',
            'department',
            'salutation',
            'firstname',
            'lastname',
            'street',
            'streetnumber',
            'zipcode',
            'city',
            'phone',
            'fax',
            'countryID',
            'stateID',
            'ustid',
            'birthday'
        );

        $data = array();
        foreach ($fields as $field) {
            if (isset($userObject[$field])) {
                $data[$field] = $userObject[$field];
            }
        }

        $data["countryID"] = $userObject["country"];

        $where = array(
            'userID='.(int) $this->sSYSTEM->_SESSION['sUserId']
        );

        list($data, $where) = Enlight()->Events()->filter(
            'Shopware_Modules_Admin_UpdateBilling_FilterSql',
            array($data,$where),
            array(
                'subject' => $this,
                "id" => $this->sSYSTEM->_SESSION['sUserId'],
                "user" => $userObject
            )
        );

        $result = Shopware()->Db()->update('s_user_billingaddress', $data, $where);

        if ($this->sSYSTEM->sDB_CONNECTION->ErrorMsg()) {
            $this->sSYSTEM->E_CORE_WARNING("sUpdateBilling #01","Could not save data (billing-adress)".$this->sSYSTEM->sDB_CONNECTION->ErrorMsg());
            return false;
        }

        //new attribute tables.
        $data = array(
            "text1" => $userObject['text1'],
            "text2" => $userObject['text2'],
            "text3" => $userObject['text3'],
            "text4" => $userObject['text4'],
            "text5" => $userObject['text5'],
            "text6" => $userObject['text6'],
        );

        $sql = "SELECT id FROM s_user_billingaddress WHERE userID = " . (int) $this->sSYSTEM->_SESSION['sUserId'];
        $billingId = Shopware()->Db()->fetchOne($sql);
        $where = array(" billingID = " . $billingId);

        list($data, $where) = Enlight()->Events()->filter(
            'Shopware_Modules_Admin_UpdateBillingAttributes_FilterSql',
            array($data, $where),
            array(
                'subject' => $this,
                "id" => $this->sSYSTEM->_SESSION['sUserId'],
                "user" => $userObject
            )
        );

        Shopware()->Db()->update('s_user_billingaddress_attributes', $data, $where);

        return true;
    }

    /**
     * Add or remove an email address from the mailing list
     *
     * @param boolean $status True if insert, false if remove
     * @param string $email Email address
     * @param boolean $customer If email address belongs to a customer
     * @return boolean If operation was successful
     */
    public function sUpdateNewsletter($status, $email, $customer = false)
    {
        if (!$status) {
            // Delete
            $changeLetterState = $this->sSYSTEM->sDB_CONNECTION->Execute(
                "DELETE FROM s_campaigns_mailaddresses WHERE email = ?",
                array($email)
            );
        } else {
            // Check if mail address receives already our newsletter
            if ($this->sSYSTEM->sDB_CONNECTION->getOne(
                "SELECT id FROM s_campaigns_mailaddresses WHERE email = ?",
                array($email))
            ) {
                return false;
            }

            if (Shopware()->Config()->optinnewsletter) {
                $hash = md5(uniqid(rand()));
                $data = serialize(array("newsletter"=>$email,"subscribeToNewsletter"=>true));

                $link = Shopware()->Front()->Router()->assemble(array(
                        'sViewport' => 'newsletter',
                        'action' => 'index',
                        'sConfirmation' => $hash
                    )
                );

                $this->sendMail($email, 'sOPTINNEWSLETTER', $link);

                Shopware()->Db()->query('
                    INSERT INTO s_core_optin (datum, hash, data)
                    VALUES (now(),?,?)
                ',array($hash,$data));
                return true;
            }

            $groupID = $this->sSYSTEM->sCONFIG['sNEWSLETTERDEFAULTGROUP'];
            if (!$groupID) {
                $groupID = "0";
            }
            // Insert
            if (!empty($customer)) {
                $changeLetterState = $this->sSYSTEM->sDB_CONNECTION->Execute("
                INSERT INTO s_campaigns_mailaddresses (customer, email)
                VALUES (?,?)
                ", array(1, $email));
            } else {
                $changeLetterState = $this->sSYSTEM->sDB_CONNECTION->Execute("
                INSERT INTO s_campaigns_mailaddresses (groupID, email)
                VALUES (?,?)
                ", array($groupID, $email));
            }
        }

        return true;
    }

<<<<<<< HEAD
=======
    /**
     * Sends a mail to the given recipient with a given template.
     * If the optin parameter is set, the sConfirmLink variable will be filled by the optin link.
     *
     * @param $recipient
     * @param $template
     * @param string $optin
     */
    private function sendMail($recipient, $template, $optin='')
    {
        $context = array();

        if (!empty($optin)) {
            $context['sConfirmLink'] = $optin;
        }

        $mail = Shopware()->TemplateMail()->createMail($template, $context);
        $mail->addTo($recipient);
        $mail->send();
    }

>>>>>>> 52ac55b8
    /**
     * Gets the current order addresses for a given type and current user
     * If a valid address hash is provided, only that address is returned
     * Used on frontend controllers to get and set addresses
     *
     * @param string $type shipping / billing
     * @param string $request_hash secure hash
     * @return array|bool Array with addresses if no match found, or array with address details
     * if match found, or false on failure
     */
    public function sGetPreviousAddresses($type, $request_hash = null)
    {
        if (empty($type)) {
            return false;
        }
        if (empty($this->sSYSTEM->_SESSION['sUserId'])) {
            return false;
        }

        if ($type=='shipping') {
            $type = 'shipping';
        } else {
            $type = 'billing';
        }

        $sql = '
            SELECT
                MD5(CONCAT(company, department, salutation, firstname, lastname, street, streetnumber, zipcode, city, countryID)) as hash,
                company, department, salutation, firstname, lastname,
                street, streetnumber, zipcode, city, countryID as country, countryID, countryname
            FROM s_order_'.$type.'address AS a
            LEFT JOIN s_core_countries co
            ON a.countryID=co.id
            WHERE a.userID=?
            GROUP BY hash
            ORDER BY MAX(a.id) DESC
        ';

        $addresses = $this->sSYSTEM->sDB_CONNECTION->GetAll($sql, array($this->sSYSTEM->_SESSION['sUserId']));

        foreach ($addresses as $address) {
            if (!empty($request_hash) && $address['hash'] == $request_hash) {
                return $address;
            }
            $address[$address['hash']]['country'] = array();
            $address[$address['hash']]['country']['id'] = $address['countryID'];
            $address[$address['hash']]['country']['countryname'] = $address['countryname'];
            $address[$address['hash']]['country'] = $this->sGetCountryTranslation($address["country"]);
        }

        if (!empty($request_hash)) {
            return false;
        }

        return $addresses;
    }

    /**
     * Updates the shipping address of the user
     * Used in the Frontend Account controller
     *
     * @return boolean If operation was successful
     */
    public function sUpdateShipping()
    {
        $userObject = $this->sSYSTEM->_POST;

        if (empty($this->sSYSTEM->_SESSION["sUserId"])) {
            return false;
        }

        $sql = 'SELECT id FROM s_user_shippingaddress WHERE userID = ?';
        $shippingID = Shopware()->Db()->fetchOne($sql, array($this->sSYSTEM->_SESSION['sUserId']));

        $fields = array(
            'company',
            'department',
            'salutation',
            'firstname',
            'lastname',
            'street',
            'streetnumber',
            'zipcode',
            'city',
            'countryID',
            'stateID'
        );

        $data = array();
        foreach ($fields as $field) {
            if (isset($userObject[$field])) {
                $data[$field] = $userObject[$field];
            }
        }
        $data["countryID"] = isset($userObject["country"]) ? $userObject["country"] : 0;

        list($data) = Enlight()->Events()->filter(
            'Shopware_Modules_Admin_UpdateShipping_FilterSql',
            array($data), array(
                'subject' => $this,
                "id" => $this->sSYSTEM->_SESSION['sUserId'],
                "user" => $userObject
            )
        );

        if (empty($shippingID)) {
            $data["userID"] = (int) $this->sSYSTEM->_SESSION['sUserId'];
            $result = Shopware()->Db()->insert('s_user_shippingaddress', $data);

            $shippingID = Shopware()->Db()->lastInsertId('s_user_shippingaddress');
            $attributeData = array(
                'shippingID' => $shippingID,
                'text1' => $userObject['text1'],
                'text2' => $userObject['text2'],
                'text3' => $userObject['text3'],
                'text4' => $userObject['text4'],
                'text5' => $userObject['text5'],
                'text6' => $userObject['text6']
            );
            list($attributeData) = Enlight()->Events()->filter(
                'Shopware_Modules_Admin_UpdateShippingAttributes_FilterSql',
                array($attributeData),
                array(
                    'subject' => $this,
                    "id" => $this->sSYSTEM->_SESSION['sUserId'],
                    "user" => $userObject
                )
            );
            Shopware()->Db()->insert('s_user_shippingaddress_attributes', $attributeData);
        } else {
            $where = array('id='.(int) $shippingID);
            $result = Shopware()->Db()->update('s_user_shippingaddress', $data, $where);

            $attributeData = array(
                'text1' => $userObject['text1'],
                'text2' => $userObject['text2'],
                'text3' => $userObject['text3'],
                'text4' => $userObject['text4'],
                'text5' => $userObject['text5'],
                'text6' => $userObject['text6']
            );
            $where = array('shippingID='.(int) $shippingID);
            list($attributeData) = Enlight()->Events()->filter(
                'Shopware_Modules_Admin_UpdateShippingAttributes_FilterSql',
                array($attributeData),
                array(
                    'subject' => $this,
                    "id" => $this->sSYSTEM->_SESSION['sUserId'],
                    "user" => $userObject
                )
            );
            Shopware()->Db()->update('s_user_shippingaddress_attributes', $attributeData, $where);
        }

        if ($this->sSYSTEM->sDB_CONNECTION->ErrorMsg()) {
            $this->sSYSTEM->E_CORE_WARNING("sUpdateShipping #01","Could not save data (billing-adress)".$this->sSYSTEM->sDB_CONNECTION->ErrorMsg());
            return false;
        }
        return true;
    }

    /**
     * Updates the payment mean of the user
     * Used in the Frontend Account controller
     *
     * @return boolean If operation was successful
     */
    public function sUpdatePayment()
    {
        if (empty($this->sSYSTEM->_SESSION["sUserId"])) {
            return false;
        }
        $sqlPayment = "
        UPDATE s_user SET paymentID = ? WHERE id = ?";

        $sqlPayment = Enlight()->Events()->filter(
            'Shopware_Modules_Admin_UpdatePayment_FilterSql',
            $sqlPayment,
            array(
                'subject' => $this,
                "id" => $this->sSYSTEM->_SESSION['sUserId']
            )
        );

        $saveUserData = $this->sSYSTEM->sDB_CONNECTION->Execute(
            $sqlPayment,
            array($this->sSYSTEM->_POST["sPayment"], $this->sSYSTEM->_SESSION["sUserId"])
        );

        if ($this->sSYSTEM->sDB_CONNECTION->ErrorMsg()) {
            $this->sSYSTEM->E_CORE_WARNING("sUpdatePayment #01","Could not save data (payment)".$this->sSYSTEM->sDB_CONNECTION->ErrorMsg());
            return false;
        }
        return true;
    }

    /**
     * Update user's email address and password
     * Used in the Frontend Account controller
     *
     * @return boolean If operation was successful
     */
    public function sUpdateAccount()
    {
        $p = $this->sSYSTEM->_POST;

        $email = strtolower($p["email"]);

        $password = $p["password"];
        $passwordConfirmation = $p["passwordConfirmation"];

        if ($password && $passwordConfirmation) {
            $encoderName = Shopware()->PasswordEncoder()->getDefaultPasswordEncoderName();
            $password = Shopware()->PasswordEncoder()->encodePassword($password, $encoderName);

            $this->sSYSTEM->_SESSION["sUserMail"] = $email;
            $this->sSYSTEM->_SESSION["sUserPassword"] = $password;
            $sqlAccount = "
              UPDATE s_user SET email = ?, password = ?, encoder = ? WHERE id = ?";
            $sqlAccount = Enlight()->Events()->filter(
                'Shopware_Modules_Admin_UpdateAccount_FilterPasswordSql',
                $sqlAccount,
                array(
                    'email' => $email,
                    'password' => $password,
                    'encoder' => $encoderName,
                    'subject' => $this,
                    "id" => $this->sSYSTEM->_SESSION['sUserId']
                )
            );

            $saveUserData = $this->sSYSTEM->sDB_CONNECTION->Execute(
                $sqlAccount,
                array($email, $password, $encoderName, $this->sSYSTEM->_SESSION["sUserId"])
            );
        } else {
            $this->sSYSTEM->_SESSION["sUserMail"] = $email;
            $sqlAccount = "
              UPDATE s_user SET email=? WHERE id=?";
            $sqlAccount = Enlight()->Events()->filter(
                'Shopware_Modules_Admin_UpdateAccount_FilterEmailSql',
                $sqlAccount,
                array(
                    'email' => $email,
                    'password' => $password,
                    'subject' => $this,
                    "id" => $this->sSYSTEM->_SESSION['sUserId']
                )
            );

            $saveUserData = $this->sSYSTEM->sDB_CONNECTION->Execute(
                $sqlAccount,
                array($email, $this->sSYSTEM->_SESSION["sUserId"])
            );
        }

        if ($this->sSYSTEM->sDB_CONNECTION->ErrorMsg()) {
            $this->sSYSTEM->E_CORE_WARNING("sUpdateAccount #01","Could not save data (account)".$this->sSYSTEM->sDB_CONNECTION->ErrorMsg());
            return false;
        }
        return true;

    }

    /**
     * Validates the billing address against the provided rule set
     * Used in the Frontend Account and Register controllers
     *
     * @param array $rules Set of rules that specify which fields are required
     * @param boolean $edit If the current call is editing data from a new or existing customer
     * @return array Array with errors that may have occurred
     */
    public function sValidateStep2($rules, $edit = false)
    {
        $sErrorMessages = array();
        $sErrorFlag = array();

        list($sErrorMessages,$sErrorFlag) = Enlight()->Events()->filter(
            'Shopware_Modules_Admin_ValidateStep2_FilterStart',
            array($sErrorMessages,$sErrorFlag),
            array(
                'edit' => $edit,
                'rules' => $rules,
                'subject' => $this,
                "post" => $this->sSYSTEM->_POST->toArray()
            )
        );

        $postData = $this->sSYSTEM->_POST;

        foreach ($rules as $ruleKey => $ruleValue) {
            $postData[$ruleKey] = trim($postData[$ruleKey]);

            if (empty($postData[$ruleKey])
                && !empty($rules[$ruleKey]["required"]) 
                && empty($rules[$ruleKey]["addicted"])
            ) {
                $sErrorFlag[$ruleKey] = true;
            }
        }

        if (count($sErrorFlag)) {
            // Some error occurs
            $sErrorMessages[] = $this->snippetObject->get('ErrorFillIn','Please fill in all red fields');
        }

        if (isset($rules['ustid'])) {
            $sVatMessages = $this->sValidateVat();
            if (!empty($sVatMessages)) {
                $sErrorFlag["ustid"] = true;
                $sErrorMessages = array_merge($sErrorMessages, $sVatMessages);
            }
        }

        if (!$edit) {
            if (!count($sErrorMessages)) {
                $register = $this->sSYSTEM->_SESSION['sRegister'];
                foreach ($rules as $ruleKey => $ruleValue) {
                    $register['billing'][$ruleKey] = $postData[$ruleKey];
                }
                $this->sSYSTEM->_SESSION['sRegister'] = $register;
            } else {
                foreach ($rules as $ruleKey => $ruleValue) {
                    unset($this->sSYSTEM->_SESSION["sRegister"]["billing"][$ruleKey]);
                }
            }
        }
        list($sErrorMessages,$sErrorFlag) = Enlight()->Events()->filter(
            'Shopware_Modules_Admin_ValidateStep2_FilterResult', 
            array($sErrorMessages,$sErrorFlag), 
            array(
                'edit' => $edit,
                'rules' => $rules,
                'subject' => $this,
                "post" => $this->sSYSTEM->_POST->toArray()
            )
        );

        return array("sErrorFlag" => $sErrorFlag, "sErrorMessages" => $sErrorMessages);
    }

    /**
     * Validates the shipping address against the provided rule set
     * Used in the Frontend Account and Register controllers
     *
     * @param array $rules Set of rules that specify which fields are required
     * @param boolean If the current call is editing data from a new or existing customer
     * @return array Array with errors that may have occurred
     */
    public function sValidateStep2ShippingAddress($rules, $edit = false)
    {
        $postData = $this->sSYSTEM->_POST;

        foreach ($rules as $ruleKey => $ruleValue) {
            if ($rules[$ruleKey]["addicted"]) {
                $addictedField = array_keys($rules[$ruleKey]["addicted"]);
                if ($postData[$addictedField[0]] == $rules[$ruleKey]["addicted"][$addictedField[0]]
                    && !$postData[$ruleKey]
                ) {
                    $sErrorFlag[$ruleKey] = true;
                }
            } else {
                if (!$postData[$ruleKey] && $rules[$ruleKey]["required"]) {
                    $sErrorFlag[$ruleKey] = true;
                }

                // Fix, to support billing and shipping addresses in one step
                if (preg_match("/SHIPPING/",$ruleKey)) {
                    $clearedRuleKey = str_replace("SHIPPING", "", $ruleKey);
                    $postData[$clearedRuleKey] = $postData[$ruleKey];
                    $rules[$clearedRuleKey] = $rules[$ruleKey];
                    unset($rules[$ruleKey]);
                }
                // --
            }
        }

        if (count($sErrorFlag)) {
            // Some error occurs
            $sErrorMessages[] = $this->snippetObject->get('ErrorFillIn', 'Please fill in all red fields');
        }

        $registerSession = $this->sSYSTEM->_SESSION["sRegister"];
        if (!$edit) {
            if (!count($sErrorMessages)) {
                foreach ($rules as $ruleKey => $ruleValue) {
                    $registerSession["shipping"][$ruleKey] = $postData[$ruleKey];
                }
            } else {
                foreach ($rules as $ruleKey => $ruleValue) {
                    unset($registerSession["shipping"][$ruleKey]);
                }
            }
        }
        $this->sSYSTEM->_SESSION["sRegister"] = $registerSession;

        list($sErrorMessages,$sErrorFlag) = Enlight()->Events()->filter(
            'Shopware_Modules_Admin_ValidateStep2Shipping_FilterResult',
            array($sErrorMessages, $sErrorFlag),
            array(
                'edit' => $edit,
                'rules' => $rules,
                'subject' => $this,
                "post" => $this->sSYSTEM->_POST->toArray()
            )
        );

        return array("sErrorFlag" => $sErrorFlag, "sErrorMessages" => $sErrorMessages);
    }

    /**
     * Validate account information
     * Used in the Frontend Account and Register controllers
     *
     * @param boolean $edit If the current call is editing data from a new or existing customer
     * @return array Array with errors that may have occurred
     */
    public function sValidateStep1($edit = false)
    {
        $postData = $this->sSYSTEM->_POST;
        $encoderName =  Shopware()->PasswordEncoder()->getDefaultPasswordEncoderName();

        if (isset($postData["emailConfirmation"]) || isset($postData["email"])) {
            $postData["email"] = strtolower(trim($postData["email"]));
            // Check email

            $validator = new Zend_Validate_EmailAddress();
<<<<<<< HEAD

            if (empty($postData["email"]) || !$validator->isValid($postData["email"])) {
=======
            $validator->getHostnameValidator()->setValidateTld(false);
            if (empty($p["email"]) || !$validator->isValid($p["email"])) {
>>>>>>> 52ac55b8
                $sErrorFlag["email"] = true;
                $sErrorMessages[] = $this->snippetObject->get('MailFailure','Please enter a valid mail address');
            }

            // Check email confirmation if needed
            if (isset($postData["emailConfirmation"])) {
                $postData["emailConfirmation"] = strtolower(trim($postData["emailConfirmation"]));
                if ($postData["email"] != $postData["emailConfirmation"]) {
                    $sErrorFlag["emailConfirmation"] = true;
                    $sErrorMessages[] = $this->snippetObject->get('MailFailureNotEqual','The mail addresses entered are not equal');
                }
            }
        } elseif ($edit && empty($postData["email"])) {
            $this->sSYSTEM->_POST["email"] = $postData["email"] = $this->sSYSTEM->_SESSION["sUserMail"];
        }

        if (empty($this->sSYSTEM->_SESSION['sRegister'])) {
            $this->sSYSTEM->_SESSION['sRegister'] = array();
        }

        // Check password if account should be created
        if (!$postData["skipLogin"] || $edit) {
            if ($edit && (!$postData["password"] && !$postData["passwordConfirmation"])) {

            } else {
                if (strlen(trim($postData["password"])) == 0
                    || !$postData["password"]
                    || !$postData["passwordConfirmation"]
                    || (strlen($postData["password"]) < $this->sSYSTEM->sCONFIG['sMINPASSWORD'])
                ) {
                    $sErrorMessages[] = Shopware()->Snippets()->getNamespace("frontend")->get('RegisterPasswordLength','',true);

                    $sErrorFlag["password"] = true;
                    $sErrorFlag["passwordConfirmation"] = true;
                } elseif ($postData["password"] != $postData["passwordConfirmation"]) {
                    $sErrorMessages[] = Shopware()->Snippets()->getNamespace("frontend")->get('AccountPasswordNotEqual', 'The passwords are not equal', true);
                    $sErrorFlag["password"] = true;
                    $sErrorFlag["passwordConfirmation"] = true;
                }
            }
            $register = $this->sSYSTEM->_SESSION["sRegister"];
            $register["auth"]["accountmode"] = "0"; // Setting account mode to ACCOUNT
            $this->sSYSTEM->_SESSION["sRegister"] = $register;
        } else {
            // Enforce the creation of an md5 hashed password for anonymous accounts
            $postData["password"] = md5(uniqid(rand()));
            $encoderName = 'md5';

            $register = $this->sSYSTEM->_SESSION["sRegister"];
            $register["auth"]["accountmode"] = "1";  // Setting account mode to NO_ACCOUNT
            $this->sSYSTEM->_SESSION["sRegister"] = $register;
        }

        // Check current password
        if ($edit && !empty(Shopware()->Config()->accountPasswordCheck)) {
            $password = $postData["currentPassword"];
            $current = Shopware()->Session()->sUserPassword;
            $snippet = Shopware()->Snippets()->getNamespace("frontend");
            if (empty($password) || !Shopware()->PasswordEncoder()->isPasswordValid($password, $current, $encoderName)) {
                $sErrorFlag['currentPassword'] = true;
                if ($postData["password"]) {
                    $sErrorFlag['password'] = true;
                } else {
                    $sErrorFlag['email'] = true;
                }
                $sErrorMessages[] = $snippet->get('AccountCurrentPassword', 'Das aktuelle Passwort stimmt nicht!', true);
            }
        }

        // Check if email is already registered
        if (isset($postData["email"]) && ($postData["email"] != $this->sSYSTEM->_SESSION["sUserMail"])) {
            $addScopeSql = "";
            if ($this->scopedRegistration == true) {
                $addScopeSql = "
                  AND subshopID = ".$this->subshopId;
            }
            $checkIfMailExists = $this->sSYSTEM->sDB_CONNECTION->GetRow(
                "SELECT id FROM s_user WHERE email = ? AND accountmode != 1 $addScopeSql",
                array($postData["email"])
            );
            if (!empty($checkIfMailExists) && !$postData["skipLogin"]) {
                $sErrorFlag["email"] = true;
                $sErrorMessages[] = $this->snippetObject->get('MailFailureAlreadyRegistered', 'This mail address is already registered');
            }
        }

        // Save data in session
        if (!$edit) {
            $register = $this->sSYSTEM->_SESSION["sRegister"];

            if (!count($sErrorFlag) && !count($sErrorMessages)) {
                $register['auth']["email"] = $postData["email"];
                // Receive Newsletter yes / no
                $register['auth']["receiveNewsletter"] = $postData["receiveNewsletter"];
                if ($postData["password"]) {
                    $register['auth']["encoderName"] = $encoderName;
                    $register['auth']["password"] = Shopware()->PasswordEncoder()->encodePassword($postData["password"], $encoderName);
                } else {
                    unset($register['auth']["password"]);
                    unset($register['auth']["encoderName"]);
                }
            } else {
                unset ($register['auth']["email"]);
                unset ($register['auth']["password"]);
                unset ($register['auth']["encoderName"]);
            }

            $this->sSYSTEM->_SESSION["sRegister"] = $register;
        }

        list($sErrorMessages, $sErrorFlag) = Enlight()->Events()->filter(
            'Shopware_Modules_Admin_ValidateStep1_FilterResult',
            array($sErrorMessages, $sErrorFlag),
            array('edit' => $edit, 'subject' => $this, "post" => $this->sSYSTEM->_POST->toArray())
        );

        return array("sErrorFlag" => $sErrorFlag, "sErrorMessages" => $sErrorMessages);
    }

    /**
     * Login a user in the frontend
     * Used for login and registration in frontend, also for user impersonation
     * from backend
     *
     * @param boolean $ignoreAccountMode Allows customers who have chosen
     * the fast registration, one-time login after registration
     * @throws Exception If no password encoder is specified
     * @return array|false Array with errors that may have occurred, or false if
     * the process is interrupted by an event
     */
    public function sLogin($ignoreAccountMode = false)
    {
        if (Enlight()->Events()->notifyUntil(
            'Shopware_Modules_Admin_Login_Start',
            array(
                'subject'           => $this,
                'ignoreAccountMode' => $ignoreAccountMode,
                'post'              => $this->sSYSTEM->_POST->toArray()
            )
        )) {
            return false;
        }

        // If fields are not set, markup these fields
        $email = strtolower($this->sSYSTEM->_POST["email"]);
        if (empty($email)) {
            $sErrorFlag['email'] = true;
        }

        // If password is already md5-decrypted or the parameter $ignoreAccountMode is set, use it directly
        if ($ignoreAccountMode && $this->sSYSTEM->_POST['passwordMD5']) {
            $password = $this->sSYSTEM->_POST["passwordMD5"];
            $isPreHashed = true;
        } else {
            $password = $this->sSYSTEM->_POST["password"];
            $isPreHashed = false;
        }

        if (empty($password)) {
            $sErrorFlag["password"] = true;
        }

        if (!empty($sErrorFlag)) {
            $sErrorMessages[] = $this->snippetObject->get('LoginFailure', 'Wrong email or password');
            unset($this->sSYSTEM->_SESSION["sUserMail"]);
            unset($this->sSYSTEM->_SESSION["sUserPassword"]);
            unset($this->sSYSTEM->_SESSION["sUserId"]);
        }

        if (count($sErrorMessages)) {
            list($sErrorMessages, $sErrorFlag) = Enlight()->Events()->filter(
                'Shopware_Modules_Admin_Login_FilterResult',
                array($sErrorMessages, $sErrorFlag),
                array('subject' => $this, 'email' => null, 'password' => null, 'error' => $sErrorMessages)
            );

            return array("sErrorFlag" => $sErrorFlag, "sErrorMessages" => $sErrorMessages);
        }

        $addScopeSql = "";
        if ($this->scopedRegistration == true) {
            $addScopeSql = " AND subshopID = " . $this->subshopId;
        }

        // When working with a prehashed password, we need to limit the getUser query by password,
        // as there might be multiple users with the same mail address (accountmode = 1).
        $preHashedSql = '';
        if ($isPreHashed) {
            $preHashedSql = " AND password = '{$password}'";
        }

        if ($ignoreAccountMode) {
            $sql = "SELECT id, customergroup, password, encoder FROM s_user WHERE email=? AND active=1 AND (lockeduntil < now() OR lockeduntil IS NULL) " . $addScopeSql . $preHashedSql;
        } else {
            $sql = "SELECT id, customergroup, password, encoder FROM s_user WHERE email=? AND active=1 AND accountmode!=1 AND (lockeduntil < now() OR lockeduntil IS NULL) " . $addScopeSql;
        }

        $getUser = $this->sSYSTEM->sDB_CONNECTION->GetRow($sql, array($email));

        if (!count($getUser)) {
            $isValidLogin = false;
        } else {
            if ($isPreHashed) {
                $encoderName = 'Prehashed';
            } else {
                $encoderName = $getUser['encoder'];
                $encoderName = strtolower($encoderName);
            }

            if (empty($encoderName)) {
                throw new \Exception('No encoder name given.');
            }

            $hash      = $getUser['password'];
            $plaintext = $password;
            $password  = $hash;

            $isValidLogin = Shopware()->PasswordEncoder()->isPasswordValid($plaintext, $hash, $encoderName);
        }

        if ($isValidLogin) {
            $this->regenerateSessionId();

            $this->sSYSTEM->sDB_CONNECTION->Execute(
                "UPDATE s_user SET lastlogin=NOW(),failedlogins = 0, lockeduntil = NULL, sessionID=? WHERE id=?",
                array($this->sSYSTEM->sSESSION_ID, $getUser["id"])
            );

            Enlight()->Events()->notify(
                'Shopware_Modules_Admin_Login_Successful',
                array('subject' => $this, 'email' => $email, 'password' => $password, 'user' => $getUser)
            );

            $newHash = '';
            $liveMigration = Shopware()->Config()->liveMigration;
            $defaultEncoderName = Shopware()->PasswordEncoder()->getDefaultPasswordEncoderName();

            // Do not allow live migration when the password is prehashed
            if ($liveMigration && !$isPreHashed && $encoderName !== $defaultEncoderName) {
                $newHash = Shopware()->PasswordEncoder()->encodePassword($plaintext, $defaultEncoderName);
                $encoderName = $defaultEncoderName;
            }

            if (empty($newHash)) {
                $newHash = Shopware()->PasswordEncoder()->reencodePassword($plaintext, $hash, $encoderName);
            }

            if (!empty($newHash) && $newHash !== $hash) {
                $hash = $newHash;
                $userId = (int) $getUser['id'];
                Shopware()->Db()->update(
                    's_user',
                    array(
                        'password' => $hash,
                        'encoder'  => $encoderName,
                    ),
                    'id = ' . $userId
                );
            }

            $this->sSYSTEM->_SESSION["sUserMail"]     = $email;
            $this->sSYSTEM->_SESSION["sUserPassword"] = $hash;
            $this->sSYSTEM->_SESSION["sUserId"]       = $getUser["id"];

            $this->sCheckUser();
        } else {
            // Check if account is disabled
            $sql = "SELECT id FROM s_user WHERE email=? AND active=0 " . $addScopeSql;
            $getUser = $this->sSYSTEM->sDB_CONNECTION->GetOne($sql, array($email));
            if ($getUser) {
                $sErrorMessages[] = $this->snippetObject->get(
                    'LoginFailureActive',
                    'Your account is disabled. Please contact us.'
                );
            } else {
                $getLockedUntilTime = Shopware()->Db()->fetchOne(
                    "SELECT 1 FROM s_user WHERE email = ? AND lockeduntil > NOW()",
                    array($email)
                );
                if (!empty($getLockedUntilTime)) {
                    $sErrorMessages[] = $this->snippetObject->get(
                        'LoginFailureLocked',
                        'Too many failed logins. Your account was temporary deactivated.'
                    );
                } else {
                    $sErrorMessages[] = $this->snippetObject->get('LoginFailure', 'Wrong email or password');
                }
            }

            // Prevent brute force login attempts
            if (!empty($email)) {
                $sql = "
                    UPDATE s_user SET
                        failedlogins = failedlogins + 1,
                        lockeduntil = IF(
                            failedlogins > 4,
                            DATE_ADD(NOW(), INTERVAL (failedlogins + 1) * 30 SECOND),
                            NULL
                        )
                    WHERE email = ? " . $addScopeSql;
                Shopware()->Db()->query($sql, array($email));
            }

            Enlight()->Events()->notify(
                'Shopware_Modules_Admin_Login_Failure',
                array('subject' => $this, 'email' => $email, 'password' => $password, 'error' => $sErrorMessages)
            );

            unset($this->sSYSTEM->_SESSION["sUserMail"]);
            unset($this->sSYSTEM->_SESSION["sUserPassword"]);
            unset($this->sSYSTEM->_SESSION["sUserId"]);
        }

        list($sErrorMessages, $sErrorFlag) = Enlight()->Events()->filter(
            'Shopware_Modules_Admin_Login_FilterResult',
            array($sErrorMessages, $sErrorFlag),
            array('subject' => $this, 'email' => $email, 'password' => $password, 'error' => $sErrorMessages)
        );

        return array("sErrorFlag" => $sErrorFlag, "sErrorMessages" => $sErrorMessages);
    }

    /**
     * Regenerates session id and updates references in the db
     * Used by sAdmin::sLogin
     */
    public function regenerateSessionId()
    {
        $oldSessionId = session_id();
        session_regenerate_id(true);
        $newSessionId = session_id();

        // close and restart session to make sure the db session handler writes updates.
        session_write_close();
        session_start();

        $this->sSYSTEM->sSESSION_ID = $newSessionId;
        Shopware()->Session()->offsetSet('sessionId', $newSessionId);
        Shopware()->Bootstrap()->resetResource('SessionId');
        Shopware()->Bootstrap()->registerResource('SessionId', $newSessionId);

        Enlight()->Events()->notify(
            'Shopware_Modules_Admin_Regenerate_Session_Id',
            array(
                'subject' => $this,
                'oldSessionId' => $oldSessionId,
                'newSessionId' => $newSessionId,
            )
        );

        $sessions = array(
            's_order_basket'            => 'sessionID',
            's_user'                    => 'sessionID',
            's_emarketing_lastarticles' => 'sessionID',
            's_order_comparisons'       => 'sessionID',
        );

        $conn = Shopware()->Models()->getConnection();
        foreach ($sessions as $tableName => $column) {
            $conn->update($tableName, array($column => $newSessionId), array($column => $oldSessionId));
        }
    }


    /**
     * Checks if user is correctly logged in. Also checks session timeout
     *
     * @return boolean If user is authorized
     */
    public function sCheckUser()
    {
        if (Enlight()->Events()->notifyUntil(
            'Shopware_Modules_Admin_CheckUser_Start',
            array('subject' => $this))
        ) {
            return false;
        }

        if (empty($this->sSYSTEM->_SESSION["sUserMail"])
            || empty($this->sSYSTEM->_SESSION["sUserPassword"])
            || empty($this->sSYSTEM->_SESSION["sUserId"])
        ) {
            unset($this->sSYSTEM->_SESSION["sUserMail"]);
            unset($this->sSYSTEM->_SESSION["sUserPassword"]);
            unset($this->sSYSTEM->_SESSION["sUserId"]);

            return false;
        }

        $sql = "
            SELECT * FROM s_user
            WHERE password = ? AND email = ? AND id = ?
            AND UNIX_TIMESTAMP(lastlogin) >= (UNIX_TIMESTAMP(now())-?)
        ";

        $timeOut = $this->sSYSTEM->sCONFIG['sUSERTIMEOUT'];
        $timeOut = !empty($timeOut) ? $timeOut : 7200;

        $getUser = $this->sSYSTEM->sDB_CONNECTION->GetRow(
            $sql,
            array(
                $this->sSYSTEM->_SESSION["sUserPassword"],
                $this->sSYSTEM->_SESSION["sUserMail"],
                $this->sSYSTEM->_SESSION["sUserId"],
                $timeOut
            )
        );

        $getUser = Enlight()->Events()->filter(
            'Shopware_Modules_Admin_CheckUser_FilterGetUser',
            $getUser,
            array('subject' => $this, 'sql' => $sql, 'session' => $this->sSYSTEM->_SESSION)
        );

        if (!empty($getUser["id"])) {
            $this->sSYSTEM->sUSERGROUPDATA = $this->sSYSTEM->sDB_CONNECTION->GetRow(
                "SELECT * FROM s_core_customergroups WHERE groupkey = ?",
                array($getUser["customergroup"])
            );

            if ($this->sSYSTEM->sUSERGROUPDATA["mode"]) {
                $this->sSYSTEM->sUSERGROUP = "EK";
            } else {
                $this->sSYSTEM->sUSERGROUP = $getUser["customergroup"];
            }
            $this->sSYSTEM->sUSERGROUP = $getUser["customergroup"];

            $this->sSYSTEM->_SESSION["sUserGroup"] = $this->sSYSTEM->sUSERGROUP;
            $this->sSYSTEM->_SESSION["sUserGroupData"] = $this->sSYSTEM->sUSERGROUPDATA;

            $updateTime = $this->sSYSTEM->sDB_CONNECTION->Execute(
                "UPDATE s_user SET lastlogin=NOW(), sessionID = ? WHERE id = ?",
                array($this->sSYSTEM->sSESSION_ID, $getUser["id"])
            );
            Enlight()->Events()->notify(
                'Shopware_Modules_Admin_CheckUser_Successful',
                array('subject' => $this, 'session' => $this->sSYSTEM->_SESSION, 'user' => $getUser)
            );

            return true;
        } else {
            unset($this->sSYSTEM->_SESSION["sUserMail"]);
            unset($this->sSYSTEM->_SESSION["sUserPassword"]);
            unset($this->sSYSTEM->_SESSION["sUserId"]);
            Enlight()->Events()->notify(
                'Shopware_Modules_Admin_CheckUser_Failure',
                array('subject' => $this, 'session' => $this->sSYSTEM->_SESSION, 'user' => $getUser)
            );

            return false;
        }
    }

    /**
     * Loads translations for countries. If no argument is provided,
     * all translations for current locale are returned, otherwise
     * returns the provided country's translation
     * Used internally in sAdmin
     *
     * @param array|string $country Optional array containing country data
     * for translation
     * @return array Translated country/ies data
     */
    public function sGetCountryTranslation($country = "")
    {
        // Load translation
        $sql = "
            SELECT objectdata FROM s_core_translations
            WHERE objecttype = 'config_countries' AND objectlanguage = ?
        ";

        $param = array($this->sSYSTEM->sLanguageData[$this->sSYSTEM->sLanguage]["isocode"]);
        $getTranslation = $this->sSYSTEM->sDB_CONNECTION->CacheGetRow(
            $this->sSYSTEM->sCONFIG['sCACHECOUNTRIES'],
            $sql,
            $param
        );

        if ($getTranslation["objectdata"]) {
            $object = unserialize($getTranslation["objectdata"]);
        }

        if (!$country) {
            return $object;
        }

        // Pass (possible) translation to country
        if ($object[$country["id"]]["countryname"]) {
            $country["countryname"] = $object[$country["id"]]["countryname"];
        }
        if ($object[$country["id"]]["notice"]) {
            $country["notice"] = $object[$country["id"]]["notice"];
        }

        if ($object[$country["id"]]["active"]) {
            $country["active"] = $object[$country["id"]]["active"];
        }

        return $country;
    }

    /**
     * Loads the translation for shipping methods. If no argument is provided,
     * all translations for current locale are returned, otherwise
     * returns the provided shipping methods translation
     * Used internally in sAdmin
     *
     * @param array|string $dispatch Optional array containing shipping method
     * data for translation
     * @return array Translated shipping method(s) data
     */
    public function sGetDispatchTranslation($dispatch = "")
    {
        // Load Translation
        $sql = "
            SELECT objectdata FROM s_core_translations
            WHERE objecttype='config_dispatch' AND objectlanguage = ?
        ";
        $params = array($this->sSYSTEM->sLanguageData[$this->sSYSTEM->sLanguage]["isocode"]);
        $getTranslation = $this->sSYSTEM->sDB_CONNECTION->CacheGetRow(
            $this->sSYSTEM->sCONFIG['sCACHECOUNTRIES'],
            $sql,
            $params
        );

        if ($getTranslation["objectdata"]) {
            $object = unserialize($getTranslation["objectdata"]);
        }

        if (!$dispatch) {
            return $object;
        }

        // Pass (possible) translation to country
        if ($object[$dispatch["id"]]["dispatch_name"]) {
            $dispatch["name"] = $object[$dispatch["id"]]["dispatch_name"];
        }
        if ($object[$dispatch["id"]]["dispatch_description"]) {
            $dispatch["description"] = $object[$dispatch["id"]]["dispatch_description"];
        }
        if ($object[$dispatch["id"]]["dispatch_status_link"]) {
            $dispatch["status_link"] = $object[$dispatch["id"]]["dispatch_status_link"];
        }

        return $dispatch;
    }

    /**
     * Loads the translation for payment means. If no argument is provided,
     * all translations for current locale are returned, otherwise
     * returns the provided payment means translation
     * Used internally in sAdmin
     *
     * @param array|string $payment Optional array containing payment mean
     * data for translation
     * @return array Translated payment mean(s) data
     */
    public function sGetPaymentTranslation($payment = "")
    {
        // Load Translation
        $sql = "
            SELECT objectdata FROM s_core_translations
            WHERE objecttype='config_payment' AND objectlanguage = ?
        ";
        $params = array($this->sSYSTEM->sLanguageData[$this->sSYSTEM->sLanguage]["isocode"]);

        $getTranslation = $this->sSYSTEM->sDB_CONNECTION->CacheGetRow(
            $this->sSYSTEM->sCONFIG['sCACHECOUNTRIES'],
            $sql,
            $params
        );

        if (!empty($getTranslation["objectdata"])) {
            $object = unserialize($getTranslation["objectdata"]);
        }

        if (!$payment) {
            return $object;
        }

        // Pass (possible) translation to payment
        if (!empty($object[$payment["id"]]["description"])) {
            $payment["description"] = $object[$payment["id"]]["description"];
        }
        if (!empty($object[$payment["id"]]["additionalDescription"])) {
            $payment["additionaldescription"] = $object[$payment["id"]]["additionalDescription"];
        }

        return $payment;
    }

    /**
     * Get translations for country states in the current shop language
     * Also includes fallback translations
     * Used internally in sAdmin
     *
     * @return array States translations
     */
    public function sGetCountryStateTranslation()
    {
        if (Shopware()->Shop()->get('skipbackend')) {
            return array();
        }
        $language = Shopware()->Shop()->get('isocode');
        $fallback = Shopware()->Shop()->get('fallback');
        $cacheTime = Shopware()->Config()->get('cacheCountries');

        $sql = "
            SELECT objectdata FROM s_core_translations
            WHERE objecttype = 'config_country_states'
            AND objectkey = 1
            AND objectlanguage = ?
        ";
        $translation = $this->sSYSTEM->sDB_CONNECTION->CacheGetOne(
            $cacheTime, $sql, array($language)
        );

        if (!empty($translation)) {
            $translation = unserialize($translation);
        } else {
            $translation = array();
        }

        if (!empty($fallback)) {
            $sql = "
                SELECT objectdata FROM s_core_translations
                WHERE objecttype = 'config_country_states'
                AND objectkey = 1
                AND objectlanguage = ?
            ";
            $translationFallback = $this->sSYSTEM->sDB_CONNECTION->CacheGetOne(
                $cacheTime, $sql, array($fallback)
            );
            if (!empty($translationFallback)) {
                $translationFallback = unserialize($translationFallback);
                $translation += $translationFallback;
            }
        }
        return $translation;
    }

    /**
     * Get list of currently active countries. Includes states and translations
     *
     * @return array Country list
     */
    public function sGetCountryList()
    {
        $countryList = $this->sSYSTEM->sDB_CONNECTION->CacheGetAll(
            $this->sSYSTEM->sCONFIG['sCACHECOUNTRIES'],
            "SELECT * FROM s_core_countries WHERE active = 1 ORDER BY position, countryname ASC"
        );

        $countryTranslations = $this->sGetCountryTranslation();
        $stateTranslations = $this->sGetCountryStateTranslation();

        foreach ($countryList as $key => $country) {

            if (isset($countryTranslations[$country["id"]]["active"])) {
                if (!$countryTranslations[$country["id"]]["active"]) {
                    unset($countryList[$key]);
                    continue;
                }
            }

            $countryList[$key]["states"] = array();
            if (!empty($country["display_state_in_registration"])) {
                // Get country states
                $states = Shopware()->Db()->fetchAssoc("
                    SELECT * FROM s_core_countries_states
                    WHERE countryID = ? AND active = 1
                    ORDER BY position, name ASC
                ", array($country["id"]));

                foreach ($states as $stateId => $state) {
                    if (isset($stateTranslations[$stateId])) {
                        $states[$stateId] = array_merge($state, $stateTranslations[$stateId]);
                    }
                }
                $countryList[$key]["states"] = $states;
            }
            if (!empty($countryTranslations[$country["id"]]["countryname"])) {
                $countryList[$key]["countryname"] = $countryTranslations[$country["id"]]["countryname"];
            }
            if (!empty($countryTranslations[$country["id"]]["notice"])) {
                $countryList[$key]["notice"] = $countryTranslations[$country["id"]]["notice"];
            }

            if ($countryList[$key]["id"] == $this->sSYSTEM->_POST['country']
                || $countryList[$key]["id"] == $this->sSYSTEM->_POST['countryID']
            ) {
                $countryList[$key]["flag"] = true;
            } else {
                $countryList[$key]["flag"] = false;
            }
        }

        $countryList = Enlight()->Events()->filter(
            'Shopware_Modules_Admin_GetCountries_FilterResult',
            $countryList,
            array('subject' => $this)
        );

        return $countryList;
    }


    /**
     * Stores user data in database.
     * Used internally in sAdmin during the registration process
     *
     * @param array $userObject  Array with all information from the registration process
     * @return int Created user id
     */
    public function sSaveRegisterMainData($userObject)
    {
        // Support for merchants
        if ($userObject["billing"]["sValidation"]) {
            $sMerchant = $userObject["billing"]["sValidation"];
        } else {
            $sMerchant = "";
        }

        if (empty($this->sSYSTEM->sCONFIG["sDefaultCustomerGroup"])) {
            $this->sSYSTEM->sCONFIG["sDefaultCustomerGroup"] = "EK";
        }
        $referer = $this->sSYSTEM->_SESSION['sReferer'];

        if (!empty($this->sSYSTEM->_SESSION['sPartner'])) {
            $sql = 'SELECT id FROM s_emarketing_partner WHERE idcode = ?';
            $partner = (int) $this->sSYSTEM->sDB_CONNECTION->GetOne(
                $sql,
                array($this->sSYSTEM->_SESSION['sPartner'])
            );
        }

        $data = array(
            $userObject["auth"]["password"],
            $userObject["auth"]["email"],
            $userObject["payment"]["object"]["id"],
            $userObject["auth"]["accountmode"],
            empty($sMerchant) ? "" : $sMerchant,
            $this->sSYSTEM->sSESSION_ID,
            empty($partner) ? "" : $partner,
            $this->sSYSTEM->sCONFIG["sDefaultCustomerGroup"],
            $this->sSYSTEM->sLanguageData[$this->sSYSTEM->sLanguage]["isocode"],
            $this->subshopId,
            empty($referer) ? "" : $referer,
            $userObject["auth"]["encoderName"],
        );
        $sql = '
            INSERT INTO s_user
            (
                password, email, paymentID, active, accountmode,
                validation, firstlogin,sessionID, affiliate, customergroup,
                language, subshopID, referer, encoder
            )
            VALUES (?,?,?,1,?,?,NOW(),?,?,?,?,?,?,?)
        ';

        list($sql, $data) = Enlight()->Events()->filter(
            'Shopware_Modules_Admin_SaveRegisterMainData_FilterSql',
            array($sql, $data),
            array('subject' => $this)
        );

        $saveUserData = $this->sSYSTEM->sDB_CONNECTION->Execute($sql, $data);
        Enlight()->Events()->notify(
            'Shopware_Modules_Admin_SaveRegisterMainData_Return',
            array('subject' => $this,'insertObject' => $saveUserData)
        );

        $userId = $this->sSYSTEM->sDB_CONNECTION->Insert_ID();

        $sql = "
            INSERT INTO s_user_attributes (userID) VALUES (?)
        ";
        $data = array($userId);

        list($sql,$data) = Enlight()->Events()->filter(
            'Shopware_Modules_Admin_SaveRegisterMainDataAttributes_FilterSql',
            array($sql, $data),
            array('subject' => $this)
        );
        $saveAttributeData = $this->sSYSTEM->sDB_CONNECTION->Execute($sql, $data);

        Enlight()->Events()->notify(
            'Shopware_Modules_Admin_SaveRegisterMainDataAttributes_Return',
            array('subject' => $this, 'insertObject' => $saveAttributeData)
        );

        return $userId;
    }

    /**
     * Adds user's email to the mailing list
     * Used during registration
     *
     * @param array $userObject Array with all information from the registration process
     */
    public function sSaveRegisterNewsletter($userObject)
    {
        // Check for duplicates
        $checkDuplicate = $this->sSYSTEM->sDB_CONNECTION->GetRow("
            SELECT id FROM s_campaigns_mailaddresses WHERE email = ?",
            array($userObject["auth"]["email"])
        );

        if (empty($checkDuplicate["id"])) {
            $saveNewsletter = $this->sSYSTEM->sDB_CONNECTION->Execute(
                "INSERT INTO s_campaigns_mailaddresses (customer, groupID, email) VALUES (1, 0, ?)",
                array($userObject["auth"]["email"])
            );
        }
    }

    /**
     * Save user billing address.
     * Used internally in sAdmin during the registration process
     *
     * @param int $userID User id (s_user.id) from sSaveRegisterMain
     * @param array $userObject Array with all information from the registration process
     * @return int Created billing address id
     */
    public function sSaveRegisterBilling($userID, $userObject)
    {
        if ($userObject["billing"]["birthmonth"] == "-") {
            unset($userObject["billing"]["birthmonth"]);
        }
        if ($userObject["billing"]["birthday"] == "--") {
            unset($userObject["billing"]["birthday"]);
        }
        if ($userObject["billing"]["birthyear"] == "----") {
            unset($userObject["billing"]["birthyear"]);
        }

        if (!empty($userObject["billing"]["birthmonth"]) &&
            !empty($userObject["billing"]["birthday"]) &&
            !empty($userObject["billing"]["birthyear"])
        ) {
            $date = $userObject["billing"]["birthyear"] . "-" . $userObject["billing"]["birthmonth"]
                . "-" . $userObject["billing"]["birthday"];

            $date = date("Y-m-d", strtotime($date));
        } else {
            $date = "0000-00-00";
        }
        $userObject = $userObject["billing"];
        $data = array(
            $userID,
            empty($userObject["company"]) ? "" : $userObject["company"],
            empty($userObject["department"]) ? "" : $userObject["department"],
            empty($userObject["salutation"]) ? "" : $userObject["salutation"],
            $userObject["firstname"],
            $userObject["lastname"],
            $userObject["street"],
            $userObject["streetnumber"],
            $userObject["zipcode"],
            $userObject["city"],
            empty($userObject["phone"]) ? "" : $userObject["phone"],
            empty($userObject["fax"]) ? "" : $userObject["fax"],
            $userObject["country"],
            empty($userObject["stateID"]) ? 0 : $userObject["stateID"] ,
            empty($userObject["ustid"]) ? "" : $userObject["ustid"],
            $date
        );

        $sqlBilling = "INSERT INTO s_user_billingaddress
            (userID, company, department, salutation, firstname, lastname,
            street, streetnumber, zipcode, city,phone,
            fax, countryID, stateID, ustid, birthday)
            VALUES
            (?,?,?,?,?,?,?,?,?,?,?,?,?,?,?,?)";

        // Trying to insert
        list($sqlBilling,$data) = Enlight()->Events()->filter(
            'Shopware_Modules_Admin_SaveRegisterBilling_FilterSql',
            array($sqlBilling,$data),
            array('subject' => $this)
        );

        $saveUserData = $this->sSYSTEM->sDB_CONNECTION->Execute($sqlBilling,$data);
        Enlight()->Events()->notify(
            'Shopware_Modules_Admin_SaveRegisterBilling_Return',
            array('subject' => $this, 'insertObject' => $saveUserData)
        );

        //new attribute tables.
        $billingID = $this->sSYSTEM->sDB_CONNECTION->Insert_ID();
        $attributeData = array(
            $billingID,
            empty($userObject["text1"]) ? "" : $userObject["text1"],
            empty($userObject["text2"]) ? "" : $userObject["text2"],
            empty($userObject["text3"]) ? "" : $userObject["text3"],
            empty($userObject["text4"]) ? "" : $userObject["text4"],
            empty($userObject["text5"]) ? "" : $userObject["text5"],
            empty($userObject["text6"]) ? "" : $userObject["text6"],
        );
        $sqlAttribute = "INSERT INTO s_user_billingaddress_attributes
                 (billingID, text1, text2, text3, text4, text5, text6)
                 VALUES
                 (?,?,?,?,?,?,?)";

        list($sqlAttribute,$attributeData) = Enlight()->Events()->filter(
            'Shopware_Modules_Admin_SaveRegisterBillingAttributes_FilterSql',
            array($sqlAttribute,$attributeData),
            array('subject' => $this)
        );
        $saveAttributeData = $this->sSYSTEM->sDB_CONNECTION->Execute($sqlAttribute,$attributeData);
        Enlight()->Events()->notify(
            'Shopware_Modules_Admin_SaveRegisterBillingAttributes_Return',
            array('subject' => $this,'insertObject' => $saveAttributeData)
        );

        return $billingID;
    }

    /**
     * Save user shipping address.
     * Used internally in sAdmin during the registration process
     *
     * @param int $userID user id (s_user.id) from sSaveRegisterMain
     * @param array $userObject Array with all information from the registration process
     * @return int Created shipping address id
     */
    public function sSaveRegisterShipping($userID, $userObject)
    {
        $sqlShipping = "INSERT INTO s_user_shippingaddress
            (userID, company, department, salutation, firstname, lastname,
            street, streetnumber, zipcode, city, countryID, stateID)
            VALUES
            (?, ?, ?, ?, ?, ?, ?, ?, ?, ?, ?, ? )";

        $sqlShipping = Enlight()->Events()->filter(
            'Shopware_Modules_Admin_SaveRegisterShipping_FilterSql',
            $sqlShipping,
            array('subject' => $this, 'user' => $userObject, 'id' => $userID)
        );

        $shippingParams = array(
            $userID,
            $userObject["shipping"]["company"],
            $userObject["shipping"]["department"],
            $userObject["shipping"]["salutation"],
            $userObject["shipping"]["firstname"],
            $userObject["shipping"]["lastname"],
            $userObject["shipping"]["street"],
            $userObject["shipping"]["streetnumber"],
            $userObject["shipping"]["zipcode"],
            $userObject["shipping"]["city"],
            $userObject["shipping"]["country"],
            $userObject["shipping"]["stateID"]
        );
        // Trying to insert
        $saveUserData = $this->sSYSTEM->sDB_CONNECTION->Execute($sqlShipping, $shippingParams);
        Enlight()->Events()->notify(
            'Shopware_Modules_Admin_SaveRegisterShipping_Return',
            array('subject' => $this, 'insertObject' => $saveUserData)
        );

        //new attribute table
        $shippingId = $this->sSYSTEM->sDB_CONNECTION->Insert_ID();
        $sqlAttributes = "INSERT INTO s_user_shippingaddress_attributes
                 (shippingID, text1, text2, text3, text4, text5, text6)
                 VALUES
                 (?, ?, ?, ?, ?, ?, ?)";

        $sqlAttributes = Enlight()->Events()->filter(
            'Shopware_Modules_Admin_SaveRegisterShippingAttributes_FilterSql',
            $sqlAttributes,
            array('subject' => $this, 'user' => $userObject, 'id' => $userID)
        );
        $attributeParams = array(
            $shippingId,
            $userObject["shipping"]["text1"],
            $userObject["shipping"]["text2"],
            $userObject["shipping"]["text3"],
            $userObject["shipping"]["text4"],
            $userObject["shipping"]["text5"],
            $userObject["shipping"]["text6"]
        );
        $saveAttributeData = $this->sSYSTEM->sDB_CONNECTION->Execute($sqlAttributes, $attributeParams);
        Enlight()->Events()->notify(
            'Shopware_Modules_Admin_SaveRegisterShippingAttributes_Return',
            array('subject' => $this, 'insertObject' => $saveAttributeData)
        );

        return $shippingId;
    }

    /**
     * Send email with registration confirmation
     * Used internally in sAdmin during the registration process
     *
     * @param string $email Recipient email address
     * @return null|false False if stopped, null otherwise
     */
    public function sSaveRegisterSendConfirmation($email)
    {
        if (Enlight()->Events()->notifyUntil(
            'Shopware_Modules_Admin_SaveRegisterSendConfirmation_Start',
            array('subject' => $this,'email' => $email))
        ) {
            return false;
        }

        $context = array(
            'sMAIL'     => $email,
            'sShop'     => Shopware()->Config()->ShopName,
            'sShopURL'  => 'http://' . Shopware()->Config()->BasePath,
            'sConfig'   => Shopware()->Config(),
        );


        $namespace = Shopware()->Snippets()->getNamespace('frontend/account/index');
        foreach ($this->sSYSTEM->_SESSION["sRegister"]["billing"] as $key => $value) {
            if ($key == "salutation") {
                $value = ($value == "ms") ? $namespace->get('AccountSalutationMrs', 'Ms') : $namespace->get('AccountSalutationMr', 'Mr');
            }

            $context[$key] = $value;
        }

        $mail = Shopware()->TemplateMail()->createMail('sREGISTERCONFIRMATION', $context);
        $mail->addTo($email);

        if (!empty($this->sSYSTEM->sCONFIG["sSEND_CONFIRM_MAIL"])) {
            $mail->addBcc($this->sSYSTEM->sCONFIG['sMAIL']);
        }

        Enlight()->Events()->notify(
            'Shopware_Modules_Admin_SaveRegisterSendConfirmation_BeforeSend',
            array('subject' => $this,'mail' => $mail)
        );

        $mail->send();
    }

    /**
     * Main registration function used by the Register controller
     * Calls all previously defined helper functions to save user data
     *
     * @return boolean If the operation was successful
     */
    public function sSaveRegister()
    {
        if (Enlight()->Events()->notifyUntil(
            'Shopware_Modules_Admin_SaveRegister_Start',
            array('subject' => $this))
        ) {
            return false;
        }
        if (!$this->sSYSTEM->_SESSION["sRegisterFinished"]) {
            if (empty($this->sSYSTEM->_SESSION["sRegister"]["payment"]["object"]["id"])) {
                $register = $this->sSYSTEM->_SESSION["sRegister"];
                $register["payment"]["object"]["id"] = $this->sSYSTEM->sCONFIG['sDEFAULTPAYMENT'];
                $this->sSYSTEM->_SESSION["sRegister"] = $register;
            }

            $neededFields = array(
                "auth" => array(
                    "email",
                    "password"
                ),
                "billing" => array(
                    "salutation", "firstname",
                    "lastname", "street",
                    "streetnumber", "zipcode",
                    "city", "country"
                ),
                "payment" => array(
                    "object" => array("id")
                )
            );

            $neededFields = Enlight()->Events()->filter(
                'Shopware_Modules_Admin_SaveRegister_FilterNeededFields',
                $neededFields,
                array('subject' => $this)
            );

            // Check for needed fields
            foreach ($neededFields as $sectionKey => $sectionFields) {
                foreach ($neededFields[$sectionKey] as $fieldKey => $fieldValue) {
                    if (is_array($fieldValue)) {

                        $objKey = $fieldValue[0];

                        if (empty($this->sSYSTEM->_SESSION["sRegister"][$sectionKey][$fieldKey][$objKey])) {
                            $errorFields[] = $sectionKey."#1($sectionKey)($fieldKey)($objKey)->".$fieldValue;
                        }
                    } else {
                        if (empty($this->sSYSTEM->_SESSION["sRegister"][$sectionKey][$fieldValue])) {
                            $errorFields[] = $sectionKey."#2->".$fieldValue;
                        }
                    }
                }
            }

            $errorFields = Enlight()->Events()->filter(
                'Shopware_Modules_Admin_SaveRegister_FilterErrors',
                $errorFields,
                array('subject' => $this)
            );

            // Check for errors
            if (count($errorFields)) {
                if (!$_COOKIE["SHOPWARESID"]) {
                    $noCookies = "NO SESSION-COOKIE";
                }
                $this->sSYSTEM->E_CORE_WARNING("sSaveRegister #00","Fields are missing $noCookies - ".$this->sSYSTEM->sSESSION_ID." - ".print_r($errorFields,true));
                die ("Session Lost - Bitte aktivieren Sie Cookies in Ihrem Browser!");
                return false;
            } else {
                $userObject = $this->sSYSTEM->_SESSION["sRegister"];

                if (!$userObject["payment"]["object"]["id"]) {
                    $userObject["payment"]["object"]["id"] = $this->sSYSTEM->sCONFIG['sPAYMENTDEFAULT'];
                }

                // Save main user data
                $userID = $this->sSaveRegisterMainData($userObject);

                if ($this->sSYSTEM->sDB_CONNECTION->ErrorMsg() || !$userID) {
                    $this->sSYSTEM->E_CORE_WARNING("sSaveRegister #01","Could not save data".$this->sSYSTEM->sDB_CONNECTION->ErrorMsg().print_r($userObject));
                    die("sSaveRegister #01"."Could not save data".$this->sSYSTEM->sDB_CONNECTION->ErrorMsg());
                }

                if ($userObject["auth"]["receiveNewsletter"]) {
                    $this->sSaveRegisterNewsletter($userObject);
                }

                // Save user billing address
                $userBillingID = $this->sSaveRegisterBilling($userID,$userObject);

                if ($this->sSYSTEM->sDB_CONNECTION->ErrorMsg() || !$userBillingID) {
                    $this->sSYSTEM->E_CORE_WARNING("sSaveRegister #02","Could not save data (billing-adress)".$this->sSYSTEM->sDB_CONNECTION->ErrorMsg().print_r($userObject,true));
                    die("Could not save data (billing-adress)".$this->sSYSTEM->sDB_CONNECTION->ErrorMsg());
                }


                if ($this->sSYSTEM->sCONFIG['sSHOPWAREMANAGEDCUSTOMERNUMBERS']) {
                    if (!Enlight()->Events()->notifyUntil(
                        'Shopware_Modules_Admin_SaveRegister_GetCustomerNumber', 
                        array('subject' => $this,'id' => $userID))
                    ) {
                        $sql = "
                            UPDATE
                              s_order_number, s_user_billingaddress
                            SET
                              s_order_number.number = s_order_number.number+1,
                              s_user_billingaddress.customernumber = s_order_number.number
                            WHERE s_order_number.name = 'user'
                            AND s_user_billingaddress.userID = ?
                        ";
                        $this->sSYSTEM->sDB_CONNECTION->Execute($sql, array($userID));
                    }
                }

                // Save user shipping address
                if (count($userObject["shipping"])) {
                    $userShippingID = $this->sSaveRegisterShipping($userID, $userObject);
                    if ($this->sSYSTEM->sDB_CONNECTION->ErrorMsg() || !$userShippingID) {
                        $this->sSYSTEM->E_CORE_WARNING("sSaveRegister #02","Could not save data (shipping-address)".$this->sSYSTEM->sDB_CONNECTION->ErrorMsg().print_r($userObject,true));
                        return false;
                    }
                }

                $uMail = $userObject["auth"]["email"];
                $uPass = $userObject["auth"]["password"];

                if ($userObject["auth"]["accountmode"] < 1) {
                    $this->sSaveRegisterSendConfirmation($uMail);
                    $this->sSYSTEM->_SESSION["sOneTimeAccount"] = false;
                } else {
                    $this->sSYSTEM->_SESSION["sOneTimeAccount"] = true;
                }

                // Save referer where user comes from
                if (!empty($this->sSYSTEM->_SESSION['sReferer'])) {
                    $referer = addslashes($this->sSYSTEM->_SESSION['sReferer']);
                    $sql = "
                        INSERT INTO
                            s_emarketing_referer (userID, referer, date)
                        VALUES (
                            ?, ?, NOW()
                    );";
                    $this->sSYSTEM->sDB_CONNECTION->Execute($sql, array($userID, $referer));
                }

                $this->sSYSTEM->_POST["email"] = $uMail;
                $this->sSYSTEM->_POST["passwordMD5"] = $uPass;

                // Login user
                $chkUserLogin = $this->sLogin(true);

                // The user is now registered
                $this->sSYSTEM->_SESSION["sRegisterFinished"] = true;

                Enlight()->Events()->notify(
                    'Shopware_Modules_Admin_SaveRegister_Successful',
                    array(
                        'subject' => $this,
                        'id' => $userID,
                        'billingID' => $userBillingID,
                        'shippingID' => $userShippingID
                    )
                );

                // Garbage
                unset($this->sSYSTEM->_SESSION['sRegister']);
            }
        } else {
            $this->sSYSTEM->_POST["email"] = $this->sSYSTEM->_SESSION['sUserMail'];
            $this->sSYSTEM->_POST["passwordMD5"] = $this->sSYSTEM->_SESSION['sUserPassword'];
            $chkUserLogin = $this->sLogin($this->sSYSTEM->_SESSION["sOneTimeAccount"]);
        }
        return true;
    }

    /**
<<<<<<< HEAD
     * Get purchased instant downloads for the current user
     * Used in Account controller to display download available to the user
     *
     * @return array Data from orders who contains instant downloads
=======
     * Account - get purchased instant downloads
     * @access public
     * @param int $destinationPage
     * @param int $perPage
     * @return array - Data from orders who contains instant downloads
>>>>>>> 52ac55b8
     */
    public function sGetDownloads($destinationPage = 1, $perPage = 10)
    {
<<<<<<< HEAD
        $getOrders = $this->sSYSTEM->sDB_CONNECTION->GetAll(
            "SELECT
                id, ordernumber, invoice_amount, invoice_amount_net,
                invoice_shipping, invoice_shipping_net,
                DATE_FORMAT(ordertime, '%d.%m.%Y %H:%i') AS datum,
                status, cleared, comment
            FROM s_order WHERE userID = ? AND s_order.status >= 0
            ORDER BY ordertime DESC LIMIT 10",
            array($this->sSYSTEM->_SESSION["sUserId"])
        );
=======
        $getOrders = $this->sSYSTEM->sDB_CONNECTION->GetAll("
        SELECT id, ordernumber, invoice_amount, invoice_amount_net, invoice_shipping, invoice_shipping_net, DATE_FORMAT(ordertime,'%d.%m.%Y %H:%i') AS datum, status,cleared, comment
        FROM s_order WHERE userID=? AND s_order.status>=0 ORDER BY ordertime DESC LIMIT 500
        ",array($this->sSYSTEM->_SESSION["sUserId"]));
>>>>>>> 52ac55b8

        foreach ($getOrders as $orderKey => $orderValue) {

            if (($this->sSYSTEM->sCONFIG['sARTICLESOUTPUTNETTO'] && !$this->sSYSTEM->sUSERGROUPDATA["tax"])
                || (!$this->sSYSTEM->sUSERGROUPDATA["tax"] && $this->sSYSTEM->sUSERGROUPDATA["id"])
            ) {
                $getOrders[$orderKey]["invoice_amount"] = $this->sSYSTEM->sMODULES['sArticles']->sFormatPrice($orderValue["invoice_amount_net"]);
                $getOrders[$orderKey]["invoice_shipping"] = $this->sSYSTEM->sMODULES['sArticles']->sFormatPrice($orderValue["invoice_shipping_net"]);
            } else {
                $getOrders[$orderKey]["invoice_amount"] = $this->sSYSTEM->sMODULES['sArticles']->sFormatPrice($orderValue["invoice_amount"]);
                $getOrders[$orderKey]["invoice_shipping"] = $this->sSYSTEM->sMODULES['sArticles']->sFormatPrice($orderValue["invoice_shipping"]);
            }

            $getOrderDetails = $this->sSYSTEM->sDB_CONNECTION->GetAll("
              SELECT * FROM s_order_details WHERE orderID = {$orderValue["id"]}
            ");

            if (!count($getOrderDetails)) {
                unset($getOrders[$orderKey]);
            } else {
                $foundESD = false;
                foreach ($getOrderDetails as $orderDetailsKey => $orderDetailsValue) {
                    $getOrderDetails[$orderDetailsKey]["amount"] = $this->sSYSTEM->sMODULES['sArticles']->sFormatPrice(round($orderDetailsValue["price"] * $orderDetailsValue["quantity"],2));
                    $getOrderDetails[$orderDetailsKey]["price"] = $this->sSYSTEM->sMODULES['sArticles']->sFormatPrice($orderDetailsValue["price"]);

                    // Check for serial
                    if ($getOrderDetails[$orderDetailsKey]["esdarticle"]) {
                        $foundESD = true;
                        $numbers = array();
                        $getSerial = $this->sSYSTEM->sDB_CONNECTION->GetAll("
                        SELECT serialnumber FROM s_articles_esd_serials, s_order_esd WHERE userID=".$this->sSYSTEM->_SESSION["sUserId"]."
                        AND orderID={$orderValue["id"]} AND orderdetailsID={$orderDetailsValue["id"]}
                        AND s_order_esd.serialID=s_articles_esd_serials.id
                        ");
                        foreach ($getSerial as $serial) {
                            $numbers[] = $serial["serialnumber"];
                        }
                        $getOrderDetails[$orderDetailsKey]["serial"] =  implode(",", $numbers);
                        // Building download link
                        $getOrderDetails[$orderDetailsKey]["esdLink"] = $this->sSYSTEM->sCONFIG["sBASEFILE"].'?sViewport=account&sAction=download&esdID='.$orderDetailsValue['id'];
                    } else {
                        unset($getOrderDetails[$orderDetailsKey]);
                    }
                }
                if (!empty($foundESD)) {
                    $getOrders[$orderKey]["details"] = $getOrderDetails;
                } else {
                    unset($getOrders[$orderKey]);
                }
            }
        }

        $getOrders = Enlight()->Events()->filter(
            'Shopware_Modules_Admin_GetDownloads_FilterResult',
            $getOrders,
            array('subject' => $this,'id' => $this->sSYSTEM->_SESSION["sUserId"])
        );

        // Make Array with page-structure to render in template
        $numberOfPages = ceil(count($getOrders) / $perPage);
        $offset = ($destinationPage - 1) * $perPage;
        $orderData["orderData"] = array_slice($getOrders, $offset, $perPage, true);
        $orderData["numberOfPages"] = $numberOfPages;
        $orderData["pages"] = $this->getPagerStructure($destinationPage, $numberOfPages);

        return $orderData;

    }

    /**
<<<<<<< HEAD
     * Get all orders for the current user
     * Used in the user account in the Frontend
     *
     * @return array Array with order data / positions
=======
     * Account - Get all orders that the user did
     *
     * @access public
     * @param int $destinationPage
     * @param int $perPage
     * @return array - Array with order data / positions
>>>>>>> 52ac55b8
     */
    public function sGetOpenOrderData($destinationPage = 1, $perPage = 10)
    {
        $shop = Shopware()->Shop();
        $mainShop = $shop->getMain() !== null ? $shop->getMain() : $shop;

        $destinationPage = !empty($destinationPage) ? $destinationPage : 1;
        $limitStart = Shopware()->Db()->quote(($destinationPage - 1) * $perPage);
        $limitEnd = Shopware()->Db()->quote($perPage);

        $sql = "
<<<<<<< HEAD
            SELECT o.*, cu.templatechar as currency_html, DATE_FORMAT(ordertime, '%d.%m.%Y %H:%i') AS datum
=======
            SELECT SQL_CALC_FOUND_ROWS o.*, cu.templatechar as currency_html, DATE_FORMAT(ordertime,'%d.%m.%Y %H:%i') AS datum
>>>>>>> 52ac55b8
            FROM s_order o
            LEFT JOIN s_core_currencies as cu
            ON o.currency = cu.currency
            WHERE userID = ? AND status != -1
            AND subshopID = ?
            ORDER BY ordertime DESC
            LIMIT $limitStart, $limitEnd
        ";
<<<<<<< HEAD
        $getOrders = $this->sSYSTEM->sDB_CONNECTION->GetAll(
            $sql,
            array($this->sSYSTEM->_SESSION["sUserId"], $mainShop->getId())
        );
=======
        $getOrders = $this->sSYSTEM->sDB_CONNECTION->GetAll($sql, array($this->sSYSTEM->_SESSION["sUserId"], $mainShop->getId()));
        $foundOrdersCount = (int)Shopware()->Db()->fetchOne('SELECT FOUND_ROWS()');
>>>>>>> 52ac55b8

        foreach ($getOrders as $orderKey => $orderValue) {

            $getOrders[$orderKey]["invoice_amount"] = $this->sSYSTEM->sMODULES['sArticles']->sFormatPrice($orderValue["invoice_amount"]);
            $getOrders[$orderKey]["invoice_shipping"] = $this->sSYSTEM->sMODULES['sArticles']->sFormatPrice($orderValue["invoice_shipping"]);


            $getOrderDetails = $this->sSYSTEM->sDB_CONNECTION->GetAll("
            SELECT * FROM s_order_details WHERE orderID={$orderValue["id"]} ORDER BY id ASC
            ");

            if (!count($getOrderDetails)) {
                unset($getOrders[$orderKey]);
            } else {
                $active = 1;

                foreach ($getOrderDetails as $orderDetailsKey => $orderDetailsValue) {
                    $getOrderDetails[$orderDetailsKey]["amount"] = $this->sSYSTEM->sMODULES['sArticles']->sFormatPrice(round($orderDetailsValue["price"] * $orderDetailsValue["quantity"],2));
                    $getOrderDetails[$orderDetailsKey]["price"] = $this->sSYSTEM->sMODULES['sArticles']->sFormatPrice($orderDetailsValue["price"]);

                    $tmpArticle = $this->sSYSTEM->sMODULES['sArticles']->sGetProductByOrdernumber($getOrderDetails[$orderDetailsKey]['articleordernumber']);

                    if (!empty($tmpArticle) && is_array($tmpArticle)) {

                        // Set article in activate state
                        $getOrderDetails[$orderDetailsKey]['active'] = 1;
                        if (!empty($tmpArticle['purchaseunit'])) {
                            $getOrderDetails[$orderDetailsKey]['purchaseunit'] = $tmpArticle['purchaseunit'];
                        }

                        if (!empty($tmpArticle['referenceunit'])) {
                            $getOrderDetails[$orderDetailsKey]['referenceunit'] = $tmpArticle['referenceunit'];
                        }

                        if (!empty($tmpArticle['referenceprice'])) {
                            $getOrderDetails[$orderDetailsKey]['referenceprice'] = $tmpArticle['referenceprice'];
                        }

                        if (!empty($tmpArticle['sUnit']) && is_array($tmpArticle['sUnit'])) {
                            $getOrderDetails[$orderDetailsKey]['sUnit'] = $tmpArticle['sUnit'];
                        }

                        if (!empty($tmpArticle['price'])) {
                            $getOrderDetails[$orderDetailsKey]['currentPrice'] = $tmpArticle['price'];
                        }

                        if (!empty($tmpArticle['pseudoprice'])) {
                            $getOrderDetails[$orderDetailsKey]['currentPseudoprice'] = $tmpArticle['pseudoprice'];
                        }

                        // Set article in deactivate state if it's an variant or configurator article
                        if ($tmpArticle['sVariantArticle'] === true || $tmpArticle['sConfigurator'] === true) {
                            $getOrderDetails[$orderDetailsKey]['active'] = 0;
                            $active = 0;
                        }
                    } else {
                        $getOrderDetails[$orderDetailsKey]['active'] = 0;
                        $active = 0;
                    }
                    /** GET ARTICLE DETAILS END */

                    // Check for serial
                    if ($getOrderDetails[$orderDetailsKey]["esdarticle"]) {
                        $numbers = array();
                        $sql = "
                        SELECT serialnumber FROM s_articles_esd_serials, s_order_esd WHERE userID = ?
                        AND orderID = ? AND orderdetailsID = ?
                        AND s_order_esd.serialID = s_articles_esd_serials.id
                        ";

                        $getSerial = $this->sSYSTEM->sDB_CONNECTION->GetAll(
                            $sql,
                            array(
                                $this->sSYSTEM->_SESSION["sUserId"],
                                $orderValue["id"],
                                $orderDetailsValue["id"]
                            )
                        );
                        foreach ($getSerial as $serial) {
                            $numbers[] = $serial["serialnumber"];
                        }
                        $getOrderDetails[$orderDetailsKey]["serial"] =  implode(",",$numbers);
                        // Building download-link
                        $getOrderDetails[$orderDetailsKey]["esdLink"] = $this->sSYSTEM->sCONFIG["sBASEFILE"].'?sViewport=account&sAction=download&esdID='.$orderDetailsValue['id'];
                        //$getOrderDetails[$orderDetailsKey]["esdLink"] = "http://".$this->sSYSTEM->sCONFIG["sBASEPATH"]."/engine/core/php/loadesd.php?id=".$orderDetailsValue["id"];
                    }
                    // -- End of serial check
                }
                $getOrders[$orderKey]['activeBuyButton'] = $active;

                $getOrders[$orderKey]["details"] = $getOrderDetails;
            }
            $getOrders[$orderKey]["dispatch"] = $this->sGetPremiumDispatch($orderValue['dispatchID']);
        }

<<<<<<< HEAD
        $getOrders = Enlight()->Events()->filter(
            'Shopware_Modules_Admin_GetOpenOrderData_FilterResult',
            $getOrders,
            array(
                'subject' => $this,
                'id' => $this->sSYSTEM->_SESSION["sUserId"],
                'subshopID' => $this->sSYSTEM->sSubShop["id"]
            )
        );

        return $getOrders;
=======
        $getOrders = Enlight()->Events()->filter('Shopware_Modules_Admin_GetOpenOrderData_FilterResult', $getOrders, array('subject'=>$this,'id'=>$this->sSYSTEM->_SESSION["sUserId"],'subshopID'=>$this->sSYSTEM->sSubShop["id"]));

        $orderData["orderData"] = $getOrders;

        // Make Array with page-structure to render in template
        $numberOfPages = ceil($foundOrdersCount / $limitEnd);
        $orderData["numberOfPages"] = $numberOfPages;

        $orderData["pages"] = $this->getPagerStructure($destinationPage, $numberOfPages);
        return $orderData;
>>>>>>> 52ac55b8
    }

    /**
     * Calculates and returns the pager structure for the frontend
     *
     * @param int $destinationPage
     * @param int $numberOfPages
     * @param array $additionalParams
     * @return array
     */
    public function getPagerStructure($destinationPage, $numberOfPages, $additionalParams = array())
    {
        $destinationPage = !empty($destinationPage) ? $destinationPage : 1;
        $pagesStructure = array();
        $baseFile = $this->sSYSTEM->sCONFIG['sBASEFILE'];
        if ($numberOfPages > 1) {
            for ($i = 1; $i <= $numberOfPages; $i++) {
                $pagesStructure["numbers"][$i]["markup"] = ($i == $destinationPage);
                $pagesStructure["numbers"][$i]["value"] = $i;
                $pagesStructure["numbers"][$i]["link"] = $baseFile . $this->sSYSTEM->sBuildLink(
                    $additionalParams + array("sPage" => $i),
                    false
                );
            }
            // Previous page
            if ($destinationPage != 1) {
                $pagesStructure["previous"] = $baseFile . $this->sSYSTEM->sBuildLink(
                    $additionalParams + array("sPage" => $destinationPage - 1),
                    false
                );
            } else {
                $pagesStructure["previous"] = null;
            }
            // Next page
            if ($destinationPage != $numberOfPages) {
                $pagesStructure["next"] = $baseFile . $this->sSYSTEM->sBuildLink(
                    $additionalParams + array("sPage" => $destinationPage + 1),
                    false
                );
            } else {
                $pagesStructure["next"] = null;
            }
        }
        return $pagesStructure;
    }

    /**
     * Get the current user's email address
     *
     * @return string Current user email address
     */
    public function sGetUserMailById()
    {
        $email = $this->sSYSTEM->sDB_CONNECTION->GetRow(
            "SELECT email FROM s_user WHERE id = ?",
            array($this->sSYSTEM->_SESSION["sUserId"])
        );

        return $email["email"];
    }

    /**
     * Get user id by his email address
     *
     * @param string $email Email address of the user
     * @return int The user id
     */
    public function sGetUserByMail($email)
    {
        $addScopeSql = "";
        if ($this->scopedRegistration == true) {
            $addScopeSql = "AND subshopID = ".$this->subshopId;
        }
        $getUserData = $this->sSYSTEM->sDB_CONNECTION->GetRow(
            "SELECT id FROM s_user WHERE email = ? AND accountmode != 1 $addScopeSql",
            array($email)
        );

        return $getUserData["id"];
    }

    /**
     * Get user first and last names by id
     *
     * @param int $id User id
     * @return array first name/last name
     */
    public function sGetUserNameById($id)
    {
        return $this->sSYSTEM->sDB_CONNECTION->GetRow(
            "SELECT firstname, lastname FROM s_user_billingaddress
            WHERE userID = ?",
            array($id)
        );
    }

    /**
     * Get all data from the current logged in user
     *
     * @return array|false User data, of false if interrupted
     */
    public function sGetUserData()
    {
        if (Enlight()->Events()->notifyUntil(
            'Shopware_Modules_Admin_GetUserData_Start',
            array('subject' => $this))
        ) {
            return false;
        }
        if (empty($this->sSYSTEM->_SESSION['sRegister'])) {
            $this->sSYSTEM->_SESSION['sRegister'] = array();
        }

        $userData = array();

        $countryQuery = "
          SELECT c.*, a.`name` AS countryarea
          FROM s_core_countries c
          LEFT JOIN s_core_countries_areas a
           ON a.id = c.areaID AND a.active = 1
          WHERE c.id = ?";

        // If user is logged in
        if (!empty($this->sSYSTEM->_SESSION["sUserId"])) {

            // 1.) Get billing address
            $sql = "SELECT * FROM s_user_billingaddress
                    WHERE userID = ?";

            $billing = $this->sSYSTEM->sDB_CONNECTION->GetRow(
                $sql,
                array($this->sSYSTEM->_SESSION["sUserId"])
            );
            $attributes = $this->getUserBillingAddressAttributes($this->sSYSTEM->_SESSION["sUserId"]);
            $userData["billingaddress"] = array_merge($attributes, $billing);

            if (empty($userData["billingaddress"]['customernumber'])
                && $this->sSYSTEM->sCONFIG['sSHOPWAREMANAGEDCUSTOMERNUMBERS']
            ) {
                $sql = "
                    UPDATE `s_order_number`,`s_user_billingaddress`
                    SET `s_order_number`.`number`=`s_order_number`.`number`+1,
                    `s_user_billingaddress`.`customernumber`=`s_order_number`.`number`+1
                    WHERE `s_order_number`.`name` ='user'
                    AND `s_user_billingaddress`.`userID`=?";

                $this->sSYSTEM->sDB_CONNECTION->Execute($sql, array($this->sSYSTEM->_SESSION["sUserId"]));
            }

            // 2.) Advanced info
            // Query country information
            $userData["additional"]["country"] =  $this->sSYSTEM->sDB_CONNECTION->GetRow(
                "SELECT * FROM s_core_countries WHERE id = ?",
                array($userData["billingaddress"]["countryID"])
            );
            // State selection
            $userData["additional"]["state"] =  $this->sSYSTEM->sDB_CONNECTION->GetRow(
                "SELECT * FROM s_core_countries_states WHERE id=?",
                array($userData["billingaddress"]["stateID"])
            );


            $userData["additional"]["country"] = $this->sGetCountryTranslation($userData["additional"]["country"]);

            $additional = $this->sSYSTEM->sDB_CONNECTION->GetRow(
                "SELECT * FROM s_user WHERE id=?",
                array($this->sSYSTEM->_SESSION["sUserId"])
            );
            $attributes = $this->getUserAttributes($this->sSYSTEM->_SESSION["sUserId"]);
            $userData["additional"]["user"] = array_merge($attributes, $additional);

            // Newsletter properties
            $newsletter = $this->sSYSTEM->sDB_CONNECTION->GetRow(
                "SELECT id FROM s_campaigns_mailaddresses WHERE email = ?",
                array($userData["additional"]["user"]["email"])
            );

            if ($newsletter["id"]) {
                $userData["additional"]["user"]["newsletter"] = 1;
            } else {
                $userData["additional"]["user"]["newsletter"] = 0;
            }

            // 3.) Get shipping address
            $shipping = $this->sSYSTEM->sDB_CONNECTION->GetRow(
                "SELECT * FROM s_user_shippingaddress WHERE userID=?",
                array($this->sSYSTEM->_SESSION["sUserId"])
            );
            $attributes = $this->getUserShippingAddressAttributes($this->sSYSTEM->_SESSION["sUserId"]);
            $userData["shippingaddress"]= array_merge($attributes, $shipping);

            // If shipping address is not available, billing address is coeval the shipping address
            if (!isset($userData["shippingaddress"]["firstname"])) {
                $userData["shippingaddress"] = $userData["billingaddress"];
                $userData["shippingaddress"]["eqalBilling"] = true;
            } else {
                if (($userData["shippingaddress"]["countryID"] != $userData["billingaddress"]["countryID"])
                    && empty($this->sSYSTEM->sCONFIG["sCOUNTRYSHIPPING"])
                ) {
                    $update = $this->sSYSTEM->sDB_CONNECTION->Execute(
                        "UPDATE s_user_shippingaddress SET countryID = ? WHERE id = ?",
                        array($userData["billingaddress"]["countryID"],$userData["shippingaddress"]["id"])
                    );
                    $userData["shippingaddress"]["countryID"] = $userData["billingaddress"]["countryID"];
                }
            }

            if (empty($userData["shippingaddress"]["countryID"])) {
                $targetCountryId = $userData["billingaddress"]["countryID"];
            } else {
                $targetCountryId = $userData["shippingaddress"]["countryID"];
            }

            $userData["additional"]["countryShipping"] = $this->sSYSTEM->sDB_CONNECTION->GetRow(
                $countryQuery,
                array($targetCountryId)
            );
            $userData["additional"]["countryShipping"] = $this->sGetCountryTranslation(
                $userData["additional"]["countryShipping"]
            );
            $this->sSYSTEM->_SESSION["sCountry"] = $userData["additional"]["countryShipping"]["id"];

            // State selection
            $userData["additional"]["stateShipping"] =  $this->sSYSTEM->sDB_CONNECTION->GetRow(
                "SELECT * FROM s_core_countries_states WHERE id=?",
                array($userData["shippingaddress"]["stateID"])
            );
            // Add stateId to session
            $this->sSYSTEM->_SESSION["sState"] = $userData["additional"]["stateShipping"]["id"];
            // Add areaId to session
            $this->sSYSTEM->_SESSION["sArea"] = $userData["additional"]["countryShipping"]["areaID"];
            $userData["additional"]["payment"] = $this->sGetPaymentMeanById(
                $userData["additional"]["user"]["paymentID"],
                $userData
            );
        } else {
            if ($this->sSYSTEM->_SESSION["sCountry"]
                && $this->sSYSTEM->_SESSION["sCountry"] != $this->sSYSTEM->_SESSION["sRegister"]["billing"]["country"]
            ) {
                $sRegister = $this->sSYSTEM->_SESSION['sRegister'];
                $sRegister['billing']['country']= intval($this->sSYSTEM->_SESSION["sCountry"]);
                $this->sSYSTEM->_SESSION["sRegister"] = $sRegister;
            }

            $userData["additional"]["country"] = $this->sSYSTEM->sDB_CONNECTION->GetRow(
                $countryQuery,
                array(intval($this->sSYSTEM->_SESSION["sRegister"]["billing"]["country"]))
            );
            $userData["additional"]["countryShipping"] = $userData["additional"]["country"];
            $userData["additional"]["stateShipping"]["id"] = !empty($this->sSYSTEM->_SESSION["sState"]) ? $this->sSYSTEM->_SESSION["sState"] : 0;


            /* todo@all Do we need a translation here? */
        }

        $userData = Enlight()->Events()->filter(
            'Shopware_Modules_Admin_GetUserData_FilterResult',
            $userData,
            array('subject' => $this,'id' => $this->sSYSTEM->_SESSION["sUserId"])
        );

        return $userData;
    }

    /**
     * Returns the given user's billing address attributes
     *
     * @param $userId User id
     * @return array The given user's billing address attributes
     */
    private function getUserBillingAddressAttributes($userId)
    {
        $builder = Shopware()->Models()->createQueryBuilder();
        $attributes = $builder->select(array('attributes'))
            ->from('Shopware\Models\Attribute\CustomerBilling', 'attributes')
            ->innerJoin('attributes.customerBilling', 'billing')
            ->where('billing.customerId = :userId')
            ->setParameter('userId', $userId)
            ->setFirstResult(0)
            ->setMaxResults(1)
            ->getQuery()
            ->getOneOrNullResult(\Doctrine\ORM\AbstractQuery::HYDRATE_ARRAY);

        if (!is_array($attributes)) {
            return array();
        } else {
            unset($attributes['id']);
            return $attributes;
        }
    }

    /**
     * Returns the given user's shipping address attributes
     *
     * @param $userId User id
     * @return array The given user's shipping address attributes
     */
    private function getUserShippingAddressAttributes($userId)
    {
        $builder = Shopware()->Models()->createQueryBuilder();
        $attributes = $builder->select(array('attributes'))
            ->from('Shopware\Models\Attribute\CustomerShipping', 'attributes')
            ->innerJoin('attributes.customerShipping', 'shipping')
            ->where('shipping.customerId = :userId')
            ->setParameter('userId', $userId)
            ->setFirstResult(0)
            ->setMaxResults(1)
            ->getQuery()
            ->getOneOrNullResult(\Doctrine\ORM\AbstractQuery::HYDRATE_ARRAY);

        if (!is_array($attributes)) {
            return array();
        } else {
            unset($attributes['id']);
            return $attributes;
        }
    }

    /**
     * Returns the given user's attributes
     *
     * @param $userId User id
     * @return array The given user's attributes
     */
    private function getUserAttributes($userId)
    {
        $builder = Shopware()->Models()->createQueryBuilder();
        $attributes = $builder->select(array('attributes'))
            ->from('Shopware\Models\Attribute\Customer', 'attributes')
            ->where('attributes.customerId = :userId')
            ->setParameter('userId', $userId)
            ->setFirstResult(0)
            ->setMaxResults(1)
            ->getQuery()
            ->getOneOrNullResult(\Doctrine\ORM\AbstractQuery::HYDRATE_ARRAY);

        if (!is_array($attributes)) {
            return array();
        } else {
            unset($attributes['id']);
            return $attributes;
        }
    }

    /**
     * Shopware Risk Management
     *
     * @param int $paymentID Payment mean id (s_core_paymentmeans.id)
     * @param array $basket Current shopping cart
     * @param array $user User data
     * @return boolean If customer is a risk customer
     */
    public function sManageRisks($paymentID, $basket, $user)
    {
        // Get all assigned rules
        $queryRules = $this->sSYSTEM->sDB_CONNECTION->GetAll("
            SELECT rule1, value1, rule2, value2
            FROM s_core_rulesets
            WHERE paymentID = ?
            ORDER BY id ASC
        ", array($paymentID));

        if (empty($queryRules)) {
            return false;
        }

        // Get Basket
        if (empty($basket)) {
            $session = Shopware()->Session();
            $basket = array(
                'content' => $session->sBasketQuantity,
                'AmountNumeric' => $session->sBasketAmount
            );
        }

        foreach ($queryRules as $rule) {
            if ($rule["rule1"] && !$rule["rule2"]) {
                $rule["rule1"] = "sRisk".$rule["rule1"];
                if ($this->$rule["rule1"]($user, $basket, $rule["value1"])) {
                    return true;
                }
            } elseif ($rule["rule1"] && $rule["rule2"]) {
                $rule["rule1"] = "sRisk".$rule["rule1"];
                $rule["rule2"] = "sRisk".$rule["rule2"];
                if ($this->$rule["rule1"]($user, $basket, $rule["value1"])
                    && $this->$rule["rule2"]($user, $basket, $rule["value2"])
                ) {
                    return true;
                }
            }
        }
        return false;
    }

    /**
     * Risk management - Order value greater then
     * 
     * @param  $user User data
     * @param  $order Order data
     * @param  $value Value to compare against
     * @return bool Rule validation result
     */
    public function sRiskORDERVALUEMORE($user, $order, $value)
    {
        $basketValue = $order["AmountNumeric"];

        if ($this->sSYSTEM->sCurrency["factor"]) {
            $basketValue /= $this->sSYSTEM->sCurrency["factor"];
        }

        return ($basketValue >= $value);
    }

    /**
     * Risk management - Order value less then
     *
     * @param  $user User data
     * @param  $order Order data
     * @param  $value Value to compare against
     * @return bool Rule validation result
     */
    public function sRiskORDERVALUELESS($user, $order, $value)
    {
        $basketValue = $order["AmountNumeric"];

        if ($this->sSYSTEM->sCurrency["factor"]) {
            $basketValue /= $this->sSYSTEM->sCurrency["factor"];
        }

        return ($basketValue <= $value);
    }

    /**
     * Risk management Customer group matches value
     *
     * @param  $user User data
     * @param  $order Order data
     * @param  $value Value to compare against
     * @return bool Rule validation result
     */
    public function sRiskCUSTOMERGROUPIS($user, $order, $value)
    {
        return ($user["additional"]["user"]["customergroup"] == $value);
    }

    /**
     * Risk management Customer group doesn't match value
     *
     * @param  $user User data
     * @param  $order Order data
     * @param  $value Value to compare against
     * @return bool Rule validation result
     */
    public function sRiskCUSTOMERGROUPISNOT($user, $order, $value)
    {
        return ($user["additional"]["user"]["customergroup"] != $value);
    }

    /**
     * Risk management - Shipping or billing zip code match value
     *
     * @param  $user User data
     * @param  $order Order data
     * @param  $value Value to compare against
     * @return bool Rule validation result
     */
    public function sRiskZIPCODE($user, $order, $value)
    {
        if ($value == "-1") {
            $value = "";
        }
        return ($user["shippingaddress"]["zipcode"] == $value || $user["billingaddress"]["zipcode"] == $value);
    }

    /**
     * Risk management - Country zone matches value
     *
     * @param  $user User data
     * @param  $order Order data
     * @param  $value Value to compare against
     * @return bool Rule validation result
     */
    public function sRiskZONEIS($user, $order, $value)
    {
        return ($user["additional"]["countryShipping"]["countryarea"] == $value);
    }

    /**
     * Risk management - Country zone doesn't match value
     *
     * @param  $user User data
     * @param  $order Order data
     * @param  $value Value to compare against
     * @return bool Rule validation result
     */
    public function sRiskZONEISNOT($user, $order, $value)
    {
        return ($user["additional"]["countryShipping"]["countryarea"] != $value);
    }

    /**
     * Risk management - Country matches value
     *
     * @param  $user User data
     * @param  $order Order data
     * @param  $value Value to compare against
     * @return bool Rule validation result
     */
    public function sRiskLANDIS($user, $order, $value)
    {
        if (preg_match("/$value/", $user["additional"]["countryShipping"]["countryiso"])) {
            return true;
        }
        return ($user["additional"]["countryShipping"]["countryiso"] == $value);
    }

    /**
     * Risk management - Country doesn't match value
     *
     * @param  $user User data
     * @param  $order Order data
     * @param  $value Value to compare against
     * @return bool Rule validation result
     */
    public function sRiskLANDISNOT($user, $order, $value)
    {
        if (!preg_match("/$value/", $user["additional"]["countryShipping"]["countryiso"])) {
            return true;
        }

        return ($user["additional"]["countryShipping"]["countryiso"] != $value);
    }


    /**
     * Risk management - Customer is new
     *
     * @param  $user User data
     * @param  $order Order data
     * @param  $value Value to compare against
     * @return bool Rule validation result
     */
    public function sRiskNEWCUSTOMER($user, $order, $value)
    {
        return (
            $user["additional"]["user"]["firstlogin"] == date("Y-m-d")
            || !$user["additional"]["user"]["firstlogin"]
        );
    }

    /**
     * Risk management - Order has more then value positions
     *
     * @param  $user User data
     * @param  $order Order data
     * @param  $value Value to compare against
     * @return bool Rule validation result
     */
    public function sRiskORDERPOSITIONSMORE($user, $order, $value)
    {
        return (
            (is_array($order["content"]) && count($order["content"]) >= $value)
            || $order["content"] >= $value
        );
    }

    /**
     * Risk management - Article attribute x from basket - positions is y
     *
     * @param  $user User data
     * @param  $order Order data
     * @param  $value Value to compare against
     * @return bool Rule validation result
     */
    public function sRiskATTRIS($user, $order, $value)
    {
        if (!empty($order["content"])) {

            $value = explode("|",$value);
            if (!empty($value[0]) && isset($value[1])) {
                $number = (int) str_ireplace('attr', '', $value[0]);

                $sql = "
                SELECT s_articles_attributes.id
                FROM s_order_basket, s_articles_attributes, s_articles_details
                WHERE s_order_basket.sessionID = ?
                AND s_order_basket.modus = 0
                AND (
                    s_order_basket.ordernumber = s_articles_details.ordernumber
                    OR (s_order_basket.articleID = s_articles_details.articleID AND s_articles_details.kind = 1)
                )
                AND s_articles_details.id = s_articles_attributes.articledetailsID
                AND s_articles_attributes.attr{$number} = ?
                LIMIT 1
                ";

                $checkArticle = $this->sSYSTEM->sDB_CONNECTION->GetOne(
                    $sql,
                    array($this->sSYSTEM->sSESSION_ID, $value[1])
                );
                if ($checkArticle) {
                    return true;
                } else {
                    return false;
                }
            } else {
                return false;
            }
        }
    }

    /**
     * Risk management - article attribute x from basket is not y
     *
     * @param  $user User data
     * @param  $order Order data
     * @param  $value Value to compare against
     * @return bool Rule validation result
     */
    public function sRiskATTRISNOT($user, $order, $value)
    {
        if (!empty($order["content"])) {

            $value = explode("|",$value);
            if (!empty($value[0]) && isset($value[1])) {
                $number = (int) str_ireplace('attr', '', $value[0]);

                $sql = "
                SELECT s_articles_attributes.id
                FROM s_order_basket, s_articles_attributes, s_articles_details
                WHERE
                s_order_basket.sessionID=?
                AND s_order_basket.modus=0
                AND (
                s_order_basket.ordernumber = s_articles_details.ordernumber
                OR (s_order_basket.articleID = s_articles_details.articleID AND s_articles_details.kind = 1)
                )
                AND s_articles_details.id = s_articles_attributes.articledetailsID
                AND s_articles_attributes.attr{$number}!= ?
                LIMIT 1
                ";
                $checkArticle = $this->sSYSTEM->sDB_CONNECTION->GetOne(
                    $sql,
                    array(
                        $this->sSYSTEM->sSESSION_ID,
                        $value[1]
                    )
                );


                if ($checkArticle) {
                    return true;
                } else {
                    return false;
                }

            } else {
                return false;
            }

        }
    }

    /**
     * Risk management - customer had payment problems in past
     *
     * @param  $user User data
     * @param  $order Order data
     * @param  $value Value to compare against
     * @return bool Rule validation result
     */
    public function sRiskINKASSO($user, $order, $value)
    {
        if ($this->sSYSTEM->_SESSION["sUserId"]) {
            $checkOrder = $this->sSYSTEM->sDB_CONNECTION->GetRow("
                SELECT id FROM s_order
                WHERE cleared=16 AND userID=?",
                array($this->sSYSTEM->_SESSION["sUserId"])
            );
            if ($checkOrder["id"]) {
                return true;
            } else {
                return false;
            }
        } else {
            return false;
        }
    }

    /**
     * Risk management - Last order less x days
     *
     * @param  $user User data
     * @param  $order Order data
     * @param  $value Value to compare against
     * @return bool Rule validation result
     */
    public function sRiskLASTORDERLESS($user, $order, $value)
    {
        // A order from previous x days must exists
        if ($this->sSYSTEM->_SESSION["sUserId"]) {
            $value = (int) $value;
            $sql = "
            SELECT id FROM s_order WHERE userID=?
            AND TO_DAYS(ordertime) <= (TO_DAYS(now())-$value) LIMIT 1
            ";
            $checkOrder = $this->sSYSTEM->sDB_CONNECTION->GetRow(
                $sql,
                array(
                    $this->sSYSTEM->_SESSION["sUserId"]
                )
            );

            if (!$checkOrder["id"]) {
                return true;
            } else {
                return false;
            }
        } else {
            return true;
        }
    }

    /**
     * Risk management - Articles from a certain category
     *
     * @param  $user User data
     * @param  $order Order data
     * @param  $value Value to compare against
     * @return bool Rule validation result
     */
    public function sRiskARTICLESFROM($user, $order, $value)
    {
        $checkArticle = $this->sSYSTEM->sDB_CONNECTION->GetOne("
            SELECT s_articles_categories_ro.id as id
            FROM s_order_basket, s_articles_categories_ro
            WHERE s_order_basket.articleID = s_articles_categories_ro.articleID
            AND s_articles_categories_ro.categoryID = ?
            AND s_order_basket.sessionID=?
            AND s_order_basket.modus=0
        ", array($value, $this->sSYSTEM->sSESSION_ID));

        return (!empty($checkArticle));
    }

    /**
     * Risk management - Order value greater then
     *
     * @param  $user User data
     * @param  $order Order data
     * @param  $value Value to compare against
     * @return bool Rule validation result
     */
    public function sRiskLASTORDERSLESS($user, $order, $value)
    {
        if ($this->sSYSTEM->_SESSION["sUserId"]) {
            $checkOrder = $this->sSYSTEM->sDB_CONNECTION->GetAll(
                "SELECT id FROM s_order
                  WHERE status != -1 AND status != 4 AND userID = ?",
                array($this->sSYSTEM->_SESSION["sUserId"])
            );
            if (count($checkOrder) <= $value) {
                return true;
            }
        } else {
            return true;
        }

        return false;
    }

    /**
     * Risk management - Block if street contains pattern
     *
     * @param  $user User data
     * @param  $order Order data
     * @param  $value Value to compare against
     * @return bool Rule validation result
     */
    public function sRiskPREGSTREET($user, $order, $value)
    {
        $value = strtolower($value);
        if (preg_match("/$value/",strtolower($user["shippingaddress"]["street"]))) {
            return true;
        } else {
            return false;
        }
    }

    /**
     * Risk management - Block if billing address not equal to shipping address
     *
     * @param  $user User data
     * @param  $order Order data
     * @param  $value Value to compare against
     * @return bool Rule validation result
     */
    public function sRiskDIFFER($user, $order, $value)
    {
        if (strtolower(trim($user["shippingaddress"]["street"]).trim($user["shippingaddress"]["streetnumber"])) != strtolower(trim($user["billingaddress"]["street"]).trim($user["billingaddress"]["streetnumber"]))) {
            return true;
        } elseif (trim($user["shippingaddress"]["zipcode"]) != trim($user["billingaddress"]["zipcode"])) {
            return true;
        } else {
            return false;
        }
    }

    /**
     * Risk management - Block if customer number matches pattern
     *
     * @param  $user User data
     * @param  $order Order data
     * @param  $value Value to compare against
     * @return bool Rule validation result
     */
    public function sRiskCUSTOMERNR($user, $order, $value)
    {
        if ($user["billingaddress"]["customernumber"] == $value && !empty($value)) {
            return true;
        } else {
            return false;
        }
    }

    /**
     * Risk management - Block if last name matches pattern
     *
     * @param  $user User data
     * @param  $order Order data
     * @param  $value Value to compare against
     * @return bool Rule validation result
     */
    public function sRiskLASTNAME($user, $order, $value)
    {
        $value = strtolower($value);
        if (preg_match("/$value/",strtolower($user["shippingaddress"]["lastname"])) || preg_match("/$value/",strtolower($user["billingaddress"]["lastname"]))) {
            return true;
        } else {
            return false;
        }
    }

    /**
     * Risk management -  Block if subshop id is x
     *
     * @param  $user User data
     * @param  $order Order data
     * @param  $value Value to compare against
     * @return bool Rule validation result
     */
    public function sRiskSUBSHOP($user, $order, $value)
    {
        if ($this->sSYSTEM->sSubShop["id"]==$value) {
            return true;
        } else {
            return false;
        }
    }

    /**
     * Risk management -  Block if subshop id is not x
     *
     * @param  $user User data
     * @param  $order Order data
     * @param  $value Value to compare against
     * @return bool Rule validation result
     */
    public function sRiskSUBSHOPNOT($user, $order, $value)
    {
        if ($this->sSYSTEM->sSubShop["id"]!=$value) {
            return true;
        } else {
            return false;
        }
    }

    /**
     * Risk management - Block if currency id is not x
     *
     * @param  $user User data
     * @param  $order Order data
     * @param  $value Value to compare against
     * @return bool Rule validation result
     */
    public function sRiskCURRENCIESISOIS($user, $order, $value)
    {
        if (strtolower($this->sSYSTEM->sCurrency['currency']) == strtolower($value)) {
            return true;
        } else {
            return false;
        }
    }

    /**
     * Risk management - Block if currency id is x
     *
     * @param  $user User data
     * @param  $order Order data
     * @param  $value Value to compare against
     * @return bool Rule validation result
     */
    public function sRiskCURRENCIESISOISNOT($user, $order, $value)
    {
        if (strtolower($this->sSYSTEM->sCurrency['currency']) != strtolower($value)) {
            return true;
        } else {
            return false;
        }
    }


    /**
     * Subscribe / unsubscribe to mailing list
     * Used in the Newsletter frontend controller to manage subscriptions
     *
     * @param string $email Email address
     * @param boolean $unsubscribe If true, remove email address from mailing list
     * @param int $groupID Id of the mailing list group
     * @return array Array with the result of the operation
     */
    public function sNewsletterSubscription($email, $unsubscribe = false, $groupID = null)
    {
        if (empty($unsubscribe)) {
            $errorflag = array();

            $fields = array('newsletter');
            foreach ($fields as $field) {
                if (isset($this->sSYSTEM->_POST[$field]) && empty($this->sSYSTEM->_POST[$field])) {
                    $errorflag[$field] = true;
                }
            }
            if (!empty($errorflag)) {
                return array(
                    'code' => 5,
                    'message' => $this->snippetObject->get('ErrorFillIn','Please fill in all red fields'),
                    'sErrorFlag' => $errorflag
                );
            }
        }

        if (empty($groupID)) {
            $groupID = $this->sSYSTEM->sCONFIG["sNEWSLETTERDEFAULTGROUP"];
            $sql = '
                INSERT IGNORE INTO s_campaigns_groups (id, name)
                VALUES (?, ?)
            ';
            $this->sSYSTEM->sDB_CONNECTION->Execute($sql, array($groupID, 'Newsletter-Empfänger'));
        }

        $email = trim(strtolower(stripslashes($email)));
<<<<<<< HEAD
        if(empty($email)) {
            return array(
                "code" => 6,
                "message" => $this->snippetObject->get('NewsletterFailureMail', 'Enter eMail address')
            );
        }
        $reg = "/^(([^<>()[\]\\\\.,;:\s@\"]+(\.[^<>()[\]\\\\.,;:\s@\"]+)*)|(\"([^\"\\\\\r]|(\\\\[\w\W]))*\"))@((\[([0-9]{1,3}\.){3}[0-9]{1,3}\])|(([a-z\-0-9áàäçéèêñóòôöüæøå]+\.)+[a-z]{2,}))$/i";
        if(!preg_match($reg, $email)) {
            return array(
                "code" => 1,
                "message" => $this->snippetObject->get('NewsletterFailureInvalid', 'Enter valid eMail address')
            );
=======
        if(empty($email))
            return array("code"=>6, "message"=>$this->snippetObject->get('NewsletterFailureMail','Enter eMail address'));

        $validator = new Zend_Validate_EmailAddress();
        $validator->getHostnameValidator()->setValidateTld(false);
        if (!$validator->isValid($email)) {
            return array("code"=>1, "message"=>$this->snippetObject->get('NewsletterFailureInvalid','Enter valid eMail address'));
>>>>>>> 52ac55b8
        }
        if (!$unsubscribe) {
            $sql = "SELECT * FROM s_campaigns_mailaddresses WHERE email = ?";
            $result = $this->sSYSTEM->sDB_CONNECTION->Execute($sql, array($email));

            if ($result === false) {
                $result = array(
                    "code" => 10,
                    "message" => $this->snippetObject->get('UnknownError', 'Unknown error')
                );
            } elseif ($result->RecordCount()) {
                $result = array(
                    "code" => 2,
                    "message" => $this->snippetObject->get('NewsletterFailureAlreadyRegistered','You already receive our newsletter')
                );
            } else {
                $customer = Shopware()->Db()->fetchOne('SELECT id FROM s_user WHERE email = ? LIMIT 1', array($email));

                $sql = "INSERT INTO s_campaigns_mailaddresses (customer, `groupID`, email) VALUES(?, ?, ?)";
                $result = $this->sSYSTEM->sDB_CONNECTION->Execute($sql, array((int) !empty($customer), $groupID, $email));

                if($result === false) {
                    $result = array(
                        "code" => 10,
                        "message" => $this->snippetObject->get('UnknownError', 'Unknown error')
                    );
                } else {
                    $result = array(
                        "code" => 3,
                        "message" => $this->snippetObject->get('NewsletterSuccess', 'Thank you for receiving our newsletter')
                    );
                }
            }
        } else {
            $sql = "DELETE FROM s_campaigns_mailaddresses WHERE email = ?";
            $result1 = $this->sSYSTEM->sDB_CONNECTION->Execute($sql, array($email));
            $result = $this->sSYSTEM->sDB_CONNECTION->Affected_Rows();

            $sql = "UPDATE s_user SET newsletter = 0 WHERE email = ?";
            $result2 =$this->sSYSTEM->sDB_CONNECTION->Execute($sql, array($email));
            $result += $this->sSYSTEM->sDB_CONNECTION->Affected_Rows();

            if ($result1 === false || $result2 === false) {
                $result = array(
                    "code" => 10,
                    "message" => $this->snippetObject->get('UnknownError','Unknown error')
                );
            }
            elseif (empty($result)) {
                $result = array(
                    "code" => 4,
                    "message" => $this->snippetObject->get('NewsletterFailureNotFound', 'This mail address could not be found')
                );
            }
            else {
                $result = array(
                    "code" => 5,
                    "message" => $this->snippetObject->get('NewsletterMailDeleted', 'Your mail address was deleted')
                );
            }
        }

        if (!empty($result['code']) && in_array($result['code'], array(2, 3))) {
            $sql = '
                REPLACE INTO `s_campaigns_maildata` (`email`, `groupID`, `salutation`, `title`, `firstname`, `lastname`, `street`, `streetnumber`, `zipcode`, `city`, `added`)
                VALUES (?, ?, ?, ?, ?, ?, ?, ?, ?, ?, '.$this->sSYSTEM->sDB_CONNECTION->sysTimeStamp.')
            ';
            $this->sSYSTEM->sDB_CONNECTION->Execute($sql, array(
                $email,
                $groupID,
                $this->sSYSTEM->_POST['salutation'],
                $this->sSYSTEM->_POST['title'],
                $this->sSYSTEM->_POST['firstname'],
                $this->sSYSTEM->_POST['lastname'],
                $this->sSYSTEM->_POST['street'],
                $this->sSYSTEM->_POST['streetnumber'],
                $this->sSYSTEM->_POST['zipcode'],
                $this->sSYSTEM->_POST['city']
            ));
        } elseif (!empty($unsubscribe)) {
            $sql = 'DELETE FROM `s_campaigns_maildata` WHERE `email` = ? AND `groupID` = ?';
            $this->sSYSTEM->sDB_CONNECTION->Execute($sql, array($email, $groupID));
        }

        return $result;
    }

    /**
     * Generate table with german holidays
     *
     * @return boolean
     */
    public function sCreateHolidaysTable()
    {
        if (!function_exists('easter_days')) {
            function easter_days($year)
            {
                $G = $year % 19;
                $C = (int) ($year / 100);
                $H = (int) ($C - (int) ($C / 4) - (int) ((8*$C+13) / 25) + 19*$G + 15) % 30;
                $I = (int) $H - (int) ($H / 28)*(1 - (int) ($H / 28)*(int) (29 / ($H + 1))*((int) (21 - $G) / 11));
                $J = ($year + (int) ($year/4) + $I + 2 - $C + (int) ($C/4)) % 7;
                $L = $I - $J;
                $m = 3 + (int) (($L + 40) / 44);
                $d = $L + 28 - 31 * ((int) ($m / 4));
                $E = mktime(0,0,0, $m, $d, $year)-mktime(0,0,0,3,21,$year);
                return intval(round($E/(60*60*24),0));
            }
        }
        $sql = "
            SELECT id, calculation, `date`
            FROM `s_premium_holidays`
            WHERE `date`<CURDATE()
        ";
        $holidays = $this->sSYSTEM->sDB_CONNECTION->CacheGetAssoc(60, $sql);
        if(empty($holidays)) {
            return true;
        }

        foreach ($holidays as $id => $holiday) {
            $calculation = $holiday['calculation'];
            $datestamp = strtotime($holiday['date']);
            $date = date('Y-m-d',$datestamp);
            $year = date('Y',$datestamp)+1;
            $easter_date = date('Y-m-d',mktime(0,0,0,3,21+easter_days($year),$year));

            $calculation = preg_replace("#DATE\('(\d+)[\-/](\d+)'\)#i","DATE(CONCAT(YEAR(),'-','\$1-\$2'))",$calculation);
            $calculation = str_replace("EASTERDATE()","'$easter_date'",$calculation);
            $calculation = str_replace("YEAR()","'$year'",$calculation);
            $calculation = str_replace("DATE()","'$date'",$calculation);
            $sql = "UPDATE s_premium_holidays SET `date`= $calculation WHERE id = $id";
            $this->sSYSTEM->sDB_CONNECTION->Execute($sql);
        }
    }

    /**
     * Get country from its id or iso code
     * Used internally in sAdmin::sGetPremiumShippingcosts()
     *
     * @param int $country Country id or iso code
     * @return array|false Array with country information, including area, or false if empty argument
     */
    public function sGetCountry($country)
    {
        static $cache = array();
        if(empty($country)) {
            return false;
        }
        if(isset($cache[$country])) {
            return $cache[$country];
        }
        if (is_numeric($country)) {
            $sql = "c.id=".$country;
        } elseif (is_string($country)) {
            $sql = "c.countryiso=".$this->sSYSTEM->sDB_CONNECTION->qstr($country);
        } else {
            return false;
        }

        $sql = "
            SELECT c.id, c.id as countryID, countryname, countryiso,
                (SELECT name FROM s_core_countries_areas WHERE id = areaID ) AS countryarea,
                countryen, c.position, notice, c.shippingfree as shippingfree
            FROM s_core_countries c
            WHERE $sql
        ";
        $currencyFactor = empty($this->sSYSTEM->sCurrency["factor"]) ? 1 : $this->sSYSTEM->sCurrency["factor"];
        $cache[$country]["shippingfree"] = round($cache[$country]["shippingfree"]*$currencyFactor, 2);
        return $cache[$country] = $this->sSYSTEM->sDB_CONNECTION->GetRow($sql);
    }

    /**
     * Get a specific payment
     * Used internally in sAdmin::sGetPremiumShippingcosts()
     *
     * @param int $payment Payment mean id or name
     * @return array|false Array with payment mean information, including area, or false if empty argument
     */
    public function sGetPaymentmean($payment)
    {
        static $cache = array();
        if (empty($payment)) {
            return false;
        }
        if (isset($cache[$payment])) {
            return $cache[$payment];
        }
        if (is_numeric($payment)) {
            $sql = "id=".$payment;
        } elseif (is_string($payment)) {
            $sql = "name=".$this->sSYSTEM->sDB_CONNECTION->qstr($payment);
        } else {
            return false;
        }

        $sql = "
            SELECT * FROM s_core_paymentmeans
            WHERE $sql
        ";
        $cache[$payment] = $this->sSYSTEM->sDB_CONNECTION->GetRow($sql);

        $cache[$payment]["country_surcharge"] = array();
        if (!empty($cache[$payment]["surchargestring"])) {
            foreach (explode(";",$cache[$payment]["surchargestring"]) as $countrySurcharge) {
                list($key,$value) = explode(":",$countrySurcharge);
                $value = floatval(str_replace(",",".",$value));
                if (!empty($value)) {
                    $cache[$payment]["country_surcharge"][$key] = $value;
                }
            }
        }
        return $cache[$payment];
    }

    /**
     * Get dispatch data for basket
     * Used internally in sAdmin::sGetPremiumShippingcosts() and sAdmin::sGetPremiumDispatches()
     *
     * @param int $countryID Country id
     * @param int $paymentID Payment mean id
     * @param int $stateId Country state id
     * @return array|false Array with dispatch data for the basket, or false if no basket
     */
    public function sGetDispatchBasket($countryID = null, $paymentID = null, $stateId = null)
    {
        $sql_select = '';
        if (!empty($this->sSYSTEM->sCONFIG['sPREMIUMSHIPPIUNGASKETSELECT'])) {
            $sql_select .= ', '.$this->sSYSTEM->sCONFIG['sPREMIUMSHIPPIUNGASKETSELECT'];
        }
        $sql = 'SELECT id, calculation_sql FROM s_premium_dispatch WHERE active = 1 AND calculation = 3';
        $calculations = $this->sSYSTEM->sDB_CONNECTION->GetAssoc($sql);
        if(!empty($calculations)) {
            foreach ($calculations as $dispatchID => $calculation) {
                if(empty($calculation)) $calculation = $this->sSYSTEM->sDB_CONNECTION->qstr($calculation);
                $sql_select .= ', ('.$calculation.') as calculation_value_'.$dispatchID;
            }
        }
        if (empty($this->sSYSTEM->sUSERGROUPDATA["tax"]) && !empty($this->sSYSTEM->sUSERGROUPDATA["id"])) {
            $amount = 'b.quantity*ROUND(CAST(b.price as DECIMAL(10,2))*(100+t.tax)/100,2)';
            $amount_net = 'b.quantity*CAST(b.price as DECIMAL(10,2))';
        } else {
            $amount = 'b.quantity*CAST(b.price as DECIMAL(10,2))';
            $amount_net = 'b.quantity*ROUND(CAST(b.price as DECIMAL(10,2))/(100+t.tax)*100,2)';
        }

        $sql = "
            SELECT
                MIN(d.instock>=b.quantity) as instock,
                MIN(d.instock>=(b.quantity+d.stockmin)) as stockmin,
                MIN(a.laststock) as laststock,
                SUM(d.weight*b.quantity) as weight,
                SUM(IF(a.id,b.quantity,0)) as count_article,
                MAX(b.shippingfree) as shippingfree,
                SUM(IF(b.modus=0,$amount/b.currencyFactor,0)) as amount,
                SUM(IF(b.modus=0,$amount_net/b.currencyFactor,0)) as amount_net,
                SUM(CAST(b.price as DECIMAL(10,2))*b.quantity) as amount_display,
                MAX(d.length) as `length`,
                MAX(d.height) as height,
                MAX(d.width) as width,
                u.id as userID
                $sql_select
            FROM s_order_basket b

            LEFT JOIN s_articles a
            ON b.articleID = a.id
            AND b.modus = 0
            AND b.esdarticle = 0

            LEFT JOIN s_articles_details d
            ON (d.ordernumber = b.ordernumber)
            AND d.articleID = a.id

            LEFT JOIN s_articles_attributes at
            ON at.articledetailsID = d.id

            LEFT JOIN s_core_tax t
            ON t.id = a.taxID

            LEFT JOIN s_user u
            ON u.id = ?
            AND u.active = 1

            LEFT JOIN s_user_billingaddress ub
            ON ub.userID = u.id

            LEFT JOIN s_user_shippingaddress us
            ON us.userID = u.id

            WHERE b.sessionID = ?

            GROUP BY b.sessionID
        ";

        $basket = $this->sSYSTEM->sDB_CONNECTION->GetRow(
            $sql,
            array(
                $this->sSYSTEM->_SESSION["sUserId"],
                empty($this->sSYSTEM->sSESSION_ID) ? session_id() : $this->sSYSTEM->sSESSION_ID
            )
        );
        if (empty($basket)) {
            return false;
        }

        $basket["max_tax"] = $this->sSYSTEM->sMODULES['sBasket']->getMaxTax();

        if (!empty($paymentID)) {
            $paymentID = (int) $paymentID;
        } elseif (!empty($this->sSYSTEM->_SESSION['sUserId'])) {
            $user = $this->sGetUserData();
            $paymentID = (int) $user['additional']['payment']['id'];
        } elseif (!empty($this->sSYSTEM->_POST['sPayment'])) {
            $paymentID = (int) $this->sSYSTEM->_POST['sPayment'];
        } elseif (!empty($this->sSYSTEM->_SESSION['sPaymentID'])) {
            $paymentID = (int) $this->sSYSTEM->_SESSION['sPaymentID'];
        }

        $paymentMeans = $this->sGetPaymentMeans();
        $paymentIDs = array();
        foreach ($paymentMeans as $paymentMean) {
            $paymentIDs[] = $paymentMean['id'];
        }
        if (!in_array($paymentID, $paymentIDs)) {
            $paymentID = reset($paymentIDs);
        }

        if (empty($countryID) && !empty($user['additional']['countryShipping']['id'])) {
            $countryID = (int) $user['additional']['countryShipping']['id'];
        } else {
            $countryID = (int) $countryID;
        }

        if (!empty($user['additional']['stateShipping']['id'])) {
            $stateId = $user['additional']['stateShipping']['id'];
        }
        $sql = "
            SELECT main_id FROM s_core_shops WHERE id=".(int) $this->sSYSTEM->sSubShop['id']."
        ";
        $mainId = $this->sSYSTEM->sDB_CONNECTION->GetOne($sql);
        // MainId is null, so we use the current shop id
        if (is_null($mainId)) {
            $mainId = (int) $this->sSYSTEM->sSubShop['id'];
        }
        $basket['basketStateId'] = (int) $stateId;
        $basket['countryID'] = $countryID;
        $basket['paymentID'] = $paymentID;
        $basket['customergroupID'] = (int) $this->sSYSTEM->sUSERGROUPDATA['id'];
        $basket['multishopID'] = $mainId;
        $basket['sessionID'] = $this->sSYSTEM->sSESSION_ID;

        return $basket;
    }

    /**
     * Get premium dispatch method
     * Used internally, in sOrder and AboCommerce plugin
     *
     * @param int $dispatchID Dispatch method id
     * @return array|false Array with dispatch method data
     */
    public function sGetPremiumDispatch($dispatchID = null)
    {
        $sql = "
            SELECT d.id, `name`, d.description, calculation, status_link,
              surcharge_calculation, bind_shippingfree, shippingfree, tax_calculation,
              t.tax as tax_calculation_value
            FROM s_premium_dispatch d
            LEFT JOIN s_core_tax t
            ON t.id = d.tax_calculation
            WHERE active = 1
            AND d.id = ?
        ";
        $dispatch = $this->sSYSTEM->sDB_CONNECTION->GetRow($sql, array($dispatchID));
        if (empty($dispatch)) {
            return false;
        }
        return $this->sGetDispatchTranslation($dispatch);
    }

    /**
     * Get dispatch methods
     *
     * @param int $countryID Country id
     * @param int $paymentID Payment mean id
     * @param int $stateId Country state id
     * @return array Shipping methods data
     */
    public function sGetPremiumDispatches($countryID = null, $paymentID = null, $stateId = null)
    {
        $this->sCreateHolidaysTable();

        $basket = $this->sGetDispatchBasket($countryID, $paymentID, $stateId);

        $sql = "
            SELECT id, bind_sql
            FROM s_premium_dispatch
            WHERE active=1 AND type IN (0)
            AND bind_sql IS NOT NULL AND bind_sql != ''
        ";
        $statements = $this->sSYSTEM->sDB_CONNECTION->GetAssoc($sql);

        if(empty($basket)) {
            return array();
        }

        $sql_where = "";
        foreach ($statements as $dispatchID => $statement) {
            $sql_where .= " AND ( d.id != $dispatchID OR ($statement)) ";
        }

        $sql_basket = array();
        foreach ($basket as $key => $value) {
            $sql_basket[] = $this->sSYSTEM->sDB_CONNECTION->qstr($value)." as `$key`";
        }
        $sql_basket = implode(', ',$sql_basket);

        $sql = "
            SELECT
                d.id as `key`,
                d.id, d.name,
                d.description,
                d.calculation,
                d.status_link,
                b.*
            FROM s_premium_dispatch d

            JOIN ( SELECT $sql_basket ) b
            JOIN s_premium_dispatch_countries dc
            ON d.id = dc.dispatchID
            AND dc.countryID=b.countryID
            JOIN s_premium_dispatch_paymentmeans dp
            ON d.id = dp.dispatchID
            AND dp.paymentID=b.paymentID
            LEFT JOIN s_premium_holidays h
            ON h.date = CURDATE()
            LEFT JOIN s_premium_dispatch_holidays dh
            ON d.id=dh.dispatchID
            AND h.id=dh.holidayID

            LEFT JOIN (
                SELECT dc.dispatchID
                FROM s_order_basket b
                JOIN s_articles_categories_ro ac
                ON ac.articleID=b.articleID
                JOIN s_premium_dispatch_categories dc
                ON dc.categoryID=ac.categoryID
                WHERE b.modus=0
                AND b.sessionID='{$this->sSYSTEM->sSESSION_ID}'
                GROUP BY dc.dispatchID
            ) as dk
            ON dk.dispatchID=d.id

            LEFT JOIN s_user u
            ON u.id=b.userID
            AND u.active=1

            LEFT JOIN s_user_billingaddress ub
            ON ub.userID=u.id

            LEFT JOIN s_user_shippingaddress us
            ON us.userID=u.id

            WHERE d.active=1
            AND (
                (bind_time_from IS NULL AND bind_time_to IS NULL)
            OR
                (IFNULL(bind_time_from,0) <= IFNULL(bind_time_to,86400) AND TIME_TO_SEC(DATE_FORMAT(NOW(),'%H:%i:00')) BETWEEN IFNULL(bind_time_from,0) AND IFNULL(bind_time_to,86400))
            OR
                (bind_time_from > bind_time_to AND TIME_TO_SEC(DATE_FORMAT(NOW(),'%H:%i:00')) NOT BETWEEN bind_time_to AND bind_time_from)
            )
            AND (
                (bind_weekday_from IS NULL AND bind_weekday_to IS NULL)
            OR
                (IFNULL(bind_weekday_from,1) <= IFNULL(bind_weekday_to,7) AND WEEKDAY(NOW())+1 BETWEEN IFNULL(bind_weekday_from,1) AND IFNULL(bind_weekday_to,7))
            OR
                (bind_weekday_from > bind_weekday_to AND WEEKDAY(NOW())+1 NOT BETWEEN bind_weekday_to AND bind_weekday_from)
            )
            AND (bind_weight_from IS NULL OR bind_weight_from <= b.weight)
            AND (bind_weight_to IS NULL OR bind_weight_to >= b.weight)
            AND (bind_price_from IS NULL OR bind_price_from <= b.amount)
            AND (bind_price_to IS NULL OR bind_price_to >= b.amount)
            AND (bind_instock=0 OR bind_instock IS NULL OR (bind_instock=1 AND b.instock) OR (bind_instock=2 AND b.stockmin))
            AND (bind_laststock=0 OR (bind_laststock=1 AND b.laststock))
            AND (bind_shippingfree!=1 OR NOT b.shippingfree)
            AND dh.holidayID IS NULL
            AND (d.multishopID IS NULL OR d.multishopID=b.multishopID)
            AND (d.customergroupID IS NULL OR d.customergroupID=b.customergroupID)
            AND dk.dispatchID IS NULL
            AND d.type IN (0)
            $sql_where
            GROUP BY d.id
            ORDER BY d.position, d.name
        ";

        $dispatches = $this->sSYSTEM->sDB_CONNECTION->GetAssoc($sql);
        if (empty($dispatches)) {
            $sql = "
                SELECT
                    d.id as `key`,
                    d.id, d.name,
                    d.description,
                    d.calculation,
                    d.status_link
                FROM s_premium_dispatch d

                WHERE d.active=1
                AND d.type=1
                GROUP BY d.id

                ORDER BY d.position, d.name
                LIMIT 1
            ";
            $dispatches = $this->sSYSTEM->sDB_CONNECTION->GetAssoc($sql);
        }

        $names = array();
        foreach ($dispatches as $dispatchID => $dispatch) {
            if(in_array($dispatch['name'],$names)) unset($dispatches[$dispatchID]);
            else $names[] = $dispatch['name'];
        }
        unset($names);

        $object = $this->sGetDispatchTranslation();
        foreach ($dispatches as &$v) {
            if (!empty($object[$v['id']]['dispatch_name'])) {
                $v['name'] = $object[$v['id']]['dispatch_name'];
            }
            if (!empty($object[$v['id']]['dispatch_description'])) {
                $v['description'] = $object[$v['id']]['dispatch_description'];
            }
        }
        return $dispatches;
    }

    /**
     * Get dispatch surcharge value for current basket and shipping method
     * Used internally in sAdmin::sGetPremiumShippingcosts()
     *
     * @param $basket
     * @param $type
     * @return array|false
     */
    public function sGetPremiumDispatchSurcharge($basket, $type = 2)
    {
        if (empty($basket)) {
            return false;
        }
        $type = (int) $type;

        $sql = '
            SELECT id, bind_sql
            FROM s_premium_dispatch
            WHERE active = 1 AND type = ?
            AND bind_sql IS NOT NULL
        ';
        $statements = $this->sSYSTEM->sDB_CONNECTION->GetAssoc($sql, array($type));
        $sql_where = '';
        foreach ($statements as $dispatchID => $statement) {
            $sql_where .= "
            AND ( d.id!=$dispatchID OR ($statement))
            ";
        }
        $sql_basket = array();
        foreach ($basket as $key => $value) {
            $sql_basket[] = $this->sSYSTEM->sDB_CONNECTION->qstr($value)." as `$key`";
        }
        $sql_basket = implode(', ',$sql_basket);

        $sql = "
            SELECT d.id, d.calculation
            FROM s_premium_dispatch d

            JOIN ( SELECT $sql_basket ) b
            JOIN s_premium_dispatch_countries dc
            ON d.id = dc.dispatchID
            AND dc.countryID=b.countryID
            JOIN s_premium_dispatch_paymentmeans dp
            ON d.id = dp.dispatchID
            AND dp.paymentID=b.paymentID
            LEFT JOIN s_premium_holidays h
            ON h.date = CURDATE()
            LEFT JOIN s_premium_dispatch_holidays dh
            ON d.id=dh.dispatchID
            AND h.id=dh.holidayID

            LEFT JOIN (
                SELECT dc.dispatchID
                FROM s_order_basket b
                JOIN s_articles_categories_ro ac
                ON ac.articleID=b.articleID
                JOIN s_premium_dispatch_categories dc
                ON dc.categoryID=ac.categoryID
                WHERE b.modus=0
                AND b.sessionID='{$this->sSYSTEM->sSESSION_ID}'
                GROUP BY dc.dispatchID
            ) as dk
            ON dk.dispatchID=d.id

            LEFT JOIN s_user u
            ON u.id=b.userID
            AND u.active=1

            LEFT JOIN s_user_billingaddress ub
            ON ub.userID=u.id

            LEFT JOIN s_user_shippingaddress us
            ON us.userID=u.id

            WHERE d.active=1
            AND (
                (bind_time_from IS NULL AND bind_time_to IS NULL)
            OR
                (IFNULL(bind_time_from,0) <= IFNULL(bind_time_to,86400) AND TIME_TO_SEC(DATE_FORMAT(NOW(),'%H:%i:00')) BETWEEN IFNULL(bind_time_from,0) AND IFNULL(bind_time_to,86400))
            OR
                (bind_time_from > bind_time_to AND TIME_TO_SEC(DATE_FORMAT(NOW(),'%H:%i:00')) NOT BETWEEN bind_time_to AND bind_time_from)
            )
            AND (
                (bind_weekday_from IS NULL AND bind_weekday_to IS NULL)
            OR
                (IFNULL(bind_weekday_from,1) <= IFNULL(bind_weekday_to,7) AND REPLACE(WEEKDAY(NOW()),0,6)+1 BETWEEN IFNULL(bind_weekday_from,1) AND IFNULL(bind_weekday_to,7))
            OR
                (bind_weekday_from > bind_weekday_to AND REPLACE(WEEKDAY(NOW()),0,6)+1 NOT BETWEEN bind_weekday_to AND bind_weekday_from)
            )
            AND (bind_weight_from IS NULL OR bind_weight_from <= b.weight)
            AND (bind_weight_to IS NULL OR bind_weight_to >= b.weight)
            AND (bind_price_from IS NULL OR bind_price_from <= b.amount)
            AND (bind_price_to IS NULL OR bind_price_to >= b.amount)
            AND (bind_instock=0 OR bind_instock IS NULL OR (bind_instock=1 AND b.instock) OR (bind_instock=2 AND b.stockmin))
            AND (bind_laststock=0 OR (bind_laststock=1 AND b.laststock))
            AND (bind_shippingfree=2 OR NOT b.shippingfree)
            AND dh.holidayID IS NULL
            AND (d.multishopID IS NULL OR d.multishopID=b.multishopID)
            AND (d.customergroupID IS NULL OR d.customergroupID=b.customergroupID)
            AND dk.dispatchID IS NULL
            AND d.type = $type
            AND (d.shippingfree IS NULL OR d.shippingfree > b.amount)
            $sql_where
            GROUP BY d.id
        ";
        $dispatches = $this->sSYSTEM->sDB_CONNECTION->GetAll($sql);
        $surcharge = 0;
        if (!empty($dispatches)) {
            foreach ($dispatches as $dispatch) {
                if(empty($dispatch['calculation'])) {
                    $from = round($basket['weight'],3);
                } elseif ($dispatch['calculation']==1) {
                    if (($this->sSYSTEM->sCONFIG['sARTICLESOUTPUTNETTO'] && !$this->sSYSTEM->sUSERGROUPDATA["tax"])
                        || (!$this->sSYSTEM->sUSERGROUPDATA["tax"] && $this->sSYSTEM->sUSERGROUPDATA["id"])
                    ) {
                        $from = round($basket['amount_net'], 2);
                    } else {
                        $from = round($basket['amount'], 2);
                    }
                } elseif($dispatch['calculation'] == 2) {
                    $from = round($basket['count_article']);
                } elseif ($dispatch['calculation'] == 3) {
                    $from = round($basket['calculation_value_'.$dispatch['id']]);
                } else {
                    continue;
                }
                $sql = "
                    SELECT `value` , `factor`
                    FROM `s_premium_shippingcosts`
                    WHERE `from` <= $from
                    AND `dispatchID` = {$dispatch['id']}
                    ORDER BY `from` DESC
                    LIMIT 1
                ";
                $result = $this->sSYSTEM->sDB_CONNECTION->GetRow($sql);

                if(empty($result)) {
                    continue;
                }
                $surcharge += $result['value'];
                if (!empty($result['factor'])) {
                    //die($result["factor"].">".$from);
                    $surcharge +=  $result['factor']/100*$from;
                }
            }
        }
        return $surcharge;
    }

    /**
     * Get shipping costs
     * Used in sBasket and Checkout controller
     *
     * @param array $country Array with a single country details
     * @return array|false Array with shipping costs data, or false on failure
     */
    public function sGetPremiumShippingcosts($country = null)
    {
        $currencyFactor = empty($this->sSYSTEM->sCurrency['factor']) ? 1 : $this->sSYSTEM->sCurrency['factor'];

        $discount_tax = empty($this->sSYSTEM->sCONFIG['sDISCOUNTTAX']) ? 0 : (float) str_replace(',','.',$this->sSYSTEM->sCONFIG['sDISCOUNTTAX']);

        // Determinate tax automatically
        if (!empty($this->sSYSTEM->sCONFIG["sTAXAUTOMODE"])) {
            $discount_tax = $this->sSYSTEM->sMODULES['sBasket']->getMaxTax();
        }

        $surcharge_ordernumber = isset($this->sSYSTEM->sCONFIG['sPAYMENTSURCHARGEABSOLUTENUMBER']) ? $this->sSYSTEM->sCONFIG['sPAYMENTSURCHARGEABSOLUTENUMBER'] : 'PAYMENTSURCHARGEABSOLUTENUMBER';
        $surcharge_name = isset($this->sSYSTEM->sCONFIG["sPAYMENTSURCHARGEABSOLUTE"]) ? $this->sSYSTEM->sCONFIG["sPAYMENTSURCHARGEABSOLUTE"] : 'Zuschlag für Zahlungsart';
        $discount_ordernumber = isset($this->sSYSTEM->sCONFIG['sSHIPPINGDISCOUNTNUMBER']) ? $this->sSYSTEM->sCONFIG['sSHIPPINGDISCOUNTNUMBER'] : 'SHIPPINGDISCOUNT';
        $discount_name = isset($this->sSYSTEM->sCONFIG["sSHIPPINGDISCOUNTNAME"]) ? $this->sSYSTEM->sCONFIG["sSHIPPINGDISCOUNTNAME"] : 'Warenkorbrabatt';
        $percent_ordernumber = isset($this->sSYSTEM->sCONFIG['sPAYMENTSURCHARGENUMBER']) ? $this->sSYSTEM->sCONFIG['sPAYMENTSURCHARGENUMBER']: "PAYMENTSURCHARGE";
        $discount_basket_ordernumber = isset($this->sSYSTEM->sCONFIG['sDISCOUNTNUMBER']) ? $this->sSYSTEM->sCONFIG['sDISCOUNTNUMBER']: 'DISCOUNT';
        $discount_basket_name = isset($this->sSYSTEM->sCONFIG['sDISCOUNTNAME']) ? $this->sSYSTEM->sCONFIG['sDISCOUNTNAME']: 'Warenkorbrabatt';

        $sql = 'DELETE FROM s_order_basket WHERE sessionID=? AND modus IN (3, 4) AND ordernumber IN (?, ?, ?, ?)';
        $this->sSYSTEM->sDB_CONNECTION->Execute($sql, array(
            $this->sSYSTEM->sSESSION_ID,
            $surcharge_ordernumber,
            $discount_ordernumber,
            $percent_ordernumber,
            $discount_basket_ordernumber
        ));

        $basket = $this->sGetDispatchBasket(empty($country['id']) ? null : $country['id']);
        if(empty($basket)) {
            return false;
        }
        $country = $this->sGetCountry($basket['countryID']);
        if(empty($country)) {
            return false;
        }
        $payment = $this->sGetPaymentmean($basket['paymentID']);
        if(empty($payment)) {
            return false;
        }

        $sql = '
            SELECT SUM((CAST(price as DECIMAL(10,2))*quantity)/currencyFactor) as amount
            FROM s_order_basket
            WHERE sessionID=?
            GROUP BY sessionID
        ';
        $amount = $this->sSYSTEM->sDB_CONNECTION->GetOne($sql, array($this->sSYSTEM->sSESSION_ID));

        $sql = '
            SELECT basketdiscount
            FROM s_core_customergroups_discounts
            WHERE groupID=?
            AND basketdiscountstart<=?
            ORDER BY basketdiscountstart DESC
        ';
        $basket_discount = $this->sSYSTEM->sDB_CONNECTION->GetOne(
            $sql,
            array($this->sSYSTEM->sUSERGROUPDATA['id'], $amount)
        );

        if (!empty($basket_discount)) {

            $percent = $basket_discount;
            $basket_discount = round($basket_discount/100*($amount*$currencyFactor), 2);

            if (empty($this->sSYSTEM->sUSERGROUPDATA["tax"]) && !empty($this->sSYSTEM->sUSERGROUPDATA["id"])) {
                $basket_discount_net = $basket_discount;
            } else {
                $basket_discount_net = round($basket_discount/(100+$discount_tax)*100,2);
            }
            $tax_rate = $discount_tax;
            $basket_discount_net = $basket_discount_net *-1;
            $basket_discount = $basket_discount *-1;

            $sql = '
                INSERT INTO s_order_basket
                    (sessionID, articlename, articleID, ordernumber,
                    quantity, price, netprice, tax_rate, datum, modus, currencyFactor)
                VALUES
                    (?, ?, 0, ?, 1, ?, ?, ?, NOW(), 3, ?)
            ';
            $this->sSYSTEM->sDB_CONNECTION->Execute(
                $sql,
                array(
                    $this->sSYSTEM->sSESSION_ID,
                    '- '.$percent.' % '.$discount_basket_name,
                    $discount_basket_ordernumber,
                    $basket_discount,
                    $basket_discount_net,
                    $tax_rate,
                    $currencyFactor
                )
            );
        }

        $discount = $this->sGetPremiumDispatchSurcharge($basket, 3);

        if (!empty($discount)) {
            $discount *= -$currencyFactor;

            if (empty($this->sSYSTEM->sUSERGROUPDATA["tax"]) && !empty($this->sSYSTEM->sUSERGROUPDATA["id"])) {
                $discount_net = $discount;
                //$tax_rate = 0;
            } else {
                $discount_net = round($discount/(100+$discount_tax)*100,2);
                //$tax_rate = $discount_tax;
            }
            $tax_rate = $discount_tax;
            $sql = '
                INSERT INTO s_order_basket
                    (sessionID, articlename, articleID, ordernumber,
                    quantity, price, netprice,tax_rate, datum, modus, currencyFactor)
                VALUES
                    (?, ?, 0, ?, 1, ?, ?, ?, NOW(), 4, ?)
            ';

            $this->sSYSTEM->sDB_CONNECTION->Execute(
                $sql,
                array(
                    $this->sSYSTEM->sSESSION_ID,
                    $discount_name,
                    $discount_ordernumber,
                    $discount,
                    $discount_net,
                    $tax_rate,
                    $currencyFactor
                )
            );
        }

        $dispatch = $this->sGetPremiumDispatch((int) $this->sSYSTEM->_SESSION['sDispatch']);

        if (!empty($payment['country_surcharge'][$country['countryiso']])) {
            $payment['surcharge'] += $payment['country_surcharge'][$country['countryiso']];
        }
        $payment['surcharge'] = round($payment['surcharge']*$currencyFactor,2);

        if (!empty($payment['surcharge']) && (empty($dispatch) || $dispatch['surcharge_calculation'] == 3)) {
            $surcharge = round($payment['surcharge'], 2);
            $payment['surcharge'] = 0;
            if (empty($this->sSYSTEM->sUSERGROUPDATA["tax"]) && !empty($this->sSYSTEM->sUSERGROUPDATA["id"])) {
                $surcharge_net = $surcharge;
                //$tax_rate = 0;
            } else {
                $surcharge_net = round($surcharge/(100+$discount_tax)*100,2);
            }

            $tax_rate = $discount_tax;
            $sql = '
                INSERT INTO s_order_basket
                    (sessionID, articlename, articleID, ordernumber, quantity,
                    price, netprice, tax_rate, datum, modus, currencyFactor)
                VALUES
                    (?, ?, 0, ?, 1, ?, ?, ?,NOW(), 4, ?)
            ';
            $this->sSYSTEM->sDB_CONNECTION->Execute(
                $sql,
                array(
                    $this->sSYSTEM->sSESSION_ID,
                    $surcharge_name,
                    $surcharge_ordernumber,
                    $surcharge,
                    $surcharge_net,
                    $tax_rate,
                    $currencyFactor
                )
            );
        }
        if (!empty($payment['debit_percent']) && (empty($dispatch) || $dispatch['surcharge_calculation']!=2)) {
            $sql = 'SELECT SUM(quantity*price) as amount FROM s_order_basket WHERE sessionID=? GROUP BY sessionID';
            $amount = $this->sSYSTEM->sDB_CONNECTION->GetOne(
                $sql,
                array($this->sSYSTEM->sSESSION_ID)
            );

            $percent = round($amount / 100 * $payment['debit_percent'], 2);

            if ($percent>0) {
                $percent_name = $this->sSYSTEM->sCONFIG["sPAYMENTSURCHARGEADD"];
            } else {
                $percent_name = $this->sSYSTEM->sCONFIG["sPAYMENTSURCHARGEDEV"];
            }

            if (empty($this->sSYSTEM->sUSERGROUPDATA["tax"]) && !empty($this->sSYSTEM->sUSERGROUPDATA["id"])) {
                $percent_net = $percent;
                //$tax_rate = 0;
            } else {
                $percent_net = round($percent/(100+$discount_tax)*100,2);

            }
            $tax_rate = $discount_tax;
            $sql = '
                INSERT INTO s_order_basket
                    (sessionID, articlename, articleID, ordernumber, quantity,
                    price, netprice, tax_rate, datum, modus, currencyFactor)
                VALUES
                    (?, ?, 0, ?, 1, ?, ?, ?, NOW(), 4, ?)
            ';
            $this->sSYSTEM->sDB_CONNECTION->Execute(
                $sql,
                array(
                    $this->sSYSTEM->sSESSION_ID,
                    $percent_name,
                    $percent_ordernumber,
                    $percent,
                    $percent_net,
                    $tax_rate,
                    $currencyFactor
                )
            );
        }

        if (empty($dispatch)) {
            return array('brutto'=>0, 'netto'=>0);
        }

        if (empty($this->sSYSTEM->sUSERGROUPDATA["tax"]) && !empty($this->sSYSTEM->sUSERGROUPDATA["id"])) {
            $dispatch['shippingfree'] = round($dispatch['shippingfree']/(100+$discount_tax)*100,2);
        } else {
            $dispatch['shippingfree'] = $dispatch['shippingfree'];
        }

        if ((!empty($dispatch['shippingfree']) && $dispatch['shippingfree'] <= $basket['amount_display'])
            || empty($basket['count_article'])
            || (!empty($basket['shippingfree']) && empty($dispatch['bind_shippingfree']))
        ) {
            if (empty($dispatch['surcharge_calculation']) && !empty($payment['surcharge']))
                return array(
                    'brutto' => $payment['surcharge'],
                    'netto' => round($payment['surcharge']*100/(100+$this->sSYSTEM->sCONFIG['sTAXSHIPPING']),2)
                );
            else {
                return array('brutto' => 0, 'netto' => 0);
            }
        }

        if (empty($dispatch['calculation'])) {
            $from = round($basket['weight'],3);
        } elseif ($dispatch['calculation']==1) {
            $from = round($basket['amount'],2);
        } elseif ($dispatch['calculation']==2) {
            $from = round($basket['count_article']);
        } elseif ($dispatch['calculation']==3) {
            $from = round($basket['calculation_value_'.$dispatch['id']],2);
        } else {
            return false;
        }
        $sql = "
            SELECT `value` , `factor`
            FROM `s_premium_shippingcosts`
            WHERE `from` <= $from
            AND `dispatchID` = {$dispatch['id']}
            ORDER BY `from` DESC
            LIMIT 1
        ";
        $result = $this->sSYSTEM->sDB_CONNECTION->GetRow($sql);
        if ($result === false) {
            return false;
        }

        if (!empty($dispatch['shippingfree'])) {
            $result['shippingfree'] = round($dispatch['shippingfree']*$currencyFactor,2);
            $difference = round(($dispatch['shippingfree']-$basket['amount_display'])*$currencyFactor,2);
            $result['difference'] = array(
                "float" => $difference,
                "formated" => $this->sSYSTEM->sMODULES['sArticles']->sFormatPrice($difference)
            );
        }
        $result['brutto'] = $result['value'];
        if (!empty($result['factor'])) {
            $result['brutto'] +=  $result['factor']/100*$from;
        }
        $result['surcharge'] = $this->sGetPremiumDispatchSurcharge($basket);
        if (!empty($result['surcharge'])) {
            $result['brutto'] +=  $result['surcharge'];
        }
        $result['brutto'] *= $currencyFactor;
        $result['brutto'] = round($result['brutto'],2);
        if (!empty($payment['surcharge'])
            && $dispatch['surcharge_calculation'] != 2
            && (empty($basket['shippingfree']) || empty($dispatch['surcharge_calculation']))
        ) {
            $result['surcharge'] = $payment['surcharge'];
            $result['brutto'] += $result['surcharge'];
        }
        if ($result['brutto'] < 0) {
            return array('brutto' => 0, 'netto' => 0);
        }
        if(empty($dispatch['tax_calculation'])) {
            $result['tax'] = $basket['max_tax'];
        } else {
            $result['tax'] = $dispatch['tax_calculation_value'];
        }
        $result['tax'] = (float) $result['tax'];
        $result['netto'] = round($result['brutto']*100/(100+$result['tax']),2);

        return $result;
    }
}<|MERGE_RESOLUTION|>--- conflicted
+++ resolved
@@ -708,8 +708,6 @@
         return true;
     }
 
-<<<<<<< HEAD
-=======
     /**
      * Sends a mail to the given recipient with a given template.
      * If the optin parameter is set, the sConfirmLink variable will be filled by the optin link.
@@ -731,7 +729,6 @@
         $mail->send();
     }
 
->>>>>>> 52ac55b8
     /**
      * Gets the current order addresses for a given type and current user
      * If a valid address hash is provided, only that address is returned
@@ -1159,13 +1156,9 @@
             // Check email
 
             $validator = new Zend_Validate_EmailAddress();
-<<<<<<< HEAD
-
-            if (empty($postData["email"]) || !$validator->isValid($postData["email"])) {
-=======
-            $validator->getHostnameValidator()->setValidateTld(false);
-            if (empty($p["email"]) || !$validator->isValid($p["email"])) {
->>>>>>> 52ac55b8
+			$validator->getHostnameValidator()->setValidateTld(false);
+            
+			if (empty($postData["email"]) || !$validator->isValid($postData["email"])) {
                 $sErrorFlag["email"] = true;
                 $sErrorMessages[] = $this->snippetObject->get('MailFailure','Please enter a valid mail address');
             }
@@ -2387,22 +2380,14 @@
     }
 
     /**
-<<<<<<< HEAD
      * Get purchased instant downloads for the current user
      * Used in Account controller to display download available to the user
-     *
-     * @return array Data from orders who contains instant downloads
-=======
-     * Account - get purchased instant downloads
-     * @access public
      * @param int $destinationPage
      * @param int $perPage
-     * @return array - Data from orders who contains instant downloads
->>>>>>> 52ac55b8
+     * @return array Data from orders who contains instant downloads
      */
     public function sGetDownloads($destinationPage = 1, $perPage = 10)
     {
-<<<<<<< HEAD
         $getOrders = $this->sSYSTEM->sDB_CONNECTION->GetAll(
             "SELECT
                 id, ordernumber, invoice_amount, invoice_amount_net,
@@ -2410,15 +2395,9 @@
                 DATE_FORMAT(ordertime, '%d.%m.%Y %H:%i') AS datum,
                 status, cleared, comment
             FROM s_order WHERE userID = ? AND s_order.status >= 0
-            ORDER BY ordertime DESC LIMIT 10",
+            ORDER BY ordertime DESC LIMIT 500",
             array($this->sSYSTEM->_SESSION["sUserId"])
         );
-=======
-        $getOrders = $this->sSYSTEM->sDB_CONNECTION->GetAll("
-        SELECT id, ordernumber, invoice_amount, invoice_amount_net, invoice_shipping, invoice_shipping_net, DATE_FORMAT(ordertime,'%d.%m.%Y %H:%i') AS datum, status,cleared, comment
-        FROM s_order WHERE userID=? AND s_order.status>=0 ORDER BY ordertime DESC LIMIT 500
-        ",array($this->sSYSTEM->_SESSION["sUserId"]));
->>>>>>> 52ac55b8
 
         foreach ($getOrders as $orderKey => $orderValue) {
 
@@ -2489,19 +2468,11 @@
     }
 
     /**
-<<<<<<< HEAD
      * Get all orders for the current user
      * Used in the user account in the Frontend
-     *
-     * @return array Array with order data / positions
-=======
-     * Account - Get all orders that the user did
-     *
-     * @access public
      * @param int $destinationPage
      * @param int $perPage
-     * @return array - Array with order data / positions
->>>>>>> 52ac55b8
+     * @return array Array with order data / positions
      */
     public function sGetOpenOrderData($destinationPage = 1, $perPage = 10)
     {
@@ -2513,11 +2484,7 @@
         $limitEnd = Shopware()->Db()->quote($perPage);
 
         $sql = "
-<<<<<<< HEAD
-            SELECT o.*, cu.templatechar as currency_html, DATE_FORMAT(ordertime, '%d.%m.%Y %H:%i') AS datum
-=======
-            SELECT SQL_CALC_FOUND_ROWS o.*, cu.templatechar as currency_html, DATE_FORMAT(ordertime,'%d.%m.%Y %H:%i') AS datum
->>>>>>> 52ac55b8
+            SELECT SQL_CALC_FOUND_ROWS o.*, cu.templatechar as currency_html, DATE_FORMAT(ordertime, '%d.%m.%Y %H:%i') AS datum
             FROM s_order o
             LEFT JOIN s_core_currencies as cu
             ON o.currency = cu.currency
@@ -2526,15 +2493,11 @@
             ORDER BY ordertime DESC
             LIMIT $limitStart, $limitEnd
         ";
-<<<<<<< HEAD
         $getOrders = $this->sSYSTEM->sDB_CONNECTION->GetAll(
             $sql,
             array($this->sSYSTEM->_SESSION["sUserId"], $mainShop->getId())
         );
-=======
-        $getOrders = $this->sSYSTEM->sDB_CONNECTION->GetAll($sql, array($this->sSYSTEM->_SESSION["sUserId"], $mainShop->getId()));
         $foundOrdersCount = (int)Shopware()->Db()->fetchOne('SELECT FOUND_ROWS()');
->>>>>>> 52ac55b8
 
         foreach ($getOrders as $orderKey => $orderValue) {
 
@@ -2630,7 +2593,6 @@
             $getOrders[$orderKey]["dispatch"] = $this->sGetPremiumDispatch($orderValue['dispatchID']);
         }
 
-<<<<<<< HEAD
         $getOrders = Enlight()->Events()->filter(
             'Shopware_Modules_Admin_GetOpenOrderData_FilterResult',
             $getOrders,
@@ -2641,10 +2603,6 @@
             )
         );
 
-        return $getOrders;
-=======
-        $getOrders = Enlight()->Events()->filter('Shopware_Modules_Admin_GetOpenOrderData_FilterResult', $getOrders, array('subject'=>$this,'id'=>$this->sSYSTEM->_SESSION["sUserId"],'subshopID'=>$this->sSYSTEM->sSubShop["id"]));
-
         $orderData["orderData"] = $getOrders;
 
         // Make Array with page-structure to render in template
@@ -2653,7 +2611,6 @@
 
         $orderData["pages"] = $this->getPagerStructure($destinationPage, $numberOfPages);
         return $orderData;
->>>>>>> 52ac55b8
     }
 
     /**
@@ -3605,28 +3562,16 @@
         }
 
         $email = trim(strtolower(stripslashes($email)));
-<<<<<<< HEAD
         if(empty($email)) {
             return array(
                 "code" => 6,
                 "message" => $this->snippetObject->get('NewsletterFailureMail', 'Enter eMail address')
             );
         }
-        $reg = "/^(([^<>()[\]\\\\.,;:\s@\"]+(\.[^<>()[\]\\\\.,;:\s@\"]+)*)|(\"([^\"\\\\\r]|(\\\\[\w\W]))*\"))@((\[([0-9]{1,3}\.){3}[0-9]{1,3}\])|(([a-z\-0-9áàäçéèêñóòôöüæøå]+\.)+[a-z]{2,}))$/i";
-        if(!preg_match($reg, $email)) {
-            return array(
-                "code" => 1,
-                "message" => $this->snippetObject->get('NewsletterFailureInvalid', 'Enter valid eMail address')
-            );
-=======
-        if(empty($email))
-            return array("code"=>6, "message"=>$this->snippetObject->get('NewsletterFailureMail','Enter eMail address'));
-
         $validator = new Zend_Validate_EmailAddress();
         $validator->getHostnameValidator()->setValidateTld(false);
         if (!$validator->isValid($email)) {
-            return array("code"=>1, "message"=>$this->snippetObject->get('NewsletterFailureInvalid','Enter valid eMail address'));
->>>>>>> 52ac55b8
+            return array("code" => 1, "message" => $this->snippetObject->get('NewsletterFailureInvalid', 'Enter valid eMail address'));
         }
         if (!$unsubscribe) {
             $sql = "SELECT * FROM s_campaigns_mailaddresses WHERE email = ?";
