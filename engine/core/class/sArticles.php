--- conflicted
+++ resolved
@@ -1013,13 +1013,24 @@
      */
     protected function addActiveFilterCondition(QueryBuilder $builder, $activeFilters)
     {
-        foreach ($activeFilters as $valueId) {
+        foreach ($activeFilters as $key => $valueId) {
+            $key     = (int)$key;
+            $valueId = (int)$valueId;
+
             if ($valueId <= 0) {
                 continue;
             }
-            $alias = 'filterArticles' . $valueId;
-            $builder->innerJoin('articles', 's_filter_articles', $alias, $alias . '.articleID = articles.id AND ' . $alias . '.valueID = ' . (int) $valueId);
-        }
+
+            $alias = 'filterArticles' . $key;
+            $builder->innerJoin(
+                'articles',
+                's_filter_articles',
+                $alias,
+                $alias . '.articleID = articles.id AND ' . $alias . '.valueID = :' . $alias
+            );
+            $builder->setParameter($alias, $valueId);
+        }
+
         return $builder;
     }
 
@@ -1098,440 +1109,6 @@
             'filterArticles.valueID = filterValues.id'
         );
 
-<<<<<<< HEAD
-=======
-            INNER JOIN s_articles_categories_ro ac
-              ON  ac.articleID = a.id
-              AND ac.categoryID = $categoryId
-
-            INNER JOIN s_categories c
-                ON  c.id = ac.categoryID
-                AND c.active = 1
-
-            JOIN s_articles_attributes AS aAttributes
-              ON aAttributes.articledetailsID = aDetails.id
-
-            JOIN s_core_tax AS aTax
-              ON aTax.id = a.taxID
-
-            LEFT JOIN s_articles_avoid_customergroups ag
-              ON ag.articleID = a.id
-              AND ag.customergroupID = {$this->customerGroupId}
-
-            LEFT JOIN s_articles_supplier AS aSupplier
-              ON aSupplier.id = a.supplierID
-
-            $addFilterSQL
-
-            LEFT JOIN s_articles_prices p
-              ON p.articleDetailsID = aDetails.id
-              AND p.pricegroup = '{$this->sSYSTEM->sUSERGROUP}'
-              AND p.to = 'beliebig'
-
-            LEFT JOIN s_articles_prices p2
-              ON p2.articledetailsID = aDetails.id
-              AND p2.pricegroup = 'EK'
-              AND p2.to = 'beliebig'
-
-            $join_price
-
-            WHERE ag.articleID IS NULL
-            AND a.active=1
-
-            $addFilterWhere
-            $supplierSQL
-
-            GROUP BY $groupBy
-            ORDER BY $orderBy
-            LIMIT $sLimitStart, $sLimitEnd
-        ";
-
-        $sql = Enlight()->Events()->filter('Shopware_Modules_Articles_sGetArticlesByCategory_FilterSql', $sql, array('subject' => $this, 'id' => $categoryId));
-        $articles = Shopware()->Db()->fetchAssoc($sql);
-
-        if (empty($articles)) {
-            return array();
-        }
-
-        $sql = "
-            SELECT COUNT(DISTINCT a.id) count
-
-            FROM s_articles AS a
-                INNER JOIN s_articles_categories_ro ac
-                    ON  ac.articleID = a.id
-                    AND ac.categoryID = $categoryId
-                INNER JOIN s_categories c
-                    ON  c.id = ac.categoryID
-                    AND c.active = 1
-
-            JOIN s_articles_details AS aDetails
-                ON aDetails.id=a.main_detail_id
-
-            LEFT JOIN s_articles_avoid_customergroups ag
-                ON ag.articleID=a.id
-                AND ag.customergroupID={$this->customerGroupId}
-
-            $addFilterSQL
-
-            WHERE ag.articleID IS NULL
-            AND a.active=1
-
-            $addFilterWhere
-            $supplierSQL
-        ";
-
-        $sql = Enlight()->Events()->filter('Shopware_Modules_Articles_sGetArticlesByCategory_FilterCountSql', $sql, array('subject' => $this, 'id' => $categoryId));
-        $numberArticles = Shopware()->Db()->fetchOne($sql);
-
-        // How many pages in this category?
-        $numberPages = ceil($numberArticles / $sLimitEnd);
-
-        // Max-Value for pages (in configuration, default: 12)
-        if ($this->sSYSTEM->sCONFIG['sMAXPAGES'] > 0 && $this->sSYSTEM->sCONFIG['sMAXPAGES'] < $numberPages) {
-            $numberPages = $this->sSYSTEM->sCONFIG['sMAXPAGES'];
-        }
-
-        $categoryParams = array();
-        if ($sSort != $defaultSort) {
-            $categoryParams['sSort'] = $sSort;
-        }
-
-        if ($sPerPage != $defaultPerPage) {
-            $categoryParams['sPerPage'] = $sPerPage;
-        }
-
-        if (isset($sCategoryConfig['sFilterProperties'])) {
-            $categoryParams['sFilterProperties'] = $sCategoryConfig['sFilterProperties'];
-        }
-
-        if (isset($sCategoryConfig['sSupplier'])) {
-            $categoryParams['sSupplier'] = $sCategoryConfig['sSupplier'];
-        }
-
-        if (isset($sCategoryConfig['sTemplate'])) {
-            $categoryParams['sTemplate'] = $sCategoryConfig['sTemplate'];
-        }
-
-        // Make Array with page-structure to render in template
-        $pages = array();
-        if ($numberPages > 1) {
-            for ($i = 1; $i <= $numberPages; $i++) {
-                if ($i == $sPage) {
-                    $pages["numbers"][$i]["markup"] = true;
-                } else {
-                    $pages["numbers"][$i]["markup"] = false;
-                }
-                $pages["numbers"][$i]["value"] = $i;
-                $pages["numbers"][$i]["link"] = $this->sSYSTEM->sCONFIG['sBASEFILE'] . Shopware()->Modules()->Core()->sBuildLink($categoryParams + array("sPage" => $i), false);
-
-            }
-            // Previous page
-            if ($sPage != 1) {
-                $pages["previous"] = $this->sSYSTEM->sCONFIG['sBASEFILE'] . Shopware()->Modules()->Core()->sBuildLink($categoryParams + array("sPage" => $sPage - 1), false);
-            } else {
-                $pages["previous"] = null;
-            }
-            // Next page
-            if ($sPage != $numberPages) {
-                $pages["next"] = $this->sSYSTEM->sCONFIG['sBASEFILE'] . Shopware()->Modules()->Core()->sBuildLink($categoryParams + array("sPage" => $sPage + 1), false);
-            } else {
-                $pages["next"] = null;
-            }
-        }
-
-        // Building array for manage the quantity of articles per page
-        if (isset($this->sSYSTEM->sCONFIG['sNUMBERARTICLESTOSHOW'])) {
-            $this->sSYSTEM->sExtractor[] = "sPerPage";
-            // Load possible values from config
-            $arrayArticlesToShow = explode("|", $this->sSYSTEM->sCONFIG['sNUMBERARTICLESTOSHOW']);
-
-            // Iterate through values and building array for smarty
-            foreach ($arrayArticlesToShow as $articlesToShowKey => $articlesToShowValue) {
-                // Delete previous data
-                $arrayArticlesToShow[$articlesToShowKey] = array();
-                // Setting value
-                $arrayArticlesToShow[$articlesToShowKey]["value"] = $articlesToShowValue;
-                // Setting markup for currencly choosen value
-                if ($articlesToShowValue == $sLimitEnd) {
-                    $arrayArticlesToShow[$articlesToShowKey]["markup"] = true;
-                } else {
-                    $arrayArticlesToShow[$articlesToShowKey]["markup"] = false;
-                }
-                // Building link
-                $arrayArticlesToShow[$articlesToShowKey]["link"] = $this->sSYSTEM->sCONFIG['sBASEFILE'] . Shopware()->Modules()->Core()->sBuildLink(array("sPerPage" => $articlesToShowValue), false) . "";
-            } // -- for every possible value
-        } // -- Building array
-
-        $articles = $this->sGetTranslations($articles, "article");
-
-        foreach ($articles as $articleKey => $articleValue) {
-            $articles[$articleKey] = Enlight()->Events()->filter('Shopware_Modules_Articles_sGetArticlesByCategory_FilterLoopStart', $articles[$articleKey], array('subject' => $this, 'id' => $categoryId));
-
-            $articles[$articleKey]["sVariantArticle"] = false;
-
-            if (!empty($articles[$articleKey]['liveshoppingData']['net_price'])) {
-                $cheapestPrice = $articles[$articleKey]['liveshoppingData']['net_price'];
-            } else {
-                $cheapestPrice = $this->sGetCheapestPrice(
-                    $articles[$articleKey]["articleID"], $articles[$articleKey]["pricegroup"],
-                    $articles[$articleKey]["pricegroupID"], $articles[$articleKey]["pricegroupActive"],
-                    false, true
-                );
-            }
-
-            // Reformat the price for further processing
-            if (!is_array($cheapestPrice)) {
-                $cheapestPrice = array(
-                    $cheapestPrice,
-                    0
-                );
-            }
-
-            // Temporary save default price
-            $articles[$articleKey]["priceDefault"] = $articles[$articleKey]["price"];
-
-            // Display always the cheapest price
-            if (!empty($cheapestPrice[0])) {
-                $articles[$articleKey]["price"] = $cheapestPrice[0];
-            }
-
-            // Is not free + Has a cheapest price available / Blockprice > display starting from attribut
-            if ($cheapestPrice[0] != 0 && ($cheapestPrice[1] == 0 || $cheapestPrice[1] > 1)) {
-                $articles[$articleKey]["priceStartingFrom"] = $cheapestPrice[0];
-            } else {
-                $articles[$articleKey]["priceStartingFrom"] = null;
-            }
-
-            // Price-Handling
-            $articles[$articleKey]["price"] = $this->sCalculatingPrice($articles[$articleKey]["price"], $articles[$articleKey]["tax"], $articles[$articleKey]["taxID"], $articles[$articleKey]);
-            $articles[$articleKey]["priceNumeric"] = floatval(str_replace(",", ".", $articles[$articleKey]["price"]));
-            $articles[$articleKey]["pseudoprice"] = (float) $articles[$articleKey]["pseudoprice"];
-
-            if (!empty($articles[$articleKey]["pseudoprice"])) {
-                $articles[$articleKey]["pseudoprice"] = $this->sCalculatingPrice($articles[$articleKey]["pseudoprice"], $articles[$articleKey]["tax"], $articles[$articleKey]["taxID"], $articles[$articleKey]);
-                $discPseudo = str_replace(",", ".", $articles[$articleKey]["pseudoprice"]);
-                $discPrice = str_replace(",", ".", $articles[$articleKey]["price"]);
-                $discount = round(($discPrice / $discPseudo * 100) - 100, 2) * -1;
-                $articles[$articleKey]["pseudopricePercent"] = array("int" => round($discount, 0), "float" => $discount);
-            }
-            // ---
-
-            if (empty($articles[$articleKey]['sVoteAverange'])) {
-                $articles[$articleKey]['sVoteAverange'] = '0.00|00';
-            }
-
-            $articles[$articleKey]['sVoteAverange'] = explode('|', $articles[$articleKey]['sVoteAverange']);
-            $articles[$articleKey]['sVoteAverange'] = array(
-                'averange' => round($articles[$articleKey]['sVoteAverange'][0], 2),
-                'count' => round($articles[$articleKey]['sVoteAverange'][1]),
-            );
-
-            $articles[$articleKey]["articleName"] = $this->sOptimizeText($articles[$articleKey]["articleName"]);
-            if (Shopware()->Config()->get('useShortDescriptionInListing')) {
-                $articles[$articleKey]["description_long"] = strlen($articles[$articleKey]["description"]) > 5 ? $articles[$articleKey]["description"] : $this->sOptimizeText($articles[$articleKey]["description_long"]);
-            }
-
-            // Require Pictures
-            $articles[$articleKey]["image"] = $this->getArticleListingCover($articles[$articleKey]["articleID"], Shopware()->Config()->get('forceArticleMainImageInListing'));
-
-            // Links to details, basket
-            $articles[$articleKey]["linkBasket"] = $this->sSYSTEM->sCONFIG['sBASEFILE'] . "?sViewport=basket&sAdd=" . $articles[$articleKey]["ordernumber"];
-            $articles[$articleKey]["linkDetails"] = $this->sSYSTEM->sCONFIG['sBASEFILE'] . "?sViewport=detail&sArticle=" . $articles[$articleKey]["articleID"] . "&sCategory=" . $categoryId;
-
-            $calculatedBasePriceData = $this->calculateCheapestBasePriceData(
-                $articles[$articleKey]["price"],
-                $articles[$articleKey]["articleID"],
-                $articles[$articleKey]["pricegroup"],
-                $articles[$articleKey]["pricegroupID"]
-            );
-
-            $articles[$articleKey]["purchaseunit"] = empty($calculatedBasePriceData["purchaseunit"]) ? null: $calculatedBasePriceData["purchaseunit"];
-            $articles[$articleKey]["referenceunit"] = empty($calculatedBasePriceData["referenceunit"]) ? null: $calculatedBasePriceData["referenceunit"];
-            $articles[$articleKey]["sUnit"] = empty($calculatedBasePriceData["sUnit"]) ? null: $calculatedBasePriceData["sUnit"];
-            $articles[$articleKey]["referenceprice"] = empty($calculatedBasePriceData["referenceprice"]) ? null: $calculatedBasePriceData["referenceprice"];
-
-            $articles[$articleKey] = Enlight()->Events()->filter('Shopware_Modules_Articles_sGetArticlesByCategory_FilterLoopEnd', $articles[$articleKey], array('subject' => $this, 'id' => $categoryId));
-        } // For every article in this list
-
-        // Build result array
-        $result['sArticles'] = $articles;
-        $result['sPages'] = $pages;
-
-        $result['sPerPage'] = $arrayArticlesToShow;
-        $result['sSupplierInfo'] = $supplierInfo;
-        $result['sNumberArticles'] = $numberArticles;
-        $result['sNumberPages'] = $numberPages;
-        $result['sPage'] = $sPage;
-        $result['categoryParams'] = $categoryParams;
-
-        if (!empty($sCategoryConfig['sTemplate'])) {
-            $result['sTemplate'] = $sCategoryConfig['sTemplate'];
-        }
-        if (!empty($sCategoryConfig['sSort'])) {
-            $result['sSort'] = $sCategoryConfig['sSort'];
-        }
-
-        $result = Enlight()->Events()->filter('Shopware_Modules_Articles_sGetArticlesByCategory_FilterResult', $result, array('subject' => $this, 'id' => $categoryId));
-
-        return $result;
-    }
-
-
-    /**
-     * Get supplier by id
-     *
-     * Uses the new Supplier Manager
-     *
-     * TestCase: /_tests/Shopware/Tests/Modules/Articles/SuppliersTest.php
-     *
-     * @param int $id - s_articles_supplier.id
-     * @access public
-     * @return array
-     */
-    public function sGetSupplierById($id)
-    {
-        $id = (int) $id;
-        $categoryId = (int) $this->sSYSTEM->_GET['sCategory'];
-
-        $supplierRepository = Shopware()->Models()->getRepository(
-            'Shopware\Models\Article\Supplier'
-        );
-        $supplier = $supplierRepository->find($id);
-        if (!is_object($supplier)) {
-            return array();
-        }
-        $supplier = Shopware()->Models()->toArray($supplier);
-        if (!Shopware()->Shop()->getDefault()) {
-            $supplier = $this->sGetTranslation($supplier, $supplier['id'], 'supplier');
-        }
-        $supplier['link'] = $this->sSYSTEM->sCONFIG['sBASEFILE'];
-        $supplier['link'] .= '?sViewport=cat&sCategory=' . $categoryId . '&sPage=1&sSupplier=0';
-
-        return $supplier;
-    }
-
-    /**
-     * Helper function which checks the configuration if the article count
-     * should be displayed for each filter value.
-     *
-     * @return bool
-     */
-    protected function displayFilterArticleCount()
-    {
-        return Shopware()->Config()->get('displayFilterArticleCount', true);
-    }
-
-    /**
-     * Helper function to add the already activated filter values.
-     * This function adds an inner join condition for each passed value.
-     * The join will be set on the s_filter_articles table. The table alias
-     * for each passed value is "filterArticles" + ValueID.
-     * The function expects the s_articles table with the alias "articles" to
-     * join the s_filter_articles over the articleID column.
-     *
-     * @param $builder \Shopware\Components\Model\DBAL\QueryBuilder
-     * @param $activeFilters
-     * @return \Shopware\Components\Model\DBAL\QueryBuilder
-     */
-    protected function addActiveFilterCondition($builder, $activeFilters)
-    {
-        foreach ($activeFilters as $key => $valueId) {
-            $key     = (int)$key;
-            $valueId = (int)$valueId;
-
-            if ($valueId <= 0) {
-                continue;
-            }
-
-            $alias = 'filterArticles' . $key;
-            $builder->innerJoin(
-                'articles',
-                's_filter_articles',
-                $alias,
-                $alias . '.articleID = articles.id AND ' . $alias . '.valueID = :' . $alias
-            );
-            $builder->setParameter($alias, $valueId);
-        }
-
-        return $builder;
-    }
-
-    /**
-     * Helper function which creates a sql statement
-     * to select all filters with their associated options and values.
-     * This query is used to select all category filters.
-     *
-     * The query contains the following joins/aliases:
-     *  - s_filter_values           => filterValues (FROM Table)
-     *  - s_filter_articles         => filterArticles
-     *  - s_articles_categories_ro  => articleCategories
-     *  - s_articles                => articles
-     *  - s_filter_options          => filterOptions
-     *  - s_filter_relations        => filterRelations
-     *  - s_filter                  => filters
-     *  - s_articles_attributes     => attributes
-     *  - s_articles_avoid_customergroups     => avoidGroups
-     *
-     * If the parameter $activeFilters isn't empty, the query builder
-     * use a group by condition for the filterValues.id (s_filter_values.id).
-     * This condition is required to select the assigned article count
-     * faster.
-     *
-     * In case that the parameter $activeFilters is empty, the query builder
-     * use a sub query to select the article count for each filter value.
-     * Additional the query builder use a DISTINCT condition to prevent duplicate
-     * items, which creates over the different N:M Associations like
-     * s_filter_values : s_filter_articles or s_filter_articles : s_articles_categories_ro
-     *
-     * The query builder contains two parameters which has to be set from outside:
-     *  -   :categoryId         => ID of the current category to select the category articles
-     *  -   :customerGroupId    => ID of the current customer group to prevent avoided customer groups of an article.
-     *
-     * To set this parameter you can use the "$builder->setParameters" or "$builder->setParameter" function:
-     * <php>
-     * $builder->setParameters(array(
-     *      ':categoryId'       => $categoryId
-     *      ':customerGroupId'  => $customerGroupId
-     * ));
-     * </php>
-     *
-     * Shopware Events:
-     *  -   Shopware_Modules_Articles_GetFilterQuery
-     *
-     * @param null $activeFilters
-     * @return \Doctrine\DBAL\Query\QueryBuilder
-     */
-    protected function getFilterQuery($activeFilters = null)
-    {
-        /**@var $builder \Doctrine\DBAL\Query\QueryBuilder */
-        $builder = Shopware()->Models()->getDBALQueryBuilder();
-
-        $builder->select(array(
-            'filterValues.optionID    as id',
-            'filterValues.optionID    as optionID',
-            'filterOptions.name       as optionName',
-            'filterRelations.position as optionPosition',
-            'filterValues.id          as valueID',
-            'filterValues.value       as optionValue',
-            'filterValues.position    as valuePosition',
-            'filterRelations.groupID  as groupID',
-            'filters.name             as groupName'
-        ));
-
-        $builder = $this->addArticleCountSelect($builder);
-
-        //use as base table the s_filter_values
-        $builder->from('s_filter_values', 'filterValues');
-
-        //join the s_filter_articles to get add an additional join condition for the category articles.
-        $builder->innerJoin(
-            'filterValues',
-            's_filter_articles',
-            'filterArticles',
-            'filterArticles.valueID = filterValues.id'
-        );
-
->>>>>>> 574e7007
         //join the s_articles_categories_ro to get only the filter configuration for the current category articles
         $builder->innerJoin(
             'filterArticles',
@@ -4297,7 +3874,7 @@
 
         $data["articleName"] = $this->sOptimizeText($data["articleName"]);
         $data["description_long"] = htmlspecialchars_decode($data["description_long"]);
-        
+
         $data['mainVariantNumber'] = $this->db->fetchOne(
             "SELECT variant.ordernumber
              FROM s_articles_details variant
