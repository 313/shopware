--- conflicted
+++ resolved
@@ -694,20 +694,11 @@
         }
 
 
-<<<<<<< HEAD
         if (empty($this->sSettings["variant_export"]) || $this->sSettings["variant_export"] == 1) {
             $sql_add_select[] = "IF(COUNT(d.ordernumber) <= 1, '', GROUP_CONCAT(DISTINCT(CONCAT('\"', d.id, ':', REPLACE(d.ordernumber,'\"','\"\"'),'\"')) SEPARATOR ';')) as group_ordernumber";
             $sql_add_select[] = "IF(COUNT(d.additionaltext) <= 1, '', GROUP_CONCAT(DISTINCT(CONCAT('\"', d.id, ':', REPLACE(d.additionaltext,'\"','\"\"'),'\"')) SEPARATOR ';')) as group_additionaltext";
-            $sql_add_select[] = "IF(COUNT($pricefield)<=1,'',GROUP_CONCAT(ROUND($pricefield*(100-IF(pd.discount,pd.discount,0)-{$this->sCustomergroup["discount"]})/100*{$this->sCurrency["factor"]},2) SEPARATOR ';')) as group_pricenet";
-            $sql_add_select[] = "IF(COUNT($pricefield)<=1,'',GROUP_CONCAT(ROUND($pricefield*(100+t.tax-IF(pd.discount,pd.discount,0)-{$this->sCustomergroup["discount"]})/100*{$this->sCurrency["factor"]},2) SEPARATOR ';')) as group_price";
-=======
-        if (empty($this->sSettings["variant_export"])||$this->sSettings["variant_export"]==1) {
-
-            $sql_add_select[] = "IF(COUNT(d.ordernumber)<=1,'',GROUP_CONCAT(CONCAT('\"',REPLACE(d.ordernumber,'\"','\"\"'),'\"') SEPARATOR ';')) as group_ordernumber";
-            $sql_add_select[] = "IF(COUNT(d.additionaltext)<=1,'',GROUP_CONCAT(CONCAT('\"',REPLACE(d.additionaltext,'\"','\"\"'),'\"') SEPARATOR ';')) as group_additionaltext";
-            $sql_add_select[] = "IF(COUNT($pricefield)<=1,'',GROUP_CONCAT(ROUND(CAST($pricefield*(100-IF(pd.discount,pd.discount,0)-{$this->sCustomergroup["discount"]})/100*{$this->sCurrency["factor"]} AS DECIMAL(10,3)),2) SEPARATOR ';')) as group_pricenet";
-            $sql_add_select[] = "IF(COUNT($pricefield)<=1,'',GROUP_CONCAT(ROUND(CAST($pricefield*(100+t.tax-IF(pd.discount,pd.discount,0)-{$this->sCustomergroup["discount"]})/100*{$this->sCurrency["factor"]} AS DECIMAL(10,3)),2) SEPARATOR ';')) as group_price";
->>>>>>> 10275bc9
+	    $sql_add_select[] = "IF(COUNT($pricefield)<=1,'',GROUP_CONCAT(ROUND(CAST($pricefield*(100-IF(pd.discount,pd.discount,0)-{$this->sCustomergroup["discount"]})/100*{$this->sCurrency["factor"]} AS DECIMAL(10,3)),2) SEPARATOR ';')) as group_pricenet";
+            $sql_add_select[] = "IF(COUNT($pricefield)<=1,'',GROUP_CONCAT(ROUND(CAST($pricefield*(100+t.tax-IF(pd.discount,pd.discount,0)-{$this->sCustomergroup["discount"]})/100*{$this->sCurrency["factor"]} AS DECIMAL(10,3)),2) SEPARATOR ';')) as group_price";    
             $sql_add_select[] = "IF(COUNT(d.active)<=1,'',GROUP_CONCAT(d.active SEPARATOR ';')) as group_active";
             $sql_add_select[] = "IF(COUNT(d.instock)<=1,'',GROUP_CONCAT(d.instock SEPARATOR ';')) as group_instock";
 
