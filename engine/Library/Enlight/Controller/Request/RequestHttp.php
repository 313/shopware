<?php
/**
 * Enlight
 *
 * LICENSE
 *
 * This source file is subject to the new BSD license that is bundled
 * with this package in the file LICENSE.txt.
 * It is also available through the world-wide-web at this URL:
 * http://opensource.org/licenses/bsd-license.php
 * If you did not receive a copy of the license and are unable to
 * obtain it through the world-wide-web, please send an email
 * to license@shopware.de so we can send you a copy immediately.
 *
 * @copyright  Copyright (c) 2005-2015 Zend Technologies USA Inc. (http://www.zend.com)
 * @copyright  Copyright (c) 2011, shopware AG (http://www.shopware.de)
 * @license    http://opensource.org/licenses/bsd-license.php New BSD License
 */

/**
 * This class is highly based on Zend_Controller_Request_Http
 *
 * @link https://github.com/zendframework/zf1/blob/release-1.12.20/library/Zend/Controller/Request/Abstract.php
 * @link https://github.com/zendframework/zf1/blob/release-1.12.20/library/Zend/Controller/Request/Http.php
 */
class Enlight_Controller_Request_RequestHttp implements Enlight_Controller_Request_Request
{
    /**
     * @var string[]
     */
    protected $validDeviceTypes = [
        'desktop',
        'tablet',
        'mobile',
    ];

    /**
     * @var array
     */
    private $attributes = [];

    /**
     * Has the action been dispatched?
     * @var boolean
     */
    protected $_dispatched = false;

    /**
     * Module
     * @var string
     */
    protected $_module;

    /**
     * Module key for retrieving module from params
     * @var string
     */
    protected $_moduleKey = 'module';

    /**
     * Controller
     * @var string
     */
    protected $_controller;

    /**
     * Controller key for retrieving controller from params
     * @var string
     */
    protected $_controllerKey = 'controller';

    /**
     * Action
     * @var string
     */
    protected $_action;

    /**
     * Action key for retrieving action from params
     * @var string
     */
    protected $_actionKey = 'action';

    /**
     * Request parameters
     * @var array
     */
    protected $_params = [];

    /**
     * Scheme for http
     *
     */
    const SCHEME_HTTP  = 'http';

    /**
<<<<<<< HEAD
     * Scheme for https
=======
     * {@inheritdoc}
     */
    public function replacePost($data)
    {
        $_POST = $data;
    }

    /**
     * Set POST values method
>>>>>>> 7c409329
     *
     */
    const SCHEME_HTTPS = 'https';

    /**
     * Allowed parameter sources
     * @var array
     */
    protected $_paramSources = ['_GET', '_POST'];

    /**
     * REQUEST_URI
     * @var string;
     */
    protected $_requestUri;

    /**
     * Base URL of request
     * @var string
     */
    protected $_baseUrl;

    /**
     * Base path of request
     * @var string
     */
    protected $_basePath;

    /**
     * PATH_INFO
     * @var string
     */
    protected $_pathInfo = '';

    /**
     * Raw request body
     * @var string|false
     */
    protected $_rawBody;

    /**
     * {@inheritdoc}
     */
    public function getAttribute($attribute, $default = null)
    {
        if (false === array_key_exists($attribute, $this->attributes)) {
            return $default;
        }

        return $this->attributes[$attribute];
    }

    /**
     * {@inheritdoc}
     */
    public function getAttributes()
    {
        return $this->attributes;
    }

    /**
     * {@inheritdoc}
     */
    public function setAttribute($attribute, $value)
    {
        $this->attributes[$attribute] = $value;
    }

    /**
     * {@inheritdoc}
     */
    public function unsetAttribute($attribute)
    {
        unset($this->attributes[$attribute]);
    }

    /**
     * {@inheritdoc}
     */
    public function setSecure($value = true)
    {
        $_SERVER['HTTPS'] = $value ? 'on' : null;
        return $this;
    }

    /**
     * {@inheritdoc}
     */
    public function setRemoteAddress($address)
    {
        $_SERVER['REMOTE_ADDR'] = $address;

        return $this;
    }

    /**
     * {@inheritdoc}
     */
    public function setHttpHost($host)
    {
        $_SERVER['HTTP_HOST'] = $host;
        return $this;
    }

    /**
     * {@inheritdoc}
     */
    public function setHeader($header, $value)
    {
        $temp = strtoupper(str_replace('-', '_', $header));
        $_SERVER['HTTP_' . $temp] = $value;
        return $this;
    }

    /**
     * {@inheritdoc}
     */
    public function getModuleName()
    {
        if (null === $this->_module) {
            $module = $this->getParam($this->getModuleKey());
            if ($module) {
                $this->_module = strtolower(trim($module));
            }
        }

        return $this->_module;
    }

    /**
     * {@inheritdoc}
     */
    public function getDeviceType()
    {
        $deviceType = strtolower($this->getCookie('x-ua-device', 'desktop'));

        return in_array($deviceType, $this->validDeviceTypes) ? $deviceType : 'desktop';
    }

    /**
     * {@inheritdoc}
     */
    public function setModuleName($value)
    {
        $this->_module = strtolower(trim($value));

        return $this;
    }

    /**
     * {@inheritdoc}
     */
    public function getControllerName()
    {
        if (null === $this->_controller) {
            $this->_controller = $this->getParam($this->getControllerKey());
        }

        return $this->_controller;
    }

    /**
     * {@inheritdoc}
     */
    public function setControllerName($value)
    {
        $this->_controller = $value;

        return $this;
    }

    /**
     * {@inheritdoc}
     */
    public function getActionName()
    {
        if (null === $this->_action) {
            $this->_action = $this->getParam($this->getActionKey());
        }

        return $this->_action;
    }

    /**
     * {@inheritdoc}
     */
    public function setActionName($value)
    {
        $this->_action = $value;
        /**
         * @see ZF-3465
         */
        if (null === $value) {
            $this->setParam($this->getActionKey(), $value);
        }
        return $this;
    }

    /**
     * {@inheritdoc}
     */
    public function getModuleKey()
    {
        return $this->_moduleKey;
    }

    /**
     * {@inheritdoc}
     */
    public function setModuleKey($key)
    {
        $this->_moduleKey = (string) $key;
        return $this;
    }

    /**
     * {@inheritdoc}
     */
    public function getControllerKey()
    {
        return $this->_controllerKey;
    }

    /**
     * {@inheritdoc}
     */
    public function setControllerKey($key)
    {
        $this->_controllerKey = (string) $key;
        return $this;
    }

    /**
     * {@inheritdoc}
     */
    public function getActionKey()
    {
        return $this->_actionKey;
    }

    /**
     * {@inheritdoc}
     */
    public function setActionKey($key)
    {
        $this->_actionKey = (string) $key;
        return $this;
    }

    /**
     * {@inheritdoc}
     */
    public function getUserParams()
    {
        return $this->_params;
    }

    /**
     * {@inheritdoc}
     */
    public function getUserParam($key, $default = null)
    {
        if (isset($this->_params[$key])) {
            return $this->_params[$key];
        }

        return $default;
    }

    /**
     * {@inheritdoc}
     */
    public function setParam($key, $value)
    {
        $key = (string) $key;

        if ((null === $value) && isset($this->_params[$key])) {
            unset($this->_params[$key]);
        } elseif (null !== $value) {
            $this->_params[$key] = $value;
        }

        return $this;
    }

    /**
     * {@inheritdoc}
     */
    public function clearParams()
    {
        $this->_params = [];
        return $this;
    }

    /**
     * {@inheritdoc}
     */
    public function setDispatched($flag = true)
    {
        $this->_dispatched = $flag ? true : false;
        return $this;
    }

    /**
     * {@inheritdoc}
     */
    public function isDispatched()
    {
        return $this->_dispatched;
    }


    /**
     * Constructor
     *
     * If a $uri is passed, the object will attempt to populate itself using
     * that information.
     * @param string
     */
    public function __construct($uri = null)
    {
        if (null === $uri) {
            $this->setRequestUri();
        } else {
            $uri = Zend_Uri::factory($uri);
            if (!$uri->valid()) {
                throw new RuntimeException('Invalid URI provided to constructor');
            }

            $path  = $uri->getPath();
            $query = $uri->getQuery();
            if (!empty($query)) {
                $path .= '?' . $query;
            }
            $this->setRequestUri($path);
        }
    }

    /**
     * {@inheritdoc}
     */
    public function __get($key)
    {
        return $this->get($key);
    }

    /**
     * {@inheritdoc}
     */
    public function get($key)
    {
        switch (true) {
            case isset($this->_params[$key]):
                return $this->_params[$key];
            case isset($_GET[$key]):
                return $_GET[$key];
            case isset($_POST[$key]):
                return $_POST[$key];
            case isset($_COOKIE[$key]):
                return $_COOKIE[$key];
            case ($key == 'REQUEST_URI'):
                return $this->getRequestUri();
            case ($key == 'PATH_INFO'):
                return $this->getPathInfo();
            case isset($_SERVER[$key]):
                return $_SERVER[$key];
            case isset($_ENV[$key]):
                return $_ENV[$key];
            default:
                return null;
        }
    }

    /**
     * {@inheritdoc}
     */
    public function __set($key, $value)
    {
        $this->set($key, $value);
    }

    /**
     * {@inheritdoc}
     */
    public function set($key, $value)
    {
        throw new RuntimeException('Setting values in superglobals not allowed; please use setParam()');
    }

    /**
     * {@inheritdoc}
     */
    public function __isset($key)
    {
        return $this->has($key);
    }

    /**
     * {@inheritdoc}
     */
    public function has($key)
    {
        switch (true) {
            case isset($this->_params[$key]):
                return true;
            case isset($_GET[$key]):
                return true;
            case isset($_POST[$key]):
                return true;
            case isset($_COOKIE[$key]):
                return true;
            case isset($_SERVER[$key]):
                return true;
            case isset($_ENV[$key]):
                return true;
            default:
                return false;
        }
    }

    /**
     * {@inheritdoc}
     */
    public function setQuery($spec, $value = null)
    {
        if (!is_array($spec) && $value === null) {
            unset($_GET[$spec]);
            return $this;
        } elseif (is_array($spec) && empty($spec)) {
            $_GET = [];
            return $this;
        }

        if ((null === $value) && !is_array($spec)) {
            throw new RuntimeException('Invalid value passed to setQuery(); must be either array of values or key/value pair');
        }
        if ((null === $value) && is_array($spec)) {
            /** @var array $spec */
            foreach ($spec as $key => $value) {
                $this->setQuery($key, $value);
            }
            return $this;
        }
        $_GET[(string) $spec] = $value;

        return $this;
    }

    /**
     * {@inheritdoc}
     */
    public function getQuery($key = null, $default = null)
    {
        if (null === $key) {
            return $_GET;
        }

        return isset($_GET[$key]) ? $_GET[$key] : $default;
    }

    /**
     * {@inheritdoc}
     */
    public function setPost($spec, $value = null)
    {
        if (!is_array($spec) && $value === null) {
            unset($_POST[$spec]);
            return $this;
        } elseif (is_array($spec) && empty($spec)) {
            $_POST = [];
            return $this;
        }

        if ((null === $value) && !is_array($spec)) {
            throw new RuntimeException('Invalid value passed to setPost(); must be either array of values or key/value pair');
        }
        if ((null === $value) && is_array($spec)) {
            foreach ($spec as $key => $value) {
                $this->setPost($key, $value);
            }
            return $this;
        }
        $_POST[(string) $spec] = $value;
        return $this;
    }

    /**
     * {@inheritdoc}
     */
    public function getPost($key = null, $default = null)
    {
        if (null === $key) {
            return $_POST;
        }

        return isset($_POST[$key]) ? $_POST[$key] : $default;
    }

    /**
     * {@inheritdoc}
     */
    public function getCookie($key = null, $default = null)
    {
        if (null === $key) {
            return $_COOKIE;
        }

        return isset($_COOKIE[$key]) ? $_COOKIE[$key] : $default;
    }

    /**
     * {@inheritdoc}
     */
    public function getServer($key = null, $default = null)
    {
        if (null === $key) {
            return $_SERVER;
        }

        return isset($_SERVER[$key]) ? $_SERVER[$key] : $default;
    }

    /**
     * {@inheritdoc}
     */
    public function getEnv($key = null, $default = null)
    {
        if (null === $key) {
            return $_ENV;
        }

        return isset($_ENV[$key]) ? $_ENV[$key] : $default;
    }

    /**
     * {@inheritdoc}
     */
    public function setRequestUri($requestUri = null)
    {
        if ($requestUri === null) {
            if (isset($_SERVER['HTTP_X_ORIGINAL_URL'])) {
                // IIS with Microsoft Rewrite Module
                $requestUri = $_SERVER['HTTP_X_ORIGINAL_URL'];
            } elseif (isset($_SERVER['HTTP_X_REWRITE_URL'])) {
                // IIS with ISAPI_Rewrite
                $requestUri = $_SERVER['HTTP_X_REWRITE_URL'];
            } elseif (
                // IIS7 with URL Rewrite: make sure we get the unencoded url (double slash problem)
                isset($_SERVER['IIS_WasUrlRewritten'])
                && $_SERVER['IIS_WasUrlRewritten'] == '1'
                && isset($_SERVER['UNENCODED_URL'])
                && $_SERVER['UNENCODED_URL'] != ''
            ) {
                $requestUri = $_SERVER['UNENCODED_URL'];
            } elseif (isset($_SERVER['REQUEST_URI'])) {
                $requestUri = $_SERVER['REQUEST_URI'];
                // Http proxy reqs setup request uri with scheme and host [and port] + the url path, only use url path
                $schemeAndHttpHost = $this->getScheme() . '://' . $this->getHttpHost();
                if (strpos($requestUri, $schemeAndHttpHost) === 0) {
                    $requestUri = substr($requestUri, strlen($schemeAndHttpHost));
                }
            } elseif (isset($_SERVER['ORIG_PATH_INFO'])) { // IIS 5.0, PHP as CGI
                $requestUri = $_SERVER['ORIG_PATH_INFO'];
                if (!empty($_SERVER['QUERY_STRING'])) {
                    $requestUri .= '?' . $_SERVER['QUERY_STRING'];
                }
            } else {
                return $this;
            }
        } elseif (!is_string($requestUri)) {
            return $this;
        } else {
            // Set GET items, if available
            if (false !== ($pos = strpos($requestUri, '?'))) {
                // Get key => value pairs and set $_GET
                $query = substr($requestUri, $pos + 1);
                parse_str($query, $vars);
                $this->setQuery($vars);
            }
        }

        $this->_requestUri = $requestUri;
        return $this;
    }

    /**
     * {@inheritdoc}
     */
    public function getRequestUri()
    {
        if (empty($this->_requestUri)) {
            $this->setRequestUri();
        }

        return $this->_requestUri;
    }

    /**
     * {@inheritdoc}
     */
    public function setBaseUrl($baseUrl = null)
    {
        if ((null !== $baseUrl) && !is_string($baseUrl)) {
            return $this;
        }

        if ($baseUrl !== null) {
            $this->_baseUrl = rtrim($baseUrl, '/');
            return $this;
        }

        $filename = isset($_SERVER['SCRIPT_FILENAME']) ? basename($_SERVER['SCRIPT_FILENAME']) : '';

        if (isset($_SERVER['SCRIPT_NAME']) && basename($_SERVER['SCRIPT_NAME']) === $filename) {
            $baseUrl = $_SERVER['SCRIPT_NAME'];
        } elseif (isset($_SERVER['PHP_SELF']) && basename($_SERVER['PHP_SELF']) === $filename) {
            $baseUrl = $_SERVER['PHP_SELF'];
        } elseif (isset($_SERVER['ORIG_SCRIPT_NAME']) && basename($_SERVER['ORIG_SCRIPT_NAME']) === $filename) {
            $baseUrl = $_SERVER['ORIG_SCRIPT_NAME']; // 1and1 shared hosting compatibility
        } else {
            // Backtrack up the script_filename to find the portion matching
            // php_self
            $path    = isset($_SERVER['PHP_SELF']) ? $_SERVER['PHP_SELF'] : '';
            $file    = isset($_SERVER['SCRIPT_FILENAME']) ? $_SERVER['SCRIPT_FILENAME'] : '';
            $segs    = explode('/', trim($file, '/'));
            $segs    = array_reverse($segs);
            $index   = 0;
            $last    = count($segs);
            $baseUrl = '';
            do {
                $seg     = $segs[$index];
                $baseUrl = '/' . $seg . $baseUrl;
                ++$index;
            } while (($last > $index) && (false !== ($pos = strpos($path, $baseUrl))) && (0 != $pos));
        }

        // Does the baseUrl have anything in common with the request_uri?
        $requestUri = $this->getRequestUri();

        if (0 === strpos($requestUri, $baseUrl)) {
            // full $baseUrl matches
            $this->_baseUrl = $baseUrl;
            return $this;
        }

        if (0 === strpos($requestUri, dirname($baseUrl))) {
            // directory portion of $baseUrl matches
            $this->_baseUrl = rtrim(dirname($baseUrl), '/');
            return $this;
        }

        $truncatedRequestUri = $requestUri;
        if (($pos = strpos($requestUri, '?')) !== false) {
            $truncatedRequestUri = substr($requestUri, 0, $pos);
        }

        $basename = basename($baseUrl);
        if (empty($basename) || !strpos($truncatedRequestUri, $basename)) {
            // no match whatsoever; set it blank
            $this->_baseUrl = '';
            return $this;
        }

        // If using mod_rewrite or ISAPI_Rewrite strip the script filename
        // out of baseUrl. $pos !== 0 makes sure it is not matching a value
        // from PATH_INFO or QUERY_STRING
        if ((strlen($requestUri) >= strlen($baseUrl))
            && ((false !== ($pos = strpos($requestUri, $baseUrl))) && ($pos !== 0))) {
            $baseUrl = substr($requestUri, 0, $pos + strlen($baseUrl));
        }

        $this->_baseUrl = rtrim($baseUrl, '/');

        return $this;
    }

    /**
     * {@inheritdoc}
     */
    public function getBaseUrl($raw = false)
    {
        if (null === $this->_baseUrl) {
            $this->setBaseUrl();
        }

        return (($raw == false) ? urldecode($this->_baseUrl) : $this->_baseUrl);
    }

    /**
     * {@inheritdoc}
     */
    public function setBasePath($basePath = null)
    {
        if ($basePath === null) {
            $filename = isset($_SERVER['SCRIPT_FILENAME'])
                ? basename($_SERVER['SCRIPT_FILENAME'])
                : '';

            $baseUrl = $this->getBaseUrl();
            if (empty($baseUrl)) {
                $this->_basePath = '';
                return $this;
            }

            if (basename($baseUrl) === $filename) {
                $basePath = dirname($baseUrl);
            } else {
                $basePath = $baseUrl;
            }
        }

        if (substr(PHP_OS, 0, 3) === 'WIN') {
            $basePath = str_replace('\\', '/', $basePath);
        }

        $this->_basePath = rtrim($basePath, '/');
        return $this;
    }

    /**
     * {@inheritdoc}
     */
    public function getBasePath()
    {
        if (null === $this->_basePath) {
            $this->setBasePath();
        }

        return $this->_basePath;
    }

    /**
     * {@inheritdoc}
     */
    public function setPathInfo($pathInfo = null)
    {
        if ($pathInfo === null) {
            $baseUrl = $this->getBaseUrl(); // this actually calls setBaseUrl() & setRequestUri()
            $baseUrlRaw = $this->getBaseUrl(false);
            $baseUrlEncoded = urlencode($baseUrlRaw);

            if (null === ($requestUri = $this->getRequestUri())) {
                return $this;
            }

            // Remove the query string from REQUEST_URI
            if ($pos = strpos($requestUri, '?')) {
                $requestUri = substr($requestUri, 0, $pos);
            }

            if (!empty($baseUrl) || !empty($baseUrlRaw)) {
                if (strpos($requestUri, $baseUrl) === 0) {
                    $pathInfo = substr($requestUri, strlen($baseUrl));
                } elseif (strpos($requestUri, $baseUrlRaw) === 0) {
                    $pathInfo = substr($requestUri, strlen($baseUrlRaw));
                } elseif (strpos($requestUri, $baseUrlEncoded) === 0) {
                    $pathInfo = substr($requestUri, strlen($baseUrlEncoded));
                } else {
                    $pathInfo = $requestUri;
                }
            } else {
                $pathInfo = $requestUri;
            }
        }

        $this->_pathInfo = (string) $pathInfo;
        return $this;
    }

    /**
     * {@inheritdoc}
     */
    public function getPathInfo()
    {
        if (empty($this->_pathInfo)) {
            $this->setPathInfo();
        }

        return $this->_pathInfo;
    }

    /**
     * {@inheritdoc}
     */
    public function setParamSources(array $paramSources = [])
    {
        $this->_paramSources = $paramSources;
        return $this;
    }

    /**
     * {@inheritdoc}
     */
    public function getParamSources()
    {
        return $this->_paramSources;
    }

    /**
     * {@inheritdoc}
     */
    public function getParam($key, $default = null)
    {
        $paramSources = $this->getParamSources();
        if (isset($this->_params[$key])) {
            return $this->_params[$key];
        } elseif (in_array('_GET', $paramSources) && isset($_GET[$key])) {
            return $_GET[$key];
        } elseif (in_array('_POST', $paramSources) && isset($_POST[$key])) {
            return $_POST[$key];
        }

        return $default;
    }

    /**
     * {@inheritdoc}
     */
    public function getParams()
    {
        $return       = $this->_params;
        $paramSources = $this->getParamSources();
        if (in_array('_GET', $paramSources)
            && isset($_GET)
            && is_array($_GET)
        ) {
            $return += $_GET;
        }
        if (in_array('_POST', $paramSources)
            && isset($_POST)
            && is_array($_POST)
        ) {
            $return += $_POST;
        }
        return $return;
    }

    /**
     * {@inheritdoc}
     */
    public function setParams(array $params)
    {
        foreach ($params as $key => $value) {
            $this->setParam($key, $value);
        }
        return $this;
    }

    /**
     * {@inheritdoc}
     */
    public function getMethod()
    {
        return $this->getServer('REQUEST_METHOD');
    }

    /**
     * {@inheritdoc}
     */
    public function isPost()
    {
        return 'POST' === $this->getMethod();
    }

    /**
     * {@inheritdoc}
     */
    public function isGet()
    {
        return 'GET' === $this->getMethod();
    }

    /**
     * {@inheritdoc}
     */
    public function isPut()
    {
        return 'PUT' === $this->getMethod();
    }

    /**
     * {@inheritdoc}
     */
    public function isDelete()
    {
        return 'DELETE' === $this->getMethod();
    }

    /**
     * {@inheritdoc}
     */
    public function isHead()
    {
        return 'HEAD' === $this->getMethod();
    }

    /**
     * {@inheritdoc}
     */
    public function isOptions()
    {
        return 'OPTIONS' === $this->getMethod();
    }

    /**
     * {@inheritdoc}
     */
    public function isXmlHttpRequest()
    {
        return ($this->getHeader('X_REQUESTED_WITH') == 'XMLHttpRequest');
    }

    /**
     * {@inheritdoc}
     */
    public function isFlashRequest()
    {
        $header = strtolower($this->getHeader('USER_AGENT'));
        return strstr($header, ' flash') ? true : false;
    }

    /**
     * {@inheritdoc}
     */
    public function isSecure()
    {
        return ($this->getScheme() === self::SCHEME_HTTPS);
    }

    /**
     * {@inheritdoc}
     */
    public function getRawBody()
    {
        if (null === $this->_rawBody) {
            $body = file_get_contents('php://input');

            if (strlen(trim($body)) > 0) {
                $this->_rawBody = $body;
            } else {
                $this->_rawBody = false;
            }
        }
        return $this->_rawBody;
    }

    /**
     * {@inheritdoc}
     */
    public function getHeader($header)
    {
        $temp = strtoupper(str_replace('-', '_', $header));
        if (isset($_SERVER['HTTP_' . $temp])) {
            return $_SERVER['HTTP_' . $temp];
        }

        if (strpos($temp, 'CONTENT_') === 0 && isset($_SERVER[$temp])) {
            return $_SERVER[$temp];
        }

        if (empty($header)) {
            throw new RuntimeException('An HTTP header name is required');
        }

        // Try to get it from the $_SERVER array first
        $temp = 'HTTP_' . strtoupper(str_replace('-', '_', $header));
        if (isset($_SERVER[$temp])) {
            return $_SERVER[$temp];
        }

        // This seems to be the only way to get the Authorization header on
        // Apache
        if (function_exists('apache_request_headers')) {
            $headers = apache_request_headers();
            if (isset($headers[$header])) {
                return $headers[$header];
            }
            $header = strtolower($header);
            foreach ($headers as $key => $value) {
                if (strtolower($key) == $header) {
                    return $value;
                }
            }
        }

        return false;
    }

    /**
     * {@inheritdoc}
     */
    public function getScheme()
    {
        return ($this->getServer('HTTPS') === 'on') ? self::SCHEME_HTTPS : self::SCHEME_HTTP;
    }

    /**
     * {@inheritdoc}
     */
    public function getHttpHost()
    {
        $host = $this->getServer('HTTP_HOST');
        if (!empty($host)) {
            return $host;
        }

        $scheme = $this->getScheme();
        $name   = $this->getServer('SERVER_NAME');
        $port   = $this->getServer('SERVER_PORT');

        if (null === $name) {
            return '';
        } elseif (($scheme == self::SCHEME_HTTP && $port == 80) || ($scheme == self::SCHEME_HTTPS && $port == 443)) {
            return $name;
        } else {
            return $name . ':' . $port;
        }
    }

    /**
     * {@inheritdoc}
     */
    public function getClientIp()
    {
        return $this->getServer('REMOTE_ADDR');
    }
}<|MERGE_RESOLUTION|>--- conflicted
+++ resolved
@@ -94,19 +94,7 @@
     const SCHEME_HTTP  = 'http';
 
     /**
-<<<<<<< HEAD
      * Scheme for https
-=======
-     * {@inheritdoc}
-     */
-    public function replacePost($data)
-    {
-        $_POST = $data;
-    }
-
-    /**
-     * Set POST values method
->>>>>>> 7c409329
      *
      */
     const SCHEME_HTTPS = 'https';
@@ -565,6 +553,14 @@
         }
 
         return isset($_GET[$key]) ? $_GET[$key] : $default;
+    }
+
+    /**
+     * {@inheritdoc}
+     */
+    public function replacePost($data)
+    {
+        $_POST = $data;
     }
 
     /**
