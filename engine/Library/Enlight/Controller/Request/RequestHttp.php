<?php
/**
 * Enlight
 *
 * LICENSE
 *
 * This source file is subject to the new BSD license that is bundled
 * with this package in the file LICENSE.txt.
 * It is also available through the world-wide-web at this URL:
 * http://enlight.de/license
 * If you did not receive a copy of the license and are unable to
 * obtain it through the world-wide-web, please send an email
 * to license@shopware.de so we can send you a copy immediately.
 *
 * @category   Enlight
 * @package    Enlight_Controller
 * @copyright  Copyright (c) 2011, shopware AG (http://www.shopware.de)
 * @license    http://enlight.de/license     New BSD License
 * @version    $Id$
 * @author     Heiner Lohaus
 * @author     $Author$
 */

/**
 * HTTP request controller for use with Enlight_Controller.
 *
 * The Enlight_Controller_Request_RequestHttp represents the request object (what is in the url, what was read out).
 *
 * @category   Enlight
 * @package    Enlight_Controller
 * @copyright  Copyright (c) 2011, shopware AG (http://www.shopware.de)
 * @license    http://enlight.de/license     New BSD License
 */
class Enlight_Controller_Request_RequestHttp
    extends Zend_Controller_Request_Http
    implements Enlight_Controller_Request_Request
{
    /**
     * @var string[]
     */
    private $validDeviceTypes = [
        'desktop',
        'tablet',
        'mobile',
    ];

    /**
     * Set GET values method
     *
     * @param  string|array $spec
     * @param  null|mixed   $value
     * @return Zend_Controller_Request_Http
     */
    public function setQuery($spec, $value = null)
    {
        if (!is_array($spec) && $value === null) {
            unset($_GET[$spec]);
            return $this;
        } elseif (is_array($spec) && empty($spec)) {
            $_GET = array();
            return $this;
        }
        return parent::setQuery($spec, $value);
    }

    /**
     * Set POST values method
     *
     * @param  string|array $spec
     * @param  null|mixed   $value
     * @return Zend_Controller_Request_Http
     */
    public function setPost($spec, $value = null)
    {
        if (!is_array($spec) && $value === null) {
            unset($_POST[$spec]);
            return $this;
        } elseif (is_array($spec) && empty($spec)) {
            $_POST = array();
            return $this;
        }

        return parent::setPost($spec, $value);
    }

    /**
     * Sets the request URI scheme
     *
     * @param $value
     * @return Enlight_Controller_Request_Request
     */
    public function setSecure($value = true)
    {
        $_SERVER['HTTPS'] = $value ? 'on' : null;
        return $this;
    }

    /**
     * Set SERVER remote address
     *
     * @param string $address
     * @return Enlight_Controller_Request_Request
     */
    public function setRemoteAddress($address)
    {
        $_SERVER['REMOTE_ADDR'] = $address;

        return $this;
    }

    /**
     * Sets HTTP host method
     *
     * @param string $host
     * @return Enlight_Controller_Request_Request
     */
    public function setHttpHost($host)
    {
        $_SERVER['HTTP_HOST'] = $host;
        return $this;
    }

    /**
     * Sets the REQUEST_URI on which the instance operates.
     *
     * If no request URI is passed, it uses the value in $_SERVER['REQUEST_URI'],
     * $_SERVER['HTTP_X_REWRITE_URL'], or $_SERVER['ORIG_PATH_INFO'] + $_SERVER['QUERY_STRING'].
     *
     * @param string $requestUri
     * @return Zend_Controller_Request_Http
     */
    public function setRequestUri($requestUri = null)
    {
        parent::setRequestUri($requestUri);
        if ($this->_requestUri === null
                && !empty($_SERVER['argc'])
                && $_SERVER['argc'] > 1) {
            $this->setRequestUri($_SERVER['argv'][1]);
        }
        return $this;
    }

    /**
     * Return the value of the given HTTP header. Pass the header name as the
     * plain, HTTP-specified header name. Ex.: Ask for 'Accept' to get the
     * Accept header, 'Accept-Encoding' to get the Accept-Encoding header.
     *
     * @param string $header HTTP header name
     * @return string|false HTTP header value, or false if not found
     * @throws Zend_Controller_Request_Exception
     */
    public function getHeader($header)
    {
        $temp = strtoupper(str_replace('-', '_', $header));
        if (isset($_SERVER['HTTP_' . $temp])) {
            return $_SERVER['HTTP_' . $temp];
        }

        if (strpos($temp, 'CONTENT_') === 0 && isset($_SERVER[$temp])) {
            return $_SERVER[$temp];
        }

        return parent::getHeader($header);
    }

    /**
     * Sets HTTP header method
     *
     * @param   string $header
     * @param   $value
     * @return  Enlight_Controller_Request_Request
     */
    public function setHeader($header, $value)
    {
        $temp = strtoupper(str_replace('-', '_', $header));
        $_SERVER['HTTP_' . $temp] = $value;
        return $this;
    }

    /**
<<<<<<< HEAD
     * Returns the current device type, or false if detection could not be done
     *
     * @return string
     */
    public function getDeviceType()
    {
        $deviceType = strtolower($this->getCookie('x-ua-device', 'desktop'));

        return (in_array($deviceType, $this->validDeviceTypes)) ? $deviceType : 'desktop';
=======
     * {@inheritdoc}
     */
    public function getModuleName()
    {
        if (parent::getModuleName() === null) {
            return null;
        }

        return strtolower(trim(parent::getModuleName()));
    }

    /**
     * {@inheritdoc}
     */
    public function getClientIp($checkProxy = false)
    {
        return parent::getClientIp($checkProxy);
>>>>>>> 7b3ee7c9
    }
}<|MERGE_RESOLUTION|>--- conflicted
+++ resolved
@@ -178,17 +178,6 @@
     }
 
     /**
-<<<<<<< HEAD
-     * Returns the current device type, or false if detection could not be done
-     *
-     * @return string
-     */
-    public function getDeviceType()
-    {
-        $deviceType = strtolower($this->getCookie('x-ua-device', 'desktop'));
-
-        return (in_array($deviceType, $this->validDeviceTypes)) ? $deviceType : 'desktop';
-=======
      * {@inheritdoc}
      */
     public function getModuleName()
@@ -206,6 +195,15 @@
     public function getClientIp($checkProxy = false)
     {
         return parent::getClientIp($checkProxy);
->>>>>>> 7b3ee7c9
+    }
+
+    /**
+     * {@inheritdoc}
+     */
+    public function getDeviceType()
+    {
+        $deviceType = strtolower($this->getCookie('x-ua-device', 'desktop'));
+
+        return (in_array($deviceType, $this->validDeviceTypes)) ? $deviceType : 'desktop';
     }
 }