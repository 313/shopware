--- conflicted
+++ resolved
@@ -203,10 +203,27 @@
     }
 
     /**
-<<<<<<< HEAD
-     * Returns the current device type, or false if detection could not be done
-     *
-     * @return string
+     * {@inheritdoc}
+     */
+    public function getModuleName()
+    {
+        if (parent::getModuleName() === null) {
+            return null;
+        }
+
+        return strtolower(trim(parent::getModuleName()));
+    }
+
+    /**
+     * {@inheritdoc}
+     */
+    public function getClientIp($checkProxy = false)
+    {
+        return parent::getClientIp($checkProxy);
+    }
+
+    /**
+     * {@inheritdoc}
      */
     public function getDeviceType()
     {
@@ -222,25 +239,5 @@
         $deviceType = strtolower($deviceType);
 
         $this->deviceType = (in_array($deviceType, $this->validDeviceTypes)) ? $deviceType : 'desktop';
-=======
-     * {@inheritdoc}
-     */
-    public function getModuleName()
-    {
-        if (parent::getModuleName() === null) {
-            return null;
-        }
-
-        return strtolower(trim(parent::getModuleName()));
-    }
-
-
-    /**
-     * {@inheritdoc}
-     */
-    public function getClientIp($checkProxy = false)
-    {
-        return parent::getClientIp($checkProxy);
->>>>>>> 7b3ee7c9
     }
 }