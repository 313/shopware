--- conflicted
+++ resolved
@@ -34,15 +34,9 @@
  */
 class Shopware extends Enlight_Application
 {
-<<<<<<< HEAD
-    const VERSION      = '4.0.0';
-    const VERSION_TEXT = 'RC';
-    const REVISION     = '20130531';
-=======
     const VERSION      = '4.1.0';
     const VERSION_TEXT = 'RC2';
     const REVISION     = '20130621';
->>>>>>> 0e074a70
 
     protected $app     = 'Shopware';
     protected $appPath = 'engine/Shopware/';
