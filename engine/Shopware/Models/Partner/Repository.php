--- conflicted
+++ resolved
@@ -181,13 +181,8 @@
             ->leftJoin('o.partner', 'partner')
             ->leftJoin('o.orderStatus', 'orderState')
             ->leftJoin('o.customer', 'customer')
-<<<<<<< HEAD
             ->leftJoin('customer.defaultBillingAddress', 'billing')
-            ->where($expr->eq('partner.id', '?1'))
-=======
-            ->leftJoin('customer.billing', 'billing')
             ->where('partner.id = ?1')
->>>>>>> 2c513209
             ->andWhere('o.status != 4')
             ->andWhere('o.status != -1')
             ->andWhere('o.orderTime > ?2')
