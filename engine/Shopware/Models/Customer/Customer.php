--- conflicted
+++ resolved
@@ -80,35 +80,6 @@
     protected $number = '';
 
     /**
-<<<<<<< HEAD
-=======
-     * @deprecated Since 5.2, will be removed in 5.5. Use $defaultBillingAddress instead.
-     * INVERSE SIDE
-     * The billing property is the inverse side of the association between customer and billing.
-     * The association is joined over the billing userID field and the id field of the customer
-     *
-     * @Assert\Valid
-     *
-     * @var \Shopware\Models\Customer\Billing
-     * @ORM\OneToOne(targetEntity="Shopware\Models\Customer\Billing", mappedBy="customer", orphanRemoval=true, cascade={"persist"})
-     */
-    protected $billing;
-
-    /**
-     * @deprecated Since 5.2, will be removed in 5.5. Use $defaultShippingAddress instead.
-     * INVERSE SIDE
-     * The shipping property is the inverse side of the association between customer and shipping.
-     * The association is joined over the shipping userID field and the id field of the customer.
-     *
-     * @Assert\Valid
-     *
-     * @var \Shopware\Models\Customer\Shipping
-     * @ORM\OneToOne(targetEntity="Shopware\Models\Customer\Shipping", mappedBy="customer", orphanRemoval=true, cascade={"persist"})
-     */
-    protected $shipping;
-
-    /**
->>>>>>> 7b7cc2cc
      * OWNING SIDE
      * The group property is the owning side of the association between customer and customer group.
      * The association is joined over the group id field and the groupkey field of the customer.
@@ -1076,77 +1047,6 @@
     }
 
     /**
-<<<<<<< HEAD
-=======
-     * @deprecated Since 5.2, will be removed in 5.5. Use getDefaultShipping() instead.
-     * Returns the instance of the Shopware\Models\Customer\Shipping model which
-     * contains all data about the customer shipping address. The association is defined over
-     * the Customer.shipping property (INVERSE SIDE) and the Shipping.customer (OWNING SIDE) property.
-     * The shipping data is joined over the s_user_shippingaddress.userID field.
-     *
-     * @return \Shopware\Models\Customer\Shipping
-     */
-    public function getShipping()
-    {
-        trigger_error(sprintf('%s::%s() is deprecated since 5.2 and will be removed in 5.5. Use Shopware\Models\Customer\Customer::getDefaultShipping() instead.', __CLASS__, __METHOD__), E_USER_DEPRECATED);
-
-        return $this->shipping;
-    }
-
-    /**
-     * @deprecated Since 5.2, will be removed in 5.5. Use setDefaultShipping() instead.
-     * Setter function for the shipping association property which contains an instance of the Shopware\Models\Customer\Shipping model which
-     * contains all data about the customer shipping address. The association is defined over
-     * the Customer.shipping property (INVERSE SIDE) and the Shipping.customer (OWNING SIDE) property.
-     * The shipping data is joined over the s_user_shippingaddress.userID field.
-     *
-     * @param \Shopware\Models\Customer\Shipping|array|null $shipping
-     *
-     * @return \Shopware\Models\Customer\Shipping
-     */
-    public function setShipping($shipping)
-    {
-        trigger_error(sprintf('%s::%s() is deprecated since 5.2 and will be removed in 5.5. Use Shopware\Models\Customer\Customer::setDefaultShipping() instead.', __CLASS__, __METHOD__), E_USER_DEPRECATED);
-
-        return $this->setOneToOne($shipping, '\Shopware\Models\Customer\Shipping', 'shipping', 'customer');
-    }
-
-    /**
-     * @deprecated Since 5.2, will be removed in 5.5. Use getDefaultBillingAddress() instead.
-     * Returns the instance of the Shopware\Models\Customer\Billing model which
-     * contains all data about the customer billing address. The association is defined over
-     * the Customer.billing property (INVERSE SIDE) and the Billing.customer (OWNING SIDE) property.
-     * The billing data is joined over the s_user_billingaddress.userID field.
-     *
-     * @return \Shopware\Models\Customer\Billing
-     */
-    public function getBilling()
-    {
-        trigger_error(sprintf('%s::%s() is deprecated since 5.2 and will be removed in 5.5. Use Shopware\Models\Customer\Customer::getDefaultBillingAddress() instead.', __CLASS__, __METHOD__), E_USER_DEPRECATED);
-
-        return $this->billing;
-    }
-
-    /**
-     * @deprecated Since 5.2, will be removed in 5.5. Use setDefaultBillingAddress() instead.
-     * Setter function for the billing association property which contains an instance of the Shopware\Models\Customer\Billing model which
-     * contains all data about the customer billing address. The association is defined over
-     * the Customer.billing property (INVERSE SIDE) and the Billing.customer (OWNING SIDE) property.
-     * The billing data is joined over the s_user_billingaddress.userID field.
-     *
-     * @param \Shopware\Models\Customer\Billing|array|null $billing
-     *
-     * @return \Shopware\Models\Customer\Billing
-     */
-    public function setBilling($billing)
-    {
-        trigger_error(sprintf('%s:%s() is deprecated since 5.2 and will be removed in 5.5. Use Shopware\Models\Customer\Customer::setDefaultBillingAddress() instead.', __CLASS__, __METHOD__), E_USER_DEPRECATED);
-
-        return $this->setOneToOne($billing, '\Shopware\Models\Customer\Billing', 'billing', 'customer');
-    }
-
-    /**
->>>>>>> 7b7cc2cc
      * @return int
      */
     public function getPaymentId()
@@ -1259,6 +1159,7 @@
 
     /**
      * @param $defaultBillingAddress
+     *
      * @return ModelEntity
      */
     public function setDefaultBillingAddress($defaultBillingAddress)
@@ -1276,6 +1177,7 @@
 
     /**
      * @param $defaultShippingAddress
+     *
      * @return ModelEntity
      */
     public function setDefaultShippingAddress($defaultShippingAddress)
