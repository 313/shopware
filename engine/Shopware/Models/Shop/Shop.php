<?php
/**
 * Shopware 5
 * Copyright (c) shopware AG
 *
 * According to our dual licensing model, this program can be used either
 * under the terms of the GNU Affero General Public License, version 3,
 * or under a proprietary license.
 *
 * The texts of the GNU Affero General Public License with an additional
 * permission and of our proprietary license can be found at and
 * in the LICENSE file you have received along with this program.
 *
 * This program is distributed in the hope that it will be useful,
 * but WITHOUT ANY WARRANTY; without even the implied warranty of
 * MERCHANTABILITY or FITNESS FOR A PARTICULAR PURPOSE. See the
 * GNU Affero General Public License for more details.
 *
 * "Shopware" is a registered trademark of shopware AG.
 * The licensing of the program under the AGPLv3 does not imply a
 * trademark license. Therefore any rights, title and interest in
 * our trademarks remain entirely with us.
 */

namespace Shopware\Models\Shop;

use Doctrine\Common\Collections\ArrayCollection;
use Doctrine\ORM\Mapping as ORM;
use Shopware\Components\Model\ModelEntity;
use Shopware\Components\Theme\Inheritance;
use Symfony\Component\DependencyInjection\Container;

/**
 * @ORM\Table(name="s_core_shops")
 * @ORM\Entity(repositoryClass="Repository")
 */
class Shop extends ModelEntity
{
    /**
     * @var int
     *
     * @ORM\Column(name="id", type="integer", nullable=false)
     * @ORM\Id
     * @ORM\GeneratedValue(strategy="IDENTITY")
     */
    protected $id;

    /**
     * @var int
     * @ORM\Column(name="main_id", type="integer", nullable=true)
     */
    protected $mainId;

    /**
     * @var int
     * @ORM\Column(name="category_id", type="integer", nullable=true)
     */
    protected $categoryId;

    /**
     * @var Shop
     * @ORM\ManyToOne(targetEntity="Shop", inversedBy="children")
     */
    protected $main;

    /**
     * @var string
     * @ORM\Column(name="name", type="string", length=255, nullable=false)
     */
    protected $name;

    /**
     * @var string
     * @ORM\Column(name="title", type="string", length=255, nullable=true)
     */
    protected $title;

    /**
     * @var int
     * @ORM\Column(name="position", type="integer", nullable=false)
     */
    protected $position = 0;

    /**
     * @var string
     * @ORM\Column(name="host", type="string", length=255, nullable=true)
     */
    protected $host;

    /**
     * @var string
     * @ORM\Column(name="base_path", type="string", length=255, nullable=true)
     */
    protected $basePath;

    /**
     * @var string
     * @ORM\Column(name="base_url", type="string", length=255, nullable=true)
     */
    protected $baseUrl;

    /**
     * @var string
     * @ORM\Column(name="hosts", type="text", nullable=false)
     */
    protected $hosts = '';

    /**
     * @var bool
     * @ORM\Column(name="secure", type="boolean", nullable=false)
     */
    protected $secure = false;

    /**
     * @var bool
     * @ORM\Column(name="always_secure", type="boolean", nullable=false)
     */
    protected $alwaysSecure = false;

    /**
     * @var string
     * @ORM\Column(name="secure_host", type="string", length=255, nullable=true)
     */
    protected $secureHost;

    /**
     * @var string
     * @ORM\Column(name="secure_base_path", type="string", length=255, nullable=true)
     */
    protected $secureBasePath;

    /**
     * @var string
     */
    protected $secureBaseUrl;

    /**
     * @var int
     * @ORM\Column(name="template_id", type="integer", nullable=true)
     */
    protected $templateId;

    /**
     * @var Template
     * @ORM\ManyToOne(targetEntity="Template", inversedBy="shops")
     * @ORM\JoinColumn(name="template_id", referencedColumnName="id")
     */
    protected $template;

    /**
     * @var Template
     * @ORM\ManyToOne(targetEntity="Template")
     * @ORM\JoinColumn(name="document_template_id", referencedColumnName="id")
     */
    protected $documentTemplate;

    /**
     * @var \Shopware\Models\Category\Category
     * @ORM\ManyToOne(targetEntity="Shopware\Models\Category\Category")
     */
    protected $category;

    /**
     * @var Locale
     * @ORM\ManyToOne(targetEntity="Shopware\Models\Shop\Locale")
     */
    protected $locale;

    /**
     * @var Currency
     * @ORM\ManyToOne(targetEntity="Currency")
     */
    protected $currency;

    /**
     * @var \Shopware\Models\Customer\Group
     * @ORM\ManyToOne(targetEntity="\Shopware\Models\Customer\Group")
     * @ORM\JoinColumn(name="customer_group_id", referencedColumnName="id")
     */
    protected $customerGroup;

    /**
     * @var bool
     * @ORM\Column(name="`default`", type="boolean", nullable=false)
     */
    protected $default = false;

    /**
     * @var bool
     * @ORM\Column(name="active", type="boolean", nullable=false)
     */
    protected $active = true;

    /**
     * @var Shop
     * @ORM\ManyToOne(targetEntity="Shop")
     */
    protected $fallback;

    /**
     * @var bool
     * @ORM\Column(name="customer_scope", type="boolean", nullable=false)
     */
    protected $customerScope = false;

    /**
     * @var Currency[]|\Doctrine\Common\Collections\ArrayCollection
     * @ORM\ManyToMany(targetEntity="Currency")
     * @ORM\JoinTable(name="s_core_shop_currencies")
     * @ORM\OrderBy({"position" = "ASC", "id" = "ASC"})
     */
    protected $currencies;

    /**
     * @var \Shopware\Models\Site\Group[]|\Doctrine\Common\Collections\ArrayCollection
     * @ORM\ManyToMany(targetEntity="Shopware\Models\Site\Group")
     * @ORM\JoinTable(name="s_core_shop_pages")
     * @ORM\OrderBy({"id" = "ASC"})
     */
    protected $pages;

    /**
     * @var Shop[]|\Doctrine\Common\Collections\ArrayCollection
     * @ORM\OneToMany(targetEntity="Shop", mappedBy="main", cascade={"all"}))
     * @ORM\OrderBy({"position" = "ASC", "id" = "ASC"})
     */
    protected $children;

    /**
     * Class constructor.
     */
    public function __construct()
    {
        $this->currencies = new ArrayCollection();
        $this->children = new ArrayCollection();
    }

    /**
     * @return int
     */
    public function getId()
    {
        return $this->id;
    }

    /**
     * @return string
     */
    public function getName()
    {
        return $this->name;
    }

    /**
     * @param string $name
     */
    public function setName($name)
    {
        $this->name = $name;
    }

    /**
     * @return string
     */
    public function getTitle()
    {
        return $this->title;
    }

    /**
     * @param string $title
     */
    public function setTitle($title)
    {
        $this->title = $title;
    }

    /**
     * @return int
     */
    public function getPosition()
    {
        return $this->position;
    }

    /**
     * @param int $position
     */
    public function setPosition($position)
    {
        $this->position = $position;
    }

    /**
     * @return string
     */
    public function getHost()
    {
        return $this->host;
    }

    /**
     * @param string $host
     */
    public function setHost($host)
    {
        $this->host = $host;
    }

    /**
     * @return string
     */
    public function getBasePath()
    {
        return $this->basePath;
    }

    /**
     * @param string $basePath
     */
    public function setBasePath($basePath)
    {
        $this->basePath = $basePath;
    }

    /**
     * @return string
     */
    public function getBaseUrl()
    {
        return $this->baseUrl;
    }

    /**
     * @param string $baseUrl
     */
    public function setBaseUrl($baseUrl)
    {
        $this->baseUrl = $baseUrl;
    }

    /**
     * @return string
     */
    public function getHosts()
    {
        return $this->hosts;
    }

    /**
     * @param string $hosts
     */
    public function setHosts($hosts)
    {
        $this->hosts = $hosts;
    }

    /**
     * @return Template
     */
    public function getTemplate()
    {
        return $this->template;
    }

    /**
     * @param Template $template
     */
    public function setTemplate($template)
    {
        $this->template = $template;
    }

    /**
     * @return Template
     */
    public function getDocumentTemplate()
    {
        return $this->documentTemplate;
    }

    /**
     * @param Template $documentTemplate
     */
    public function setDocumentTemplate($documentTemplate)
    {
        $this->documentTemplate = $documentTemplate;
    }

    /**
     * @return \Shopware\Models\Category\Category
     */
    public function getCategory()
    {
        return $this->category;
    }

    /**
     * @param \Shopware\Models\Category\Category $category
     */
    public function setCategory($category)
    {
        $this->category = $category;
    }

    /**
     * @return \Shopware\Models\Shop\Locale
     */
    public function getLocale()
    {
        return $this->locale;
    }

    /**
     * @param \Shopware\Models\Shop\Locale $locale
     */
    public function setLocale($locale)
    {
        $this->locale = $locale;
    }

    /**
     * @return \Shopware\Models\Shop\Currency
     */
    public function getCurrency()
    {
        return $this->currency;
    }

    /**
     * @param \Shopware\Models\Shop\Currency $currency
     */
    public function setCurrency($currency)
    {
        $this->currency = $currency;
    }

    /**
     * @return \Shopware\Models\Customer\Group
     */
    public function getCustomerGroup()
    {
        return $this->customerGroup;
    }

    /**
     * @param \Shopware\Models\Customer\Group $customerGroup
     */
    public function setCustomerGroup($customerGroup)
    {
        $this->customerGroup = $customerGroup;
    }

    /**
     * @return int
     */
    public function getDefault()
    {
        return $this->default;
    }

    /**
     * @param bool $default
     */
    public function setDefault($default)
    {
        $this->default = $default;
    }

    /**
     * @return Currency[]|\Doctrine\Common\Collections\ArrayCollection
     */
    public function getCurrencies()
    {
        return $this->currencies;
    }

    /**
     * @param Currency[]|\Doctrine\Common\Collections\ArrayCollection $currencies
     */
    public function setCurrencies($currencies)
    {
        $this->currencies = $currencies;
    }

    /**
     * @return \Shopware\Models\Shop\Shop
     */
    public function getMain()
    {
        return $this->main;
    }

    /**
     * @param \Shopware\Models\Shop\Shop $main
     */
    public function setMain($main)
    {
        $this->main = $main;
    }

    /**
     * @return bool
     */
    public function getSecure()
    {
        return $this->secure;
    }

    /**
     * @param bool $secure
     */
    public function setSecure($secure)
    {
        $this->secure = $secure;
    }

    /**
     * @return string
     */
    public function getSecureHost()
    {
        return $this->secureHost;
    }

    /**
     * @param string $secureHost
     */
    public function setSecureHost($secureHost)
    {
        $this->secureHost = $secureHost;
    }

    /**
     * @return string
     */
    public function getSecureBasePath()
    {
        return $this->secureBasePath;
    }

    /**
     * @param string $secureBasePath
     */
    public function setSecureBasePath($secureBasePath)
    {
        $this->secureBasePath = $secureBasePath;
    }

    /**
     * @return string
     */
    public function getSecureBaseUrl()
    {
        return $this->secureBaseUrl;
    }

    /**
     * @param string $secureBaseUrl
     */
    public function setSecureBaseUrl($secureBaseUrl)
    {
        $this->secureBaseUrl = $secureBaseUrl;
    }

    /**
     * @return \Shopware\Models\Shop\Shop
     */
    public function getFallback()
    {
        return $this->fallback;
    }

    /**
     * @param \Shopware\Models\Shop\Shop $fallback
     */
    public function setFallback($fallback)
    {
        $this->fallback = $fallback;
    }

    /**
     * @return bool
     */
    public function getCustomerScope()
    {
        return $this->customerScope;
    }

    /**
     * @param bool $customerScope
     */
    public function setCustomerScope($customerScope)
    {
        $this->customerScope = $customerScope;
    }

    /**
     * @return bool
     */
    public function getActive()
    {
        return $this->active;
    }

    /**
     * @param bool $active
     */
    public function setActive($active)
    {
        $this->active = $active;
    }

    /**
     * @return Shop[]|\Doctrine\Common\Collections\ArrayCollection
     */
    public function getChildren()
    {
        return $this->children;
    }

    /**
     * @param Shop[]|\Doctrine\Common\Collections\ArrayCollection $children
     */
    public function setChildren($children)
    {
        $this->children = $children;
    }

    /**
     * @return \Doctrine\Common\Collections\ArrayCollection|\Shopware\Models\Site\Group[]
     */
    public function getPages()
    {
        return $this->pages;
    }

    /**
     * @param \Doctrine\Common\Collections\ArrayCollection|\Shopware\Models\Site\Group[] $pages
     */
    public function setPages($pages)
    {
        $this->pages = $pages;
    }

    /**
     * @param $name
     *
     * @return mixed
     */
    public function get($name)
    {
        switch ($name) {
            case 'isocode':
                return $this->getId();
            case 'skipbackend':
                return $this->getDefault() ? 1 : 0;
            case 'parentID':
                return $this->getCategory()->getId();
            case 'esi':
                return $this->getTemplate() !== null ? $this->getTemplate()->getEsi() : false;
            case 'navigation':
                return $this->getPages();
            case 'defaultcustomergroup':
                return $this->getCustomerGroup()->getKey();
            case 'defaultcurrency':
                return $this->getCurrency()->getId();
            case 'fallback':
                return $this->getFallback() !== null ? $this->getFallback()->getId() : null;
        }

        return null;
    }

    /**
<<<<<<< HEAD
     * @param null $bootstrap Deprecated since 5.2 will be removed in 6.0
=======
     * @param null $bootstrap Deprecated since 5.2 will be removed in 5.3
>>>>>>> 2b5ea018
     *
     * @return DetachedShop
     */
    public function registerResources($bootstrap = null)
    {
        /** @var Container $container */
        $container = Shopware()->Container();

        $container->set('Shop', $this);

        /** @var $locale \Zend_Locale */
        $locale = $container->get('Locale');
        $locale->setLocale($this->getLocale()->toString());

        /** @var $currency \Zend_Currency */
        $currency = $container->get('Currency');
        $currency->setLocale($locale);
        $currency->setFormat($this->getCurrency()->toArray());

        /** @var $config \Shopware_Components_Config */
        $config = $container->get('Config');
        $config->setShop($this);

        /** @var $snippets \Shopware_Components_Config */
        $snippets = $container->get('Snippets');
        $snippets->setShop($this);

        /** @var $plugins \Enlight_Plugin_PluginManager */
        $plugins = $container->get('Plugins');

        /** @var $pluginNamespace \Shopware_Components_Plugin_Namespace */
        foreach ($plugins as $pluginNamespace) {
            if ($pluginNamespace instanceof \Shopware_Components_Plugin_Namespace) {
                $pluginNamespace->setShop($this);
            }
        }

        //Initializes the frontend session to prevent output before session started.
        $container->get('session');

        if ($this->getTemplate() !== null) {
            /** @var $templateManager \Enlight_Template_Manager */
            $templateManager = $container->get('Template');
            $template = $this->getTemplate();
            $localeName = $this->getLocale()->toString();

            if ($template->getVersion() == 3) {
                $this->registerTheme($template);
            } elseif ($template->getVersion() == 2) {
                $templateManager->addTemplateDir([
                    'custom' => $template->toString(),
                    'local' => '_emotion_local',
                    'emotion' => '_emotion',
                    'include_dir' => '.',
                ]);
            } else {
                throw new \Exception(sprintf(
                    'Tried to load unsupported template version %s for template: %s',
                    $template->getVersion(),
                    $template->getName()
                ));
            }

            $templateManager->setCompileId(
                'frontend' .
                '_' . $template->toString() .
                '_' . $localeName .
                '_' . $this->getId()
            );
        }

        /** @var $templateMail \Shopware_Components_TemplateMail */
        $templateMail = $container->get('TemplateMail');
        $templateMail->setShop($this);

        return $this;
    }

    /**
     * @return bool
     */
    public function getAlwaysSecure()
    {
        return $this->alwaysSecure;
    }

    /**
     * @param bool $alwaysSecure
     */
    public function setAlwaysSecure($alwaysSecure)
    {
        $this->alwaysSecure = $alwaysSecure;
    }

    /**
     * @param Template $template
     *
     * @throws \Exception
     */
    private function registerTheme(Template $template)
    {
        /** @var $templateManager \Enlight_Template_Manager */
        $templateManager = Shopware()->Container()->get('template');

        /** @var $inheritance Inheritance */
        $inheritance = Shopware()->Container()->get('theme_inheritance');

        $path = $inheritance->getTemplateDirectories($template);
        $templateManager->setTemplateDir($path);
    }
}<|MERGE_RESOLUTION|>--- conflicted
+++ resolved
@@ -673,11 +673,7 @@
     }
 
     /**
-<<<<<<< HEAD
      * @param null $bootstrap Deprecated since 5.2 will be removed in 6.0
-=======
-     * @param null $bootstrap Deprecated since 5.2 will be removed in 5.3
->>>>>>> 2b5ea018
      *
      * @return DetachedShop
      */
