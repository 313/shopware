--- conflicted
+++ resolved
@@ -45,11 +45,6 @@
     private $validator;
 
     /**
-<<<<<<< HEAD
-     * AccountService constructor.
-     *
-=======
->>>>>>> 2b5ea018
      * @param ModelManager               $modelManager
      * @param CustomerValidatorInterface $validator
      */
