<?php
/**
 * Shopware 5
 * Copyright (c) shopware AG
 *
 * According to our dual licensing model, this program can be used either
 * under the terms of the GNU Affero General Public License, version 3,
 * or under a proprietary license.
 *
 * The texts of the GNU Affero General Public License with an additional
 * permission and of our proprietary license can be found at and
 * in the LICENSE file you have received along with this program.
 *
 * This program is distributed in the hope that it will be useful,
 * but WITHOUT ANY WARRANTY; without even the implied warranty of
 * MERCHANTABILITY or FITNESS FOR A PARTICULAR PURPOSE. See the
 * GNU Affero General Public License for more details.
 *
 * "Shopware" is a registered trademark of shopware AG.
 * The licensing of the program under the AGPLv3 does not imply a
 * trademark license. Therefore any rights, title and interest in
 * our trademarks remain entirely with us.
 */

namespace Shopware\Bundle\PluginInstallerBundle\Service;

use Shopware\Components\Model\ModelManager;
use Shopware\Models\Plugin\Plugin;

class LegacyPluginInstaller
{
    /**
     * @var ModelManager
     */
    private $em;

    /**
     * @var \Enlight_Plugin_PluginManager
     */
    private $plugins;

    /**
     * @var array
     */
    private $pluginDirectories;

    /**
     * @param ModelManager                  $em
     * @param \Enlight_Plugin_PluginManager $plugins
     * @param array                         $pluginDirectories
     */
    public function __construct(ModelManager $em, $plugins, $pluginDirectories)
    {
        $this->em = $em;
        $this->plugins = $plugins;
        $this->pluginDirectories = $pluginDirectories;
    }

    /**
     * Returns a certain plugin by plugin id.
     *
     * @param Plugin $plugin
     *
     * @return \Shopware_Components_Plugin_Bootstrap|null
     */
    public function getPluginBootstrap(Plugin $plugin)
    {
        $namespace = $this->plugins->get($plugin->getNamespace());
        if ($namespace === null) {
            return null;
        }
        $plugin = $namespace->get($plugin->getName());

        return $plugin;
    }

    /**
     * @param Plugin $plugin
     *
     * @throws \Exception
     *
     * @return array
     */
    public function installPlugin(Plugin $plugin)
    {
        $bootstrap = $this->getPluginBootstrap($plugin);

        /** @var $namespace \Shopware_Components_Plugin_Namespace */
        $namespace = $bootstrap->Collection();

        try {
            $result = $namespace->installPlugin($bootstrap);
        } catch (\Exception $e) {
            throw new \Exception(sprintf("Unable to install, got exception:\n%s\n", $e->getMessage()), 0, $e);
        }

        $result = is_bool($result) ? ['success' => $result] : $result;

        if (!$result['success']) {
            if (isset($result['message'])) {
                throw new \Exception(sprintf("Unable to install, got message:\n%s\n", $result['message']));
            }
            throw new \Exception(sprintf('Unable to install %s, an unknown error occured.', $plugin->getName()));
        }

        return $result;
    }

    /**
     * @param Plugin $plugin
     * @param bool   $removeData
     *
     * @throws \Exception
     *
     * @return array
     */
    public function uninstallPlugin(Plugin $plugin, $removeData = true)
    {
        $bootstrap = $this->getPluginBootstrap($plugin);

        /** @var $namespace \Shopware_Components_Plugin_Namespace */
        $namespace = $bootstrap->Collection();

        try {
            $result = $namespace->uninstallPlugin($bootstrap, $removeData);
        } catch (\Exception $e) {
            throw new \Exception(sprintf("Unable to uninstall, got exception:\n%s\n", $e->getMessage()), 0, $e);
        }

        $result = is_bool($result) ? ['success' => $result] : $result;

        if (!$result['success']) {
            if (isset($result['message'])) {
                throw new \Exception(sprintf("Unable to uninstall, got message:\n%s\n", $result['message']));
            }
            throw new \Exception(sprintf('Unable to uninstall %s, an unknown error occured.', $plugin->getName()));
        }

        return $result;
    }

    /**
     * @param Plugin $plugin
     *
     * @throws \Exception
     *
     * @return array
     */
    public function updatePlugin(Plugin $plugin)
    {
        $bootstrap = $this->getPluginBootstrap($plugin);

        /** @var $namespace \Shopware_Components_Plugin_Namespace */
        $namespace = $bootstrap->Collection();

        try {
            $result = $namespace->updatePlugin($bootstrap);
        } catch (\Exception $e) {
            throw new \Exception(sprintf("Unable to update, got exception:\n%s\n", $e->getMessage()), 0, $e);
        }

        $result = is_bool($result) ? ['success' => $result] : $result;

        if (!$result['success']) {
            if (isset($result['message'])) {
                throw new \Exception(sprintf("Unable to update, got message:\n%s\n", $result['message']));
            }
            throw new \Exception(sprintf('Unable to update %s, an unknown error occured.', $plugin->getName()));
        }

        return $result;
    }

    /**
     * @param Plugin $plugin
     *
     * @throws \Exception
     *
     * @return array
     */
    public function activatePlugin(Plugin $plugin)
    {
        $bootstrap = $this->getPluginBootstrap($plugin);
        $result = $bootstrap->enable();
        $result = is_bool($result) ? ['success' => $result] : $result;

        if ($result['success'] == false) {
            throw new \Exception('Not allowed to enable plugin.');
        }

        $plugin->setActive(true);
        $this->em->flush($plugin);

        return $result;
    }

<<<<<<< HEAD
    /**
     * {@inheritdoc}
     */
=======
>>>>>>> 2b5ea018
    public function deactivatePlugin(Plugin $plugin)
    {
        $bootstrap = $this->getPluginBootstrap($plugin);
        $result = $bootstrap->disable();
        $result = is_bool($result) ? ['success' => $result] : $result;

        if ($result['success'] == false) {
            throw new \Exception('Not allowed to disable plugin.');
        }

        $plugin->setActive(false);
        $this->em->flush($plugin);

        return $result;
    }

<<<<<<< HEAD
    /**
     * {@inheritdoc}
     */
=======
>>>>>>> 2b5ea018
    public function refreshPluginList(\DateTimeInterface $refreshDate)
    {
        /** @var $collection \Shopware_Components_Plugin_Namespace */
        foreach ($this->plugins as $namespace => $collection) {
            if (!$collection instanceof \Shopware_Components_Plugin_Namespace) {
                continue;
            }

            foreach ($this->pluginDirectories as $source => $path) {
                $path = $path . $namespace;
                if (!is_dir($path)) {
                    continue;
                }

                foreach (new \DirectoryIterator($path) as $dir) {
                    if (!$dir->isDir() || $dir->isDot()) {
                        continue;
                    }
                    $file = $dir->getPathname() . DIRECTORY_SEPARATOR . 'Bootstrap.php';

                    if (!file_exists($file)) {
                        continue;
                    }

                    $name = $dir->getFilename();

                    if ($this->validateIonCube($file)) {
                        throw new \Exception(sprintf(
                            'Plugin %s is encrypted but ioncube Loader extension is not installed',
                            $name
                        ));
                    }

                    $plugin = $collection->get($name);
                    if ($plugin === null) {
                        $plugin = $collection->initPlugin($name, new \Enlight_Config([
                            'source' => $source,
                            'path' => $dir->getPathname() . DIRECTORY_SEPARATOR,
                        ]));
                    }

                    $collection->registerPlugin($plugin, $refreshDate);
                }
            }
        }
    }

    /**
     * @param Plugin $plugin
     *
     * @throws \Exception
     *
     * @return string
     */
    public function getPluginPath(Plugin $plugin)
    {
        $baseDir = $this->pluginDirectories[$plugin->getSource()];

        return $baseDir . $plugin->getNamespace() . DIRECTORY_SEPARATOR . $plugin->getName();
    }

    /**
     * @param string $file
     *
     * @return bool
     */
    private function validateIonCube($file)
    {
        if (extension_loaded('ionCube Loader')) {
            return false;
        }

        $content = file_get_contents($file);
        $pos = strpos($content, 'if(!extension_loaded(\'ionCube Loader\')){$__oc=strtolower(');

        return $pos > 0;
    }
}<|MERGE_RESOLUTION|>--- conflicted
+++ resolved
@@ -194,12 +194,6 @@
         return $result;
     }
 
-<<<<<<< HEAD
-    /**
-     * {@inheritdoc}
-     */
-=======
->>>>>>> 2b5ea018
     public function deactivatePlugin(Plugin $plugin)
     {
         $bootstrap = $this->getPluginBootstrap($plugin);
@@ -216,12 +210,6 @@
         return $result;
     }
 
-<<<<<<< HEAD
-    /**
-     * {@inheritdoc}
-     */
-=======
->>>>>>> 2b5ea018
     public function refreshPluginList(\DateTimeInterface $refreshDate)
     {
         /** @var $collection \Shopware_Components_Plugin_Namespace */
