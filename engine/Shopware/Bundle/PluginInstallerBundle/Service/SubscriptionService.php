--- conflicted
+++ resolved
@@ -25,11 +25,8 @@
 namespace Shopware\Bundle\PluginInstallerBundle\Service;
 
 use Doctrine\DBAL\Connection;
-<<<<<<< HEAD
 use Enlight_Controller_Request_Request as Request;
 use Enlight_Controller_Response_ResponseHttp as Response;
-=======
->>>>>>> ef57965b
 use Shopware\Bundle\PluginInstallerBundle\Exception\ShopSecretException;
 use Shopware\Bundle\PluginInstallerBundle\StoreClient;
 use Shopware\Bundle\PluginInstallerBundle\Struct\PluginStruct;
@@ -138,17 +135,10 @@
             $response->setCookie('lastCheckSubscriptionDate', date('dmY'), time() + 60 * 60 * 24);
 
             return $pluginStates;
-<<<<<<< HEAD
-        } catch (\Exception $e) {
-            if ($e instanceof ShopSecretException) {
-                $this->resetShopSecret();
-            }
-=======
         } catch (ShopSecretException $e) {
             $this->resetShopSecret();
             return false;
         } catch (\Exception $e) {
->>>>>>> ef57965b
             return false;
         }
     }
