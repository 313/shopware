<?php
/**
 * Shopware 5
 * Copyright (c) shopware AG
 *
 * According to our dual licensing model, this program can be used either
 * under the terms of the GNU Affero General Public License, version 3,
 * or under a proprietary license.
 *
 * The texts of the GNU Affero General Public License with an additional
 * permission and of our proprietary license can be found at and
 * in the LICENSE file you have received along with this program.
 *
 * This program is distributed in the hope that it will be useful,
 * but WITHOUT ANY WARRANTY; without even the implied warranty of
 * MERCHANTABILITY or FITNESS FOR A PARTICULAR PURPOSE. See the
 * GNU Affero General Public License for more details.
 *
 * "Shopware" is a registered trademark of shopware AG.
 * The licensing of the program under the AGPLv3 does not imply a
 * trademark license. Therefore any rights, title and interest in
 * our trademarks remain entirely with us.
 */

namespace Shopware\Bundle\PluginInstallerBundle\Service;

use Doctrine\DBAL\Connection;
use Shopware\Components\Model\ModelManager;
use Shopware\Components\Plugin as PluginBootstrap;
use Shopware\Components\Plugin\Context\ActivateContext;
use Shopware\Components\Plugin\Context\DeactivateContext;
use Shopware\Components\Plugin\Context\InstallContext;
use Shopware\Components\Plugin\Context\UninstallContext;
use Shopware\Components\Plugin\Context\UpdateContext;
use Shopware\Components\Plugin\CronjobSynchronizer;
use Shopware\Components\Plugin\FormSynchronizer;
use Shopware\Components\Plugin\MenuSynchronizer;
use Shopware\Components\Plugin\RequirementValidator;
use Shopware\Components\Plugin\XmlConfigDefinitionReader;
use Shopware\Components\Plugin\XmlCronjobReader;
use Shopware\Components\Plugin\XmlMenuReader;
use Shopware\Components\Plugin\XmlPluginInfoReader;
use Shopware\Components\Snippet\DatabaseHandler;
use Shopware\Kernel;
use Shopware\Models\Plugin\Plugin;

class PluginInstaller
{
    /**
     * @var ModelManager
     */
    private $em;

    /**
     * @var Connection
     */
    private $connection;

    /**
     * @var DatabaseHandler
     */
    private $snippetHandler;

    /**
     * @var RequirementValidator
     */
    private $requirementValidator;

    /**
     * @var \PDO
     */
    private $pdo;

    /**
     * @var string
     */
    private $pluginDirectory;

    /**
     * @param ModelManager         $em
     * @param DatabaseHandler      $snippetHandler
     * @param RequirementValidator $requirementValidator
     * @param \PDO                 $pdo
     * @param $pluginDirectory
     */
    public function __construct(
        ModelManager $em,
        DatabaseHandler $snippetHandler,
        RequirementValidator $requirementValidator,
        \PDO $pdo,
        $pluginDirectory
    ) {
        $this->em = $em;
        $this->connection = $this->em->getConnection();
        $this->snippetHandler = $snippetHandler;
        $this->requirementValidator = $requirementValidator;
        $this->pdo = $pdo;
        $this->pluginDirectory = $pluginDirectory;
    }

    /**
     * @param Plugin $plugin
     *
     * @throws \Exception
     *
     * @return InstallContext
     */
    public function installPlugin(Plugin $plugin)
    {
        /** @var Kernel $kernel */
        $pluginBootstrap = $this->getPluginByName($plugin->getName());

        $context = new InstallContext($plugin, \Shopware::VERSION, $plugin->getVersion());

        $this->requirementValidator->validate($pluginBootstrap->getPath() . '/plugin.xml', \Shopware::VERSION);

        $this->em->transactional(function ($em) use ($pluginBootstrap, $plugin, $context) {
            $this->installResources($pluginBootstrap, $plugin);

            $this->em->flush($plugin);

            $pluginBootstrap->install($context);

            $plugin->setInstalled(new \DateTime());
            $plugin->setUpdated(new \DateTime());

            $this->em->flush($plugin);
        });

        return $context;
    }

    /**
     * @param Plugin $plugin
     * @param bool   $removeData
     *
     * @return UninstallContext
     */
    public function uninstallPlugin(Plugin $plugin, $removeData = true)
    {
        $context = new UninstallContext($plugin, \Shopware::VERSION, $plugin->getVersion(), !$removeData);
        $bootstrap = $this->getPluginByName($plugin->getName());

        $bootstrap->uninstall($context);

        $plugin->setInstalled(null);
        $plugin->setActive(false);

        $this->em->flush($plugin);

        $pluginId = $plugin->getId();

        $this->removeEventSubscribers($pluginId);
        $this->removeCrontabEntries($pluginId);
        $this->removeMenuEntries($pluginId);
        $this->removeTemplates($pluginId);
        $this->removeEmotionComponents($pluginId);

        $this->removeSnippets($bootstrap, $removeData);
        if ($removeData) {
            $this->removeFormsAndElements($pluginId);
        }

        return $context;
    }

    /**
     * @param Plugin $plugin
     *
     * @throws \Exception
     *
     * @return UpdateContext
     */
    public function updatePlugin(Plugin $plugin)
    {
        $pluginBootstrap = $this->getPluginByName($plugin->getName());
        $this->requirementValidator->validate($pluginBootstrap->getPath() . '/plugin.xml', \Shopware::VERSION);

        $context = new UpdateContext(
            $plugin,
            \Shopware::VERSION,
            $plugin->getVersion(),
            $plugin->getUpdateVersion()
        );

        $this->em->transactional(function ($em) use ($pluginBootstrap, $plugin, $context) {
            $this->installResources($pluginBootstrap, $plugin);

            $pluginBootstrap->update($context);

            $plugin->setVersion($context->getUpdateVersion());
            $plugin->setUpdateVersion(null);
            $plugin->setUpdateSource(null);
            $plugin->setUpdated(new \DateTime());

            $this->em->flush($plugin);
        });

        return $context;
    }

    /**
     * @param Plugin $plugin
     *
     * @return ActivateContext
     */
    public function activatePlugin(Plugin $plugin)
    {
        $context = new ActivateContext($plugin, \Shopware::VERSION, $plugin->getVersion());

        $bootstrap = $this->getPluginByName($plugin->getName());
        $bootstrap->activate($context);

        $plugin->setActive(true);
        $this->em->flush($plugin);

        return $context;
    }

    /**
     * @param Plugin $plugin
     *
     * @return DeactivateContext
     */
    public function deactivatePlugin(Plugin $plugin)
    {
        $context = new DeactivateContext($plugin, \Shopware::VERSION, $plugin->getVersion());
        $bootstrap = $this->getPluginByName($plugin->getName());
        $bootstrap->deactivate($context);

        $plugin->setActive(false);
        $this->em->flush($plugin);

        return $context;
    }

    /**
     * @param \DateTimeInterface $refreshDate
     */
    public function refreshPluginList(\DateTimeInterface $refreshDate)
    {
        $initializer = new PluginInitializer(
            $this->pdo,
            $this->pluginDirectory
        );
        $plugins = $initializer->initializePlugins();

        foreach ($plugins as $plugin) {
            $pluginInfoPath = $plugin->getPath() . '/plugin.xml';
            if (is_file($pluginInfoPath)) {
                $xmlConfigReader = new XmlPluginInfoReader();
                $info = $xmlConfigReader->read($pluginInfoPath);
            } else {
                $info = [];
            }

            $currentPluginInfo = $this->em->getConnection()->fetchAssoc(
                'SELECT * FROM s_core_plugins WHERE `name` LIKE ?',
                [$plugin->getName()]
            );

            $translations = [];
            $translatableInfoKeys = ['label', 'description'];
            foreach ($info as $key => $value) {
                if (!in_array($key, $translatableInfoKeys, true)) {
                    continue;
                }

                foreach ($value as $lang => $translation) {
                    $translations[$lang][$key] = $translation;
                }
            }

            $info['label'] = isset($info['label']['en']) ? $info['label']['en'] : $plugin->getName();
            $info['description'] = isset($info['description']['en']) ? $info['description']['en'] : null;
            $info['version'] = isset($info['version']) ? $info['version'] : '0.0.1';
            $info['author'] = isset($info['author']) ? $info['author'] : null;
            $info['link'] = isset($info['link']) ? $info['link'] : null;

            $data = [
                'namespace' => 'ShopwarePlugins',
                'version' => $info['version'],
                'author' => $info['author'],
                'name' => $plugin->getName(),
                'link' => $info['link'],
                'label' => $info['label'],
                'description' => $info['description'],
                'capability_update' => true,
                'capability_install' => true,
                'capability_enable' => true,
                'capability_secure_uninstall' => true,
                'refresh_date' => $refreshDate,
<<<<<<< HEAD
=======
                'translations' => $translations ? json_encode($translations) : null,
>>>>>>> 2b5ea018
            ];

            if ($currentPluginInfo) {
                if ($this->hasInfoNewerVersion($info['version'], $currentPluginInfo['version'])) {
                    $data['version'] = $currentPluginInfo['version'];
                    $data['update_version'] = $info['version'];
                }

                $this->em->getConnection()->update(
                    's_core_plugins',
                    $data,
                    ['id' => $currentPluginInfo['id']],
                    ['refresh_date' => 'datetime']
                );
            } else {
                $data['added'] = $refreshDate;
                $this->em->getConnection()->insert(
                    's_core_plugins',
                    $data,
                    [
                        'added' => 'datetime',
                        'refresh_date' => 'datetime',
                    ]
                );
            }
        }
    }

    /**
     * @param Plugin $plugin
     *
     * @return string
     */
    public function getPluginPath(Plugin $plugin)
    {
        /** @var Kernel $kernel */
        $pluginBootstrap = $this->getPluginByName($plugin->getName());

        return $pluginBootstrap->getPath();
    }

    /**
     * @param PluginBootstrap $bootstrap
     * @param bool            $removeDirty
     */
    private function removeSnippets(PluginBootstrap $bootstrap, $removeDirty)
    {
        $this->snippetHandler->removeFromDatabase($bootstrap->getPath() . '/Resources/snippets/', $removeDirty);
    }

    /**
     * @param PluginBootstrap $bootstrap
     * @param Plugin          $plugin
     */
    private function installResources(PluginBootstrap $bootstrap, Plugin $plugin)
    {
        if (is_file($bootstrap->getPath() . '/Resources/config.xml')) {
            $this->installForm($plugin, $bootstrap->getPath() . '/Resources/config.xml');
        }

        if (is_file($bootstrap->getPath() . '/Resources/menu.xml')) {
            $this->installMenu($plugin, $bootstrap->getPath() . '/Resources/menu.xml');
        }

        if (is_file($bootstrap->getPath() . '/Resources/cronjob.xml')) {
            $this->installCronjob($plugin, $bootstrap->getPath() . '/Resources/cronjob.xml');
        }

        if (file_exists($bootstrap->getPath() . '/Resources/snippets')) {
            $this->installSnippets($bootstrap);
        }
    }

    /**
     * @param PluginBootstrap $bootstrap
     */
    private function installSnippets(PluginBootstrap $bootstrap)
    {
        $this->snippetHandler->loadToDatabase($bootstrap->getPath() . '/Resources/snippets/');
    }

    /**
     * @param Plugin $plugin
     * @param string $file
     */
    private function installForm(Plugin $plugin, $file)
    {
        $xmlConfigReader = new XmlConfigDefinitionReader();
        $config = $xmlConfigReader->read($file);

        $formSynchronizer = new FormSynchronizer($this->em);
        $formSynchronizer->synchronize($plugin, $config);
    }

    /**
     * @param Plugin $plugin
     * @param string $file
     */
    private function installMenu(Plugin $plugin, $file)
    {
        $menuReader = new XmlMenuReader();
        $menu = $menuReader->read($file);

        $menuSynchronizer = new MenuSynchronizer($this->em);
        $menuSynchronizer->synchronize($plugin, $menu);
    }

    /**
     * @param Plugin $plugin
     * @param string $file
     */
    private function installCronjob(Plugin $plugin, $file)
    {
        $cronjobReader = new XmlCronjobReader();
        $cronjobs = $cronjobReader->read($file);

        $cronjobSynchronizer = new CronjobSynchronizer($this->em->getConnection());
        $cronjobSynchronizer->synchronize($plugin, $cronjobs);
    }

    /**
     * @param string $updateVersion
     * @param string $currentVersion
     *
     * @return bool
     */
    private function hasInfoNewerVersion($updateVersion, $currentVersion)
    {
        return version_compare($updateVersion, $currentVersion, '>');
    }

    /**
     * @param string $pluginName
     *
     * @return PluginBootstrap
     */
    private function getPluginByName($pluginName)
    {
        /** @var Kernel $kernel */
        $kernel = Shopware()->Container()->get('kernel');
        $plugins = $kernel->getPlugins();

        if (!isset($plugins[$pluginName])) {
            throw new \InvalidArgumentException(sprintf('Plugin by name "%s" not found.', $pluginName));
        }

        return $plugins[$pluginName];
    }

    /**
     * @param int $pluginId
     */
    private function removeEmotionComponents($pluginId)
    {
        // Remove emotion-components
        $sql = 'DELETE s_emotion_element_value, s_emotion_element
                FROM s_emotion_element_value
                RIGHT JOIN s_emotion_element
                    ON s_emotion_element.id = s_emotion_element_value.elementID
                INNER JOIN s_library_component
                    ON s_library_component.id = s_emotion_element.componentID
                    AND s_library_component.pluginID = :pluginId';

        $this->connection->executeUpdate($sql, [':pluginId' => $pluginId]);

        $sql = 'DELETE s_library_component_field, s_library_component
                FROM s_library_component_field
                INNER JOIN s_library_component
                    ON s_library_component.id = s_library_component_field.componentID
                    AND s_library_component.pluginID = :pluginId';

        $this->connection->executeUpdate($sql, [':pluginId' => $pluginId]);
    }

    /**
     * @param int $pluginId
     */
    private function removeFormsAndElements($pluginId)
    {
        $sql = <<<'SQL'
DELETE s_core_config_forms, s_core_config_form_translations, s_core_config_elements, s_core_config_element_translations, s_core_config_values
FROM s_core_config_forms
LEFT JOIN s_core_config_form_translations ON s_core_config_form_translations.form_id = s_core_config_forms.id
LEFT JOIN s_core_config_elements ON s_core_config_elements.form_id = s_core_config_forms.id
LEFT JOIN s_core_config_element_translations ON s_core_config_element_translations.element_id = s_core_config_elements.id
LEFT JOIN s_core_config_values ON s_core_config_values.element_id = s_core_config_elements.id
WHERE s_core_config_forms.plugin_id = :pluginId
SQL;
        $this->connection->executeUpdate($sql, [':pluginId' => $pluginId]);
    }

    /**
     * @param int $pluginId
     *
     * @throws \Doctrine\DBAL\DBALException
     */
    private function removeTemplates($pluginId)
    {
        $sql = 'DELETE FROM s_core_templates WHERE plugin_id = :pluginId';
        $this->connection->executeUpdate($sql, [':pluginId' => $pluginId]);
    }

    /**
     * @param int $pluginId
     *
     * @throws \Doctrine\DBAL\DBALException
     */
    private function removeMenuEntries($pluginId)
    {
        $sql = 'DELETE FROM s_core_menu WHERE pluginID = :pluginId';
        $this->connection->executeUpdate($sql, [':pluginId' => $pluginId]);
    }

    /**
     * @param int $pluginId
     *
     * @throws \Doctrine\DBAL\DBALException
     */
    private function removeCrontabEntries($pluginId)
    {
        $sql = 'DELETE FROM s_crontab WHERE pluginID = :pluginId';
        $this->connection->executeUpdate($sql, [':pluginId' => $pluginId]);
    }

    /**
     * @param int $pluginId
     *
     * @throws \Doctrine\DBAL\DBALException
     */
    private function removeEventSubscribers($pluginId)
    {
        $sql = 'DELETE FROM s_core_subscribes WHERE pluginID = :pluginId';
        $this->connection->executeUpdate($sql, [':pluginId' => $pluginId]);
    }
}<|MERGE_RESOLUTION|>--- conflicted
+++ resolved
@@ -290,10 +290,7 @@
                 'capability_enable' => true,
                 'capability_secure_uninstall' => true,
                 'refresh_date' => $refreshDate,
-<<<<<<< HEAD
-=======
                 'translations' => $translations ? json_encode($translations) : null,
->>>>>>> 2b5ea018
             ];
 
             if ($currentPluginInfo) {
@@ -473,7 +470,7 @@
      */
     private function removeFormsAndElements($pluginId)
     {
-        $sql = <<<'SQL'
+        $sql = <<<SQL
 DELETE s_core_config_forms, s_core_config_form_translations, s_core_config_elements, s_core_config_element_translations, s_core_config_values
 FROM s_core_config_forms
 LEFT JOIN s_core_config_form_translations ON s_core_config_form_translations.form_id = s_core_config_forms.id
