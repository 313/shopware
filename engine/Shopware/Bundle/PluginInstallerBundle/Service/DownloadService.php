<?php
/**
 * Shopware 5
 * Copyright (c) shopware AG
 *
 * According to our dual licensing model, this program can be used either
 * under the terms of the GNU Affero General Public License, version 3,
 * or under a proprietary license.
 *
 * The texts of the GNU Affero General Public License with an additional
 * permission and of our proprietary license can be found at and
 * in the LICENSE file you have received along with this program.
 *
 * This program is distributed in the hope that it will be useful,
 * but WITHOUT ANY WARRANTY; without even the implied warranty of
 * MERCHANTABILITY or FITNESS FOR A PARTICULAR PURPOSE. See the
 * GNU Affero General Public License for more details.
 *
 * "Shopware" is a registered trademark of shopware AG.
 * The licensing of the program under the AGPLv3 does not imply a
 * trademark license. Therefore any rights, title and interest in
 * our trademarks remain entirely with us.
 */

namespace Shopware\Bundle\PluginInstallerBundle\Service;

use Doctrine\DBAL\Connection;
use Shopware\Bundle\PluginInstallerBundle\Context\DownloadRequest;
use Shopware\Bundle\PluginInstallerBundle\Context\MetaRequest;
use Shopware\Bundle\PluginInstallerBundle\Context\RangeDownloadRequest;
use Shopware\Bundle\PluginInstallerBundle\StoreClient;
use Shopware\Bundle\PluginInstallerBundle\Struct\MetaStruct;
use ShopwarePlugins\SwagUpdate\Components\Steps\DownloadStep;
use ShopwarePlugins\SwagUpdate\Components\Steps\FinishResult;
use ShopwarePlugins\SwagUpdate\Components\Steps\ValidResult;
use ShopwarePlugins\SwagUpdate\Components\Struct\Version;
use Symfony\Component\Filesystem\Filesystem;

class DownloadService
{
    /**
     * @var StoreClient
     */
    private $storeClient;

    /**
     * @var array
     */
    private $pluginDirectories;

    /**
     * @var Connection
     */
    private $connection;

    /**
     * @var string
     */
    private $rootDir;

    /**
     * @param string      $rootDir
     * @param array       $pluginDirectories
     * @param StoreClient $storeClient
     * @param Connection  $connection
     */
    public function __construct(
        $rootDir,
        array $pluginDirectories,
        StoreClient $storeClient,
        Connection $connection
    ) {
        $this->pluginDirectories = $pluginDirectories;
        $this->storeClient = $storeClient;
        $this->connection = $connection;
        $this->rootDir = $rootDir;
    }

    /**
     * @param RangeDownloadRequest $request
     *
     * @return FinishResult|ValidResult
     */
    public function downloadRange(RangeDownloadRequest $request)
    {
        // Load SwagUpdate so the DownloadStep can be autoloaded
        Shopware()->Plugins()->Backend()->SwagUpdate();

        $version = new Version([
            'uri' => $request->getUri(),
            'size' => $request->getSize(),
            'sha1' => $request->getSha1(),
        ]);

        $step = new DownloadStep($version, $request->getDestination());

        return $step->run($request->getOffset());
    }

    /**
     * @param string $file
     * @param string $pluginName
     *
     * @throws \Exception
     */
    public function extractPluginZip($file, $pluginName)
    {
        $archive = ZipUtils::openZip($file);
        $pluginZipDetector = new PluginZipDetector();

        if ($pluginZipDetector->isLegacyPlugin($archive)) {
            $source = $this->getPluginSource($pluginName);
            if (!$source) {
                $source = 'Community';
            }
            $destination = $this->pluginDirectories[$source];
            $extractor = new LegacyPluginExtractor();
            $extractor->extract($archive, $destination);
        } elseif ($pluginZipDetector->isPlugin($archive)) {
<<<<<<< HEAD
            $pluginDir = $this->rootDir . '/custom/plugins';
=======
            $pluginDir = $this->pluginDirectories['ShopwarePlugins'];
>>>>>>> 2b5ea018
            $extractor = new PluginExtractor($pluginDir, new Filesystem(), $this->pluginDirectories);
            $extractor->extract($archive);
        } else {
            throw new \RuntimeException('No Plugin found in archive.');
        }
    }

    /**
     * @param MetaRequest $request
     *
     * @return MetaStruct
     */
    public function getMetaInformation(MetaRequest $request)
    {
        $params = [
            'domain' => $request->getDomain(),
            'technicalName' => $request->getTechnicalName(),
            'shopwareVersion' => $request->getVersion(),
        ];

        if ($request->getToken()) {
            $result = $this->storeClient->doAuthGetRequestRaw(
                $request->getToken(),
                '/pluginFiles/' . $request->getTechnicalName() . '/data',
                $params
            );
        } else {
            $result = $this->storeClient->doGetRequestRaw(
                '/pluginFiles/' . $request->getTechnicalName() . '/data',
                $params
            );
        }

        $result = json_decode($result, true);

        return new MetaStruct(
            $result['location'],
            $result['size'],
            $result['sha1'],
            $result['binaryVersion'],
            md5($request->getTechnicalName()) . '.zip'
        );
    }

    /**
     * @param DownloadRequest $request
     *
     * @return bool
     */
    public function download(DownloadRequest $request)
    {
        $request = new MetaRequest(
            $request->getTechnicalName(),
            $request->getShopwareVersion(),
            $request->getDomain(),
            $request->getToken()
        );

        $result = $this->getMetaInformation($request);

        /** @var \Shopware\Components\HttpClient\HttpClientInterface $client */
        $client = Shopware()->Container()->get('http_client');

        $response = $client->get($result->getUri());
        $file = $this->createDownloadZip($response->getBody());

        $this->extractPluginZip($file, $request->getTechnicalName());

        return true;
    }

    /**
     * @param $content
     *
     * @return string file path to the downloaded file
     */
    private function createDownloadZip($content)
    {
        $name = 'plugin_' . md5(uniqid()) . '.zip';

        $file = $this->rootDir . '/files/downloads/' . $name;

        file_put_contents($file, $content);

        return $file;
    }

    /**
     * @param $name
     *
     * @return string
     */
    private function getPluginSource($name)
    {
        $query = $this->connection->createQueryBuilder();
        $query->select(['plugin.source'])
            ->from('s_core_plugins', 'plugin')
            ->where('plugin.name = :name')
            ->setParameter(':name', $name)
            ->setMaxResults(1);

        /** @var $statement \PDOStatement */
        $statement = $query->execute();

        return $statement->fetch(\PDO::FETCH_COLUMN);
    }
}<|MERGE_RESOLUTION|>--- conflicted
+++ resolved
@@ -117,11 +117,7 @@
             $extractor = new LegacyPluginExtractor();
             $extractor->extract($archive, $destination);
         } elseif ($pluginZipDetector->isPlugin($archive)) {
-<<<<<<< HEAD
-            $pluginDir = $this->rootDir . '/custom/plugins';
-=======
             $pluginDir = $this->pluginDirectories['ShopwarePlugins'];
->>>>>>> 2b5ea018
             $extractor = new PluginExtractor($pluginDir, new Filesystem(), $this->pluginDirectories);
             $extractor->extract($archive);
         } else {
