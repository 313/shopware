--- conflicted
+++ resolved
@@ -26,7 +26,6 @@
 
 use Shopware\Bundle\SearchBundle\Condition\CategoryCondition;
 use Shopware\Bundle\SearchBundle\Criteria;
-<<<<<<< HEAD
 use Shopware\Bundle\SearchBundle\Facet\CategoryFacet;
 use Shopware\Bundle\SearchBundle\FacetInterface;
 use Shopware\Bundle\SearchBundle\FacetResult\CategoryTreeFacetResultBuilder;
@@ -35,16 +34,6 @@
 use Shopware\Bundle\SearchBundleDBAL\QueryBuilderFactoryInterface;
 use Shopware\Bundle\StoreFrontBundle\Service\CategoryServiceInterface;
 use Shopware\Bundle\StoreFrontBundle\Service\Core\CategoryDepthService;
-=======
-use Shopware\Bundle\SearchBundle\Facet;
-use Shopware\Bundle\SearchBundle\FacetInterface;
-use Shopware\Bundle\SearchBundle\FacetResult\TreeFacetResult;
-use Shopware\Bundle\SearchBundle\FacetResult\TreeItem;
-use Shopware\Bundle\SearchBundleDBAL\FacetHandlerInterface;
-use Shopware\Bundle\SearchBundleDBAL\QueryBuilderFactoryInterface;
-use Shopware\Bundle\StoreFrontBundle\Service\CategoryServiceInterface;
-use Shopware\Bundle\StoreFrontBundle\Struct\Category;
->>>>>>> 2b5ea018
 use Shopware\Bundle\StoreFrontBundle\Struct\ShopContextInterface;
 
 /**
@@ -80,33 +69,18 @@
     private $categoryTreeFacetResultBuilder;
 
     /**
-<<<<<<< HEAD
      * @param CategoryServiceInterface       $categoryService
-     * @param QueryBuilderFactory            $queryBuilderFactory
+     * @param QueryBuilderFactoryInterface   $queryBuilderFactory
      * @param \Shopware_Components_Config    $config
      * @param CategoryDepthService           $categoryDepthService
      * @param CategoryTreeFacetResultBuilder $categoryTreeFacetResultBuilder
      */
     public function __construct(
         CategoryServiceInterface $categoryService,
-        QueryBuilderFactory $queryBuilderFactory,
+        QueryBuilderFactoryInterface $queryBuilderFactory,
         \Shopware_Components_Config $config,
         CategoryDepthService $categoryDepthService,
         CategoryTreeFacetResultBuilder $categoryTreeFacetResultBuilder
-=======
-     * @param CategoryServiceInterface             $categoryService
-     * @param QueryBuilderFactoryInterface         $queryBuilderFactory
-     * @param \Shopware_Components_Snippet_Manager $snippetManager
-     * @param QueryAliasMapper                     $queryAliasMapper
-     * @param Connection                           $connection
-     */
-    public function __construct(
-        CategoryServiceInterface $categoryService,
-        QueryBuilderFactoryInterface $queryBuilderFactory,
-        \Shopware_Components_Snippet_Manager $snippetManager,
-        QueryAliasMapper $queryAliasMapper,
-        Connection $connection
->>>>>>> 2b5ea018
     ) {
         $this->categoryService = $categoryService;
         $this->queryBuilderFactory = $queryBuilderFactory;
@@ -121,15 +95,7 @@
      * @param Criteria                     $criteria
      * @param ShopContextInterface         $context
      *
-<<<<<<< HEAD
      * @return FacetResultInterface
-=======
-     * @param FacetInterface|Facet\CategoryFacet $facet
-     * @param Criteria                           $criteria
-     * @param ShopContextInterface               $context
-     *
-     * @return TreeFacetResult
->>>>>>> 2b5ea018
      */
     public function generatePartialFacet(
         FacetInterface $facet,
@@ -139,39 +105,7 @@
     ) {
         $ids = $this->fetchCategoriesOfProducts($reverted, $context);
 
-<<<<<<< HEAD
         if (empty($ids)) {
-=======
-        $active = [];
-        if ($criteria->hasCondition('category')) {
-            /** @var $condition CategoryCondition */
-            $condition = $criteria->getCondition('category');
-            $active = $condition->getCategoryIds();
-        }
-
-        return $this->createTreeFacet($categories, $facet, $active);
-    }
-
-    /**
-     * {@inheritdoc}
-     */
-    public function supportsFacet(FacetInterface $facet)
-    {
-        return $facet instanceof Facet\CategoryFacet;
-    }
-
-    /**
-     * @param Category[]          $categories
-     * @param Facet\CategoryFacet $facet
-     * @param int[]               $active
-     *
-     * @return TreeFacetResult
-     */
-    private function createTreeFacet($categories, $facet, $active)
-    {
-        $items = $this->getCategoriesOfParent($categories, null);
-        if (!$items) {
->>>>>>> 2b5ea018
             return null;
         }
 
@@ -183,53 +117,9 @@
             $ids
         );
 
-<<<<<<< HEAD
         $categories = $this->categoryService->getList($ids, $context);
 
         return $this->categoryTreeFacetResultBuilder->buildFacetResult(
-=======
-    /**
-     * @param Category[] $categories
-     * @param $parentId
-     *
-     * @return array
-     */
-    private function getCategoriesOfParent($categories, $parentId)
-    {
-        $result = [];
-
-        foreach ($categories as $category) {
-            if (!$category->getPath() && $parentId !== null) {
-                continue;
-            }
-
-            if ($category->getPath() == $parentId) {
-                $result[] = $category;
-                continue;
-            }
-
-            $parents = $category->getPath();
-            $lastParent = $parents[count($parents) - 1];
-
-            if ($lastParent == $parentId) {
-                $result[] = $category;
-            }
-        }
-
-        return $result;
-    }
-
-    /**
-     * @param Category[] $categories
-     * @param Category   $category
-     * @param int[]      $active
-     *
-     * @return \Shopware\Bundle\SearchBundle\FacetResult\TreeItem
-     */
-    private function createTreeItem($categories, Category $category, $active)
-    {
-        $children = $this->getCategoriesOfParent(
->>>>>>> 2b5ea018
             $categories,
             $this->getFilteredIds($criteria),
             $context->getShop()->getCategory()->getId(),
@@ -238,7 +128,6 @@
     }
 
     /**
-<<<<<<< HEAD
      * {@inheritdoc}
      */
     public function supportsFacet(FacetInterface $facet)
@@ -248,9 +137,6 @@
 
     /**
      * @param array                $ids
-=======
-     * @param Criteria             $criteria
->>>>>>> 2b5ea018
      * @param ShopContextInterface $context
      *
      * @return array
@@ -282,7 +168,6 @@
         $query->innerJoin('product', 's_articles_categories_ro', 'productCategory', 'productCategory.articleID = product.id');
         $query->groupBy('productCategory.categoryID');
 
-<<<<<<< HEAD
         return $query->execute()->fetchAll(\PDO::FETCH_COLUMN);
     }
 
@@ -298,43 +183,6 @@
             if ($condition instanceof CategoryCondition) {
                 $active = array_merge($active, $condition->getCategoryIds());
             }
-=======
-        if ($criteria->hasCondition('category')) {
-            /** @var $condition CategoryCondition */
-            $condition = $criteria->getCondition('category');
-            $parentIds = $condition->getCategoryIds();
-        } else {
-            $parentIds = [1];
-        }
-
-        /** @var $statement \Doctrine\DBAL\Driver\ResultStatement */
-        $statement = $query->execute();
-
-        /** @var $facet Facet\CategoryFacet */
-        $ids = $statement->fetchAll(\PDO::FETCH_COLUMN);
-
-        $query = $this->connection->createQueryBuilder();
-        $query->select(['category.id', 'category.path'])
-            ->from('s_categories', 'category')
-            ->where('category.parent IN (:parent) OR category.id IN (:parent)')
-            ->andWhere('category.id IN (:ids)')
-            ->andWhere('category.active = 1')
-            ->setParameter(':parent', $parentIds, Connection::PARAM_INT_ARRAY)
-            ->setParameter(':ids', $ids, Connection::PARAM_INT_ARRAY)
-        ;
-
-        $paths = $query->execute()->fetchAll(\PDO::FETCH_KEY_PAIR);
-
-        $ids = array_keys($paths);
-        $plain = array_values($paths);
-
-        if (count($plain) > 0 && strpos($plain[0], '|') !== false) {
-            $rootPath = explode('|', $plain[0]);
-            $rootPath = array_filter(array_unique($rootPath));
-            $ids = array_merge($ids, $rootPath);
-
-            return $ids;
->>>>>>> 2b5ea018
         }
 
         return $active;
