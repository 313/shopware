--- conflicted
+++ resolved
@@ -65,11 +65,7 @@
         }
 
         /* @var PopularitySorting $sorting */
-<<<<<<< HEAD
-        $query->addOrderBy('topSeller.sales', $sorting->getDirection());
-=======
         $query->addOrderBy('topSeller.sales', $sorting->getDirection())
               ->addOrderBy('product.id', $sorting->getDirection());
->>>>>>> 7db1a5c9
     }
 }