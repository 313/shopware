--- conflicted
+++ resolved
@@ -198,155 +198,6 @@
         return $data;
     }
 
-<<<<<<< HEAD
-=======
-    /**
-     * Get possible combinations of all products
-     *
-     * @param array                       $numbers
-     * @param Struct\ShopContextInterface $context
-     *
-     * @return array
-     */
-    public function getProductsCombinations(array $numbers, Struct\ShopContextInterface $context)
-    {
-        $query = $this->connection->createQueryBuilder();
-
-        $query->select([
-            'variant.articleID',
-            "GROUP_CONCAT(DISTINCT relations.option_id ORDER BY relations.option_id  SEPARATOR '-') as combinations",
-        ]);
-
-        $query->from('s_article_configurator_option_relations', 'relations');
-        $query->innerJoin('relations', 's_articles_details', 'variant', 'variant.id = relations.article_id AND variant.ordernumber IN (:numbers) AND variant.active = 1');
-        $query->innerJoin('variant', 's_articles', 'product', 'product.id = variant.articleID AND (product.laststock * variant.instock) >= (product.laststock * variant.minpurchase)');
-        $query->addGroupBy('variant.articleID');
-        $query->addGroupBy('variant.id');
-
-        $query->setParameter('numbers', $numbers, Connection::PARAM_STR_ARRAY);
-
-        /** @var $statement \Doctrine\DBAL\Driver\ResultStatement */
-        $statement = $query->execute();
-
-        return $statement->fetchAll(\PDO::FETCH_GROUP | \PDO::FETCH_COLUMN);
-    }
-
-    /**
-     * Fetches  all groups with all options for provided products
-     *
-     * @param array                       $numbers
-     * @param Struct\ShopContextInterface $context
-     *
-     * @return Struct\Configurator\Group[]
-     */
-    public function getConfigurations(array $numbers, Struct\ShopContextInterface $context)
-    {
-        $query = $this->connection->createQueryBuilder();
-        $query->addSelect('product.id as array_key');
-
-        $query->addSelect($this->fieldHelper->getConfiguratorSetFields())
-            ->addSelect($this->fieldHelper->getConfiguratorGroupFields())
-            ->addSelect($this->fieldHelper->getConfiguratorOptionFields())
-        ;
-
-        $this->fieldHelper->addConfiguratorGroupTranslation($query, $context);
-        $this->fieldHelper->addConfiguratorOptionTranslation($query, $context);
-
-        $query->from('s_articles', 'product');
-        $query->innerJoin('product', 's_articles_details', 'variant', 'variant.articleID = product.id');
-        $query->innerJoin('product', 's_article_configurator_sets', 'configuratorSet', 'configuratorSet.id = product.configurator_set_id');
-        $query->innerJoin('configuratorSet', 's_article_configurator_set_group_relations', 'groupRelation', 'groupRelation.set_id = configuratorSet.id');
-        $query->innerJoin('configuratorSet', 's_article_configurator_set_option_relations', 'optionRelation', 'optionRelation.set_id = configuratorSet.id');
-        $query->innerJoin('groupRelation', 's_article_configurator_groups', 'configuratorGroup', 'configuratorGroup.id = groupRelation.group_id');
-        $query->innerJoin('optionRelation', 's_article_configurator_options', 'configuratorOption', 'configuratorOption.id = optionRelation.option_id AND configuratorOption.group_id = configuratorGroup.id');
-        $query->leftJoin('configuratorGroup', 's_article_configurator_groups_attributes', 'configuratorGroupAttribute', 'configuratorGroupAttribute.groupID = configuratorGroup.id');
-        $query->leftJoin('configuratorOption', 's_article_configurator_options_attributes', 'configuratorOptionAttribute', 'configuratorOptionAttribute.optionID = configuratorOption.id');
-
-        $query->addOrderBy('configuratorGroup.position');
-        $query->addOrderBy('configuratorGroup.name');
-        $query->addOrderBy('configuratorOption.position');
-        $query->addOrderBy('configuratorOption.name');
-
-        $query->addGroupBy('product.id');
-        $query->addGroupBy('configuratorOption.id');
-
-        $query->where('variant.ordernumber IN (:numbers)');
-        $query->setParameter('numbers', $numbers, Connection::PARAM_STR_ARRAY);
-
-        $data = $query->execute()->fetchAll(\PDO::FETCH_GROUP);
-
-        $result = [];
-        foreach ($data as $productId => $rows) {
-            $result[$productId] = $this->configuratorHydrator->hydrateGroups($rows);
-        }
-
-        return $result;
-    }
-
-    public function getVariantGroups(array $ordernumbers, Struct\ShopContextInterface $context)
-    {
-        if (empty($ordernumbers)) {
-            return [];
-        }
-
-        /**
-         * @var VariantFacet
-         */
-        $variantFacet = $this->variantHelper->getVariantFacet();
-
-        if (empty($variantFacet)) {
-            return [];
-        }
-
-        $expandGroups = $variantFacet->getExpandGroupIds();
-
-        $query = $this->connection->createQueryBuilder();
-        $query->select('DISTINCT articleId')
-            ->from('s_articles_details')
-            ->where('ordernumber IN (:products)')
-            ->setParameter(':products', $ordernumbers, Connection::PARAM_STR_ARRAY);
-        $articleIds = $query->execute()->fetchAll(\PDO::FETCH_COLUMN);
-
-        $query = $this->connection->createQueryBuilder();
-        $query->select(['variant.articleId', 'options.group_id', "GROUP_CONCAT(DISTINCT relations.option_id SEPARATOR '|') as options"])
-            ->from('s_articles_details', 'variant')
-            ->innerJoin('variant', 's_article_configurator_option_relations', 'relations', 'variant.id = relations.article_id')
-            ->innerJoin('relations', 's_article_configurator_options', 'options', 'options.id = relations.option_id')
-            ->andWhere('variant.articleID IN (:products)')
-            ->setParameter(':products', $articleIds, Connection::PARAM_INT_ARRAY)
-            ->addGroupBy('variant.articleId')
-            ->addGroupBy('options.group_id');
-
-        if (!empty($expandGroups)) {
-            $query->andWhere('NOT options.group_id in (:group_ids)')
-            ->setParameter(':group_ids', $expandGroups, Connection::PARAM_INT_ARRAY);
-        }
-
-        $articles = $query->execute()->fetchAll(\PDO::FETCH_ASSOC);
-
-        $groups = [];
-        foreach ($articles as $article) {
-            $group = new Struct\Configurator\Group();
-            $group->setId($article['group_id']);
-
-            $options = explode('|', $article['options']);
-            foreach ($options as $option) {
-                $opt = new Struct\Configurator\Option();
-                $opt->setId($option);
-                $group->addOption($opt);
-            }
-
-            if (empty($groups[$article['articleId']])) {
-                $groups[$article['articleId']] = [];
-            }
-
-            array_push($groups[$article['articleId']], $group);
-        }
-
-        return $groups;
-    }
-
->>>>>>> 8cbddce7
     /**
      * @return QueryBuilder
      */
