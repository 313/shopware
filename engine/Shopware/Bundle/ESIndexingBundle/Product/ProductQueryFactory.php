--- conflicted
+++ resolved
@@ -210,10 +210,7 @@
             ->from('s_articles_details', 'variant')
             ->innerJoin('variant', 's_articles', 'product', 'product.id = variant.articleID')
             ->andWhere('variant.id > :lastId')
-<<<<<<< HEAD
-=======
             ->andWhere('variant.active = true')
->>>>>>> 45837b7d
             ->setParameter(':lastId', 0)
             ->orderBy('variant.id');
 
