--- conflicted
+++ resolved
@@ -29,7 +29,6 @@
 use Shopware\Bundle\ESIndexingBundle\Struct\Product;
 use Shopware\Bundle\SearchBundle\Facet\VariantFacet;
 use Shopware\Bundle\SearchBundleDBAL\VariantHelper;
-use Shopware\Bundle\StoreFrontBundle\Gateway\DBAL\ConfiguratorGateway;
 use Shopware\Bundle\StoreFrontBundle\Gateway\DBAL\ConfiguratorOptionsGateway;
 use Shopware\Bundle\StoreFrontBundle\Gateway\DBAL\FieldHelper;
 use Shopware\Bundle\StoreFrontBundle\Gateway\DBAL\Hydrator\PropertyHydrator;
@@ -42,7 +41,6 @@
 use Shopware\Bundle\StoreFrontBundle\Service\VoteServiceInterface;
 use Shopware\Bundle\StoreFrontBundle\Struct\BaseProduct;
 use Shopware\Bundle\StoreFrontBundle\Struct\Configurator\Group;
-use Shopware\Bundle\StoreFrontBundle\Struct\Configurator\GroupsByGroup;
 use Shopware\Bundle\StoreFrontBundle\Struct\Configurator\Option;
 use Shopware\Bundle\StoreFrontBundle\Struct\ListProduct;
 use Shopware\Bundle\StoreFrontBundle\Struct\Product\PriceRule;
@@ -110,7 +108,6 @@
      * @var ConfiguratorOptionsGateway
      */
     private $configuratorOptionsGateway;
-    private $configuratorGateway;
 
     /**
      * @param ListProductGatewayInterface      $productGateway
@@ -125,7 +122,6 @@
      * @param ConfiguratorServiceInterface     $configuratorService
      * @param VariantHelper                    $variantHelper
      * @param ConfiguratorOptionsGateway       $configuratorOptionsGateway
-     * @param ConfiguratorGateway              $configuratorGateway
      */
     public function __construct(
         ListProductGatewayInterface $productGateway,
@@ -139,8 +135,7 @@
         PropertyHydrator $propertyHydrator,
         ConfiguratorServiceInterface $configuratorService,
         VariantHelper $variantHelper,
-        ConfiguratorOptionsGateway $configuratorOptionsGateway,
-        ConfiguratorGateway $configuratorGateway
+        ConfiguratorOptionsGateway $configuratorOptionsGateway
     ) {
         $this->productGateway = $productGateway;
         $this->cheapestPriceService = $cheapestPriceService;
@@ -154,7 +149,6 @@
         $this->configuratorService = $configuratorService;
         $this->variantHelper = $variantHelper;
         $this->configuratorOptionsGateway = $configuratorOptionsGateway;
-        $this->configuratorGateway = $configuratorGateway;
     }
 
     /**
@@ -174,9 +168,9 @@
         $calculated = $this->getCalculatedPrices($shop, $products, $cheapest);
         $categories = $this->getCategories($products);
         $properties = $this->getProperties($products, $context);
-        
+
         $configuratorGateway = Shopware()->Container()->get('shopware_storefront.configurator_gateway');
-        
+
         /**
          * @var VariantFacet
          */
@@ -185,10 +179,8 @@
         $variantConfiguration = $this->configuratorService->getProductsConfigurations($products, $context);
 
         $configurations = $this->configuratorService->getConfiguration($numbers, $context);
-        
+
         $combinations = $configuratorGateway->getProductsCombinations($numbers, $context);
-
-        $allActiveConfigurations = $this->configuratorOptionsGateway->getVariantOptionKeys($numbers);
 
         $result = [];
         foreach ($products as $listProduct) {
@@ -196,44 +188,14 @@
             $number = $product->getNumber();
             $id = $product->getId();
 
-<<<<<<< HEAD
             if (array_key_exists($number, $variantConfiguration)) {
                 $product->setConfiguration($variantConfiguration[$number]);
             }
-            
+
             if ($variantFacet && $product->getConfiguration()) {
                 $splitting = $this->createSplitting($configurations[$id], $combinations[$id]);
                 $visibility = $this->buildListingVisibility($splitting, $product->getConfiguration());
                 $product->setVisibility($visibility);
-=======
-            if (!empty($variantFacet) && !empty($productConfigurations[$product->getNumber()])) {
-                $product->setConfiguration($productConfigurations[$product->getNumber()]);
-
-                if (array_key_exists($product->getId(), $configurations)) {
-                    $groups = $product->getConfiguration();
-                    foreach ($groups as $key => $group) {
-                        if (!in_array($group->getId(), $variantFacet->getExpandGroupIds())) {
-                            unset($groups[$key]);
-                        }
-                    }
-
-                    $groups = array_merge($groups, $configurations[$product->getId()]);
-
-                    $product->setConfiguration($groups);
-                }
-
-                /**
-                 * @var Group[]
-                 */
-                $productGroups = array_map(function ($group) {
-                    return $group->getId();
-                }, $productConfigurations[$product->getNumber()]);
-
-                $variantGroups = $this->configuratorOptionsGateway->getOptionsByGroups($productGroups, $product->getId());
-                $combinations = $this->createGroupBy($variantGroups, $variantFacet->getExpandGroupIds(), $allActiveConfigurations[$product->getId()]);
-                $filterInGroups = $this->getFilterGroups($productConfigurations[$product->getNumber()], $combinations);
-                $product->setGroupByGroups($filterInGroups);
->>>>>>> ba6dd102
             }
 
             if (isset($average[$number])) {
@@ -275,224 +237,26 @@
     }
 
     /**
-<<<<<<< HEAD
-=======
-     * @param Group[] $groups
-     * @param int[]   $expandGroups
-     * @param array   $allActiveConfigurations
-     *
-     * @return string[]
-     */
-    public function createGroupBy(array $groups, array $expandGroups, array $allActiveConfigurations)
-    {
-        $combination = [];
-        $baseGroups = $groups;
-
-        foreach ($baseGroups as $baseGroup) {
-            $maxDeep = count($groups);
-            $currentDeep = 1;
-            $iterationBaseGroups = [$baseGroup];
-
-            //Iteration of deep 1
-            $group = $groups[0];
-            if (in_array($baseGroup->getId(), $expandGroups) && $baseGroup->getId() == $group->getId()) {
-                foreach ($group->getOptions() as $option) {
-                    $optionString = $option->getName();
-                    $_combination = $this->recursiveCreateGroupBy($iterationBaseGroups, $groups, $expandGroups, $combination, $optionString, $allActiveConfigurations);
-                    if ($_combination === false) {
-                        continue;
-                    }
-                    $combination = $_combination;
-                }
-            } else {
-                if (count($group->getOptions()) > 0) {
-                    foreach ($group->getOptions() as $option) {
-                        $optionString = $option->getName();
-                        $_combination = $this->recursiveCreateGroupBy($iterationBaseGroups, $groups, $expandGroups, $combination, $optionString, $allActiveConfigurations);
-
-                        if ($_combination === false) {
-                            continue;
-                        }
-                        $combination = $_combination;
-                        break;
-                    }
-                }
-            }
-
-            //Iteration of the other deeps
-            $combination = $this->recursiveBaseGroupBy($iterationBaseGroups, $groups, $expandGroups, $currentDeep, $maxDeep, $combination, $allActiveConfigurations);
-        }
-
-        return $combination;
-    }
-
-    /**
-     * @param Group[] $productConfigurations
-     * @param array   $combinations
+     * Combines all array elements with all array elements
+     *
+     * @param array $array
      *
      * @return array
      */
-    private function getFilterGroups($productConfigurations, $combinations)
-    {
-        $ids = array_map(function ($group) {
-            return $group->getOptions()[0]->getName();
-        }, $productConfigurations);
-        $optionKey = implode('-', $ids);
-
-        $visibleInGroups = [];
-        foreach ($combinations as $key => $options) {
-            $visibleInGroups[] = new GroupsByGroup($key, in_array($optionKey, $options));
-        }
-
-        return $visibleInGroups;
-    }
-
-    /**
-     * @param Group[] $iterationBaseGroups
-     * @param Group[] $groups
-     * @param int[]   $expandGroups
-     * @param int     $currentDeep
-     * @param int     $maxDeep
-     * @param array   $combination
-     * @param $allActiveConfigurations
-     *
-     * @return array
-     */
-    private function recursiveBaseGroupBy($iterationBaseGroups, $groups, $expandGroups, $currentDeep, $maxDeep, $combination, $allActiveConfigurations)
-    {
-        if ($currentDeep > $maxDeep) {
-            return $combination;
-        }
-
-        $nextIterationGroup = null;
-        foreach ($groups as $group) {
-            if (!in_array($group, $iterationBaseGroups)) {
-                $_iterationBaseGroups = $iterationBaseGroups;
-                $_iterationBaseGroups[] = $group;
-
-                $combination = $this->buildRecursiveOptionString($_iterationBaseGroups, $groups, $expandGroups, $combination, $allActiveConfigurations);
-
-                ++$currentDeep;
-                $combination = $this->recursiveBaseGroupBy($_iterationBaseGroups, $groups, $expandGroups, $currentDeep, $maxDeep, $combination, $allActiveConfigurations);
-            }
-        }
-
-        return $combination;
-    }
-
-    /**
-     * @param Group[] $iterationBaseGroups
-     * @param Group[] $groups
-     * @param int[]   $expandGroups
-     * @param array   $combination
-     * @param $allActiveConfigurations
-     *
-     * @return array
-     */
-    private function buildRecursiveOptionString($iterationBaseGroups, $groups, $expandGroups, $combination, $allActiveConfigurations)
-    {
-        $group = $groups[0];
-        if (in_array($group->getId(), $expandGroups) && in_array($group, $iterationBaseGroups)) {
-            foreach ($group->getOptions() as $option) {
-                $optionString = $option->getName();
-                $_combination = $this->recursiveCreateGroupBy($iterationBaseGroups, $groups, $expandGroups, $combination, $optionString, $allActiveConfigurations);
-                if ($_combination === false) {
-                    continue;
-                }
-                $combination = $_combination;
-            }
-        } else {
-            if (count($group->getOptions()) > 0) {
-                foreach ($group->getOptions() as $option) {
-                    $optionString = $option->getName();
-                    $_combination = $this->recursiveCreateGroupBy($iterationBaseGroups, $groups, $expandGroups, $combination, $optionString, $allActiveConfigurations);
-
-                    if ($_combination === false) {
-                        continue;
-                    }
-                    $combination = $_combination;
-                    break;
-                }
-            }
-        }
-
-        return $combination;
-    }
-
-    /**
-     * @param Group[]  $baseGroups
-     * @param Group[]  $groups
-     * @param int[]    $expandGroups
-     * @param string[] $combination
-     * @param string   $currentOptionString
-     * @param $allActiveConfigurations
-     *
-     * @return array|bool
-     */
-    private function recursiveCreateGroupBy($baseGroups, $groups, $expandGroups, $combination, $currentOptionString, $allActiveConfigurations)
-    {
-        $_groups = $groups;
-        array_shift($_groups);
-
-        if (count($_groups) == 0) {
-            usort($baseGroups, function ($groupA, $groupB) {
-                return strcmp($groupA->getId(), $groupB->getId());
-            });
-
-            $ids = array_map(function ($group) {
-                return $group->getId();
-            }, $baseGroups);
-            $combinationKey = implode('-', $ids);
-
-            if (!array_key_exists($combinationKey, $combination) || !in_array($currentOptionString, $combination[$combinationKey])) {
-                $combination[$combinationKey][] = $currentOptionString;
-            }
-
-            return $combination;
-        }
-
-        $group = $_groups[0];
-        if (in_array($group->getId(), $expandGroups) && in_array($group, $baseGroups)) {
-            foreach ($group->getOptions() as $option) {
-                $optionString = $currentOptionString . '-' . $option->getName();
-                $_combination = $this->recursiveCreateGroupBy($baseGroups, $_groups, $expandGroups, $combination, $optionString, $allActiveConfigurations);
-                if ($_combination === false) {
-                    continue;
-                }
-                $combination = $_combination;
-            }
-        } else {
-            if (count($group->getOptions()) > 0) {
-                $validOptionKey = false;
-                foreach ($group->getOptions() as $option) {
-                    $optionString = $currentOptionString . '-' . $option->getName();
-
-                    foreach ($allActiveConfigurations as $configuration) {
-                        if (strpos($configuration, $optionString, 0) === false) {
-                            continue;
-                        }
-                        $validOptionKey = true;
-                        break;
-                    }
-
-                    if ($validOptionKey) {
-                        break;
-                    }
-                }
-
-                if ($validOptionKey) {
-                    $combination = $this->recursiveCreateGroupBy($baseGroups, $_groups, $expandGroups, $combination, $optionString, $allActiveConfigurations);
-                } else {
-                    return false;
-                }
-            }
-        }
-
-        return $combination;
-    }
-
-    /**
->>>>>>> ba6dd102
+    public function arrayCombinations(array $array)
+    {
+        $results = [[]];
+
+        foreach ($array as $element) {
+            foreach ($results as $combination) {
+                array_push($results, array_merge([$element], $combination));
+            }
+        }
+
+        return array_filter($results);
+    }
+
+    /**
      * @param \DateTime|null $date
      *
      * @return null|string
@@ -712,19 +476,19 @@
 
             $first = array_intersect_key($groups, array_diff_key($keys, $combination));
 
-            usort($full, function(Group $a, Group $b) {
+            usort($full, function (Group $a, Group $b) {
                 return $a->getId() > $b->getId();
             });
 
             //create unique group key
-            $groupKey = array_map(function(Group $group) {
+            $groupKey = array_map(function (Group $group) {
                 return $group->getId();
             }, $full);
             $groupKey = 'g' . implode('-', $groupKey);
 
             $all = array_filter(array_merge($full, $first));
 
-            $firstIds = array_map(function(Group $group) {
+            $firstIds = array_map(function (Group $group) {
                 return $group->getId();
             }, $first);
 
@@ -737,9 +501,10 @@
     /**
      * Builds all possible combinations of an nested array
      *
-     * @param array $groups
+     * @param array   $groups
      * @param Group[] $onlyFirst
-     * @param array $availability
+     * @param array   $availability
+     *
      * @return array
      */
     private function nestedArrayCombinations(array $groups, array $onlyFirst, array $availability)
@@ -754,8 +519,8 @@
             $new = [];
             foreach ($result as $item) {
                 $options = array_values($group->getOptions());
-                
-                usort($options, function(Option $a, Option $b) {
+
+                usort($options, function (Option $a, Option $b) {
                     return $a->getId() > $b->getId();
                 });
 
@@ -806,29 +571,11 @@
         return $result;
     }
 
-    /**
-     * Combines all array elements with all array elements
-     * @param array $array
-     * @return array
-     */
-    public function arrayCombinations(array $array)
-    {
-        $results = [[]];
-
-        foreach ($array as $element) {
-            foreach ($results as $combination) {
-                array_push($results, array_merge(array($element), $combination));
-            }
-        }
-
-        return array_filter($results);
-    }
-
     private function buildListingVisibility(array $splitting, array $configuration)
     {
         $key = [];
 
-        usort($configuration, function(Group $a, Group $b) {
+        usort($configuration, function (Group $a, Group $b) {
             return $a->getId() > $b->getId();
         });
 
@@ -842,10 +589,11 @@
         $key = implode('-', $key);
 
         $visibility = [];
-        
+
         foreach ($splitting as $combination => $variants) {
             $visibility[$combination] = in_array($key, $variants);
         }
+
         return $visibility;
     }
 }