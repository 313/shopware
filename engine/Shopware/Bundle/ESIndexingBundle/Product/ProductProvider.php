<?php
/**
 * Shopware 5
 * Copyright (c) shopware AG
 *
 * According to our dual licensing model, this program can be used either
 * under the terms of the GNU Affero General Public License, version 3,
 * or under a proprietary license.
 *
 * The texts of the GNU Affero General Public License with an additional
 * permission and of our proprietary license can be found at and
 * in the LICENSE file you have received along with this program.
 *
 * This program is distributed in the hope that it will be useful,
 * but WITHOUT ANY WARRANTY; without even the implied warranty of
 * MERCHANTABILITY or FITNESS FOR A PARTICULAR PURPOSE. See the
 * GNU Affero General Public License for more details.
 *
 * "Shopware" is a registered trademark of shopware AG.
 * The licensing of the program under the AGPLv3 does not imply a
 * trademark license. Therefore any rights, title and interest in
 * our trademarks remain entirely with us.
 */

namespace Shopware\Bundle\ESIndexingBundle\Product;

use Doctrine\DBAL\Connection;
use Shopware\Bundle\ESIndexingBundle\IdentifierSelector;
use Shopware\Bundle\ESIndexingBundle\Struct\Product;
use Shopware\Bundle\SearchBundle\Facet\VariantFacet;
use Shopware\Bundle\SearchBundleDBAL\VariantHelper;
use Shopware\Bundle\StoreFrontBundle\Gateway\DBAL\ConfiguratorGateway;
use Shopware\Bundle\StoreFrontBundle\Gateway\DBAL\ConfiguratorOptionsGateway;
use Shopware\Bundle\StoreFrontBundle\Gateway\DBAL\FieldHelper;
use Shopware\Bundle\StoreFrontBundle\Gateway\DBAL\Hydrator\PropertyHydrator;
use Shopware\Bundle\StoreFrontBundle\Gateway\ListProductGatewayInterface;
use Shopware\Bundle\StoreFrontBundle\Service\CheapestPriceServiceInterface;
use Shopware\Bundle\StoreFrontBundle\Service\ConfiguratorServiceInterface;
use Shopware\Bundle\StoreFrontBundle\Service\ContextServiceInterface;
use Shopware\Bundle\StoreFrontBundle\Service\Core\ContextService;
use Shopware\Bundle\StoreFrontBundle\Service\PriceCalculationServiceInterface;
use Shopware\Bundle\StoreFrontBundle\Service\VoteServiceInterface;
use Shopware\Bundle\StoreFrontBundle\Struct\BaseProduct;
use Shopware\Bundle\StoreFrontBundle\Struct\Configurator\Group;
use Shopware\Bundle\StoreFrontBundle\Struct\Configurator\GroupsByGroup;
<<<<<<< HEAD
use Shopware\Bundle\StoreFrontBundle\Struct\Configurator\Option;
=======
>>>>>>> 45837b7d
use Shopware\Bundle\StoreFrontBundle\Struct\ListProduct;
use Shopware\Bundle\StoreFrontBundle\Struct\Product\PriceRule;
use Shopware\Bundle\StoreFrontBundle\Struct\ProductContextInterface;
use Shopware\Bundle\StoreFrontBundle\Struct\Shop;
use Shopware\Bundle\StoreFrontBundle\Struct\ShopContextInterface;

class ProductProvider implements ProductProviderInterface
{
    /**
     * @var ContextServiceInterface
     */
    private $contextService;

    /**
     * @var Connection
     */
    private $connection;

    /**
     * @var ListProductGatewayInterface
     */
    private $productGateway;

    /**
     * @var CheapestPriceServiceInterface
     */
    private $cheapestPriceService;

    /**
     * @var VoteServiceInterface
     */
    private $voteService;

    /**
     * @var IdentifierSelector
     */
    private $identifierSelector;

    /**
     * @var PriceCalculationServiceInterface
     */
    private $priceCalculationService;

    /**
     * @var FieldHelper
     */
    private $fieldHelper;

    /**
     * @var PropertyHydrator
     */
    private $propertyHydrator;

    /**
     * @var ConfiguratorServiceInterface
     */
    private $configuratorService;

    /**
     * @var VariantHelper
     */
    private $variantHelper;
    /**
     * @var ConfiguratorOptionsGateway
     */
    private $configuratorOptionsGateway;
    private $configuratorGateway;

    /**
     * @param ListProductGatewayInterface $productGateway
     * @param CheapestPriceServiceInterface $cheapestPriceService
     * @param VoteServiceInterface $voteService
     * @param ContextServiceInterface $contextService
     * @param Connection $connection
     * @param IdentifierSelector $identifierSelector
     * @param PriceCalculationServiceInterface $priceCalculationService
     * @param FieldHelper $fieldHelper
     * @param PropertyHydrator $propertyHydrator
     * @param ConfiguratorServiceInterface $configuratorService
     * @param VariantHelper $variantHelper
     * @param ConfiguratorOptionsGateway $configuratorOptionsGateway
     * @param ConfiguratorGateway $configuratorGateway
     */
    public function __construct(
        ListProductGatewayInterface $productGateway,
        CheapestPriceServiceInterface $cheapestPriceService,
        VoteServiceInterface $voteService,
        ContextServiceInterface $contextService,
        Connection $connection,
        IdentifierSelector $identifierSelector,
        PriceCalculationServiceInterface $priceCalculationService,
        FieldHelper $fieldHelper,
        PropertyHydrator $propertyHydrator,
        ConfiguratorServiceInterface $configuratorService,
        VariantHelper $variantHelper,
        ConfiguratorOptionsGateway $configuratorOptionsGateway,
        ConfiguratorGateway $configuratorGateway
    ) {
        $this->productGateway = $productGateway;
        $this->cheapestPriceService = $cheapestPriceService;
        $this->voteService = $voteService;
        $this->contextService = $contextService;
        $this->connection = $connection;
        $this->identifierSelector = $identifierSelector;
        $this->priceCalculationService = $priceCalculationService;
        $this->fieldHelper = $fieldHelper;
        $this->propertyHydrator = $propertyHydrator;
        $this->configuratorService = $configuratorService;
        $this->variantHelper = $variantHelper;
        $this->configuratorOptionsGateway = $configuratorOptionsGateway;
        $this->configuratorGateway = $configuratorGateway;
    }

    /**
     * {@inheritdoc}
     */
    public function get(Shop $shop, $numbers)
    {
        $context = $this->contextService->createShopContext(
            $shop->getId(),
            null,
            ContextService::FALLBACK_CUSTOMER_GROUP
        );

        $products = $this->productGateway->getList($numbers, $context);
        $average = $this->voteService->getAverages($products, $context);
        $cheapest = $this->getCheapestPrices($products, $shop->getId());
        $calculated = $this->getCalculatedPrices($shop, $products, $cheapest);
        $categories = $this->getCategories($products);
        $properties = $this->getProperties($products, $context);

        /**
         * @var VariantFacet
         */
        $variantFacet = $this->variantHelper->getVariantFacet();
<<<<<<< HEAD
        $configurations = $this->configuratorService->getVariantGroups($numbers, $context);
        $productConfigurations = $this->configuratorService->getProductsConfigurations($products, $context);
=======
        if (!empty($variantFacet)) {
            $configurations = $this->configuratorService->getVariantGroups($numbers, $context);
            $productConfigurations = $this->configuratorService->getProductsConfigurations($products, $context);
        }

        $allActiveConfigurations = $this->configuratorOptionsGateway->getVariantOptionKeys($numbers);
>>>>>>> 45837b7d

        $result = [];
        $groupByResult = [];
        foreach ($products as $listProduct) {
            $product = Product::createFromListProduct($listProduct);
            $number = $product->getNumber();
            $id = $product->getId();

<<<<<<< HEAD
            if (!empty($productConfigurations[$product->getNumber()])) {
                $product->setConfiguration($productConfigurations[$product->getNumber()]);

                if (!empty($variantFacet->getExpandGroupIds())) {
                    $groupByResult = $this->startRecursiveGroupExpanding($variantFacet->getExpandGroupIds(), $productConfigurations, $product, $groupByResult);
                } else {
                    if (!$product->isMainVariant()) {
                        continue;
=======
            if (!empty($variantFacet) && !empty($productConfigurations[$product->getNumber()])) {
                $product->setConfiguration($productConfigurations[$product->getNumber()]);

                if (array_key_exists($product->getId(), $configurations)) {
                    $groups = $product->getConfiguration();
                    foreach ($groups as $key => $group) {
                        if (!in_array($group->getId(), $variantFacet->getExpandGroupIds())) {
                            unset($groups[$key]);
                        }
>>>>>>> 45837b7d
                    }

<<<<<<< HEAD
                if (array_key_exists($product->getId(), $configurations)) {
                    $groups = $product->getConfiguration();
                    foreach ($groups as $key => $group) {
                        if (!in_array($group->getId(), $variantFacet->getExpandGroupIds())) {
                            unset($groups[$key]);
                        }
                    }

=======
>>>>>>> 45837b7d
                    $groups = array_merge($groups, $configurations[$product->getId()]);

                    $product->setConfiguration($groups);
                }
<<<<<<< HEAD
=======

                /**
                 * @var Group[]
                 */
                $productGroups = array_map(function ($group) {
                    return $group->getId();
                }, $productConfigurations[$product->getNumber()]);

                $variantGroups = $this->configuratorOptionsGateway->getOptionsByGroups($productGroups, $product->getId());
                $combinations = $this->createGroupBy($variantGroups, $variantFacet->getExpandGroupIds(), $allActiveConfigurations[$product->getId()]);
                $filterInGroups = $this->getFilterGroups($productConfigurations[$product->getNumber()], $combinations);
                $product->setGroupByGroups($filterInGroups);
>>>>>>> 45837b7d
            }

            if (isset($average[$number])) {
                $product->setVoteAverage($average[$number]);
            }
            if (isset($calculated[$number])) {
                $product->setCalculatedPrices($calculated[$number]);
            }
            if (isset($categories[$id])) {
                $product->setCategoryIds($categories[$id]);
            }
            if (isset($properties[$id])) {
                $product->setProperties($properties[$id]);
            }

            $product->setFormattedCreatedAt(
                $this->formatDate($product->getCreatedAt())
            );
            $product->setFormattedReleaseDate(
                $this->formatDate($product->getReleaseDate())
            );

            $product->setCreatedAt(null);
            $product->setReleaseDate(null);
            $product->setPrices(null);
            $product->setPriceRules(null);
            $product->setCheapestPriceRule(null);
            $product->setCheapestPrice(null);
            $product->setCheapestUnitPrice(null);
            $product->resetStates();

            if (!$this->isValid($shop, $product)) {
                continue;
            }
            $result[$number] = $product;
        }

        /*
         * @var $result Product[];
         */
        /*$grouping = [];
        foreach ($result as $product) {
            $groups = $product->getGroupByGroups();
            foreach ($groups as $group) {
                $grouping[$group->getId()][] = $product->getNumber();
            }
        }

        echo '<pre>';
        print_r($grouping);
        echo '<pre>';*/

        return $result;
    }

    /**
<<<<<<< HEAD
     * @param int[]     $expandGroups
     * @param Group[][] $productConfigurations
     * @param Product   $product
     * @param array     $groupByResult
     *
     * @return array
     */
    private function startRecursiveGroupExpanding(array $expandGroups, array $productConfigurations, Product $product, array $groupByResult)
    {
        $productVariantGroups = $productConfigurations[$product->getNumber()];
        foreach ($productVariantGroups as $group) {
            if (in_array($group->getId(), $expandGroups)) {
                $option = $group->getOptions()[0];
                if (empty($groupByResult[$product->getId()][$group->getId()][$option->getId()])) {
                    $groupByGroups = $product->getGroupByGroups();
                    $groupByGroups[] = new GroupsByGroup($group->getId());
                    $product->setGroupByGroups($groupByGroups);

                    $groupByResult[$product->getId()][$group->getId()][$option->getId()] = $product->getNumber();
                }

                $groupByResult = $this->recursiveGroupExpanding($expandGroups, $productVariantGroups, $product, $groupByResult, $group, $option, [$group]);
            }
        }

        return $groupByResult;
    }

    /**
     * @param array   $expandGroups
     * @param Group[] $productVariantGroups
     * @param Product $product
     * @param array   $groupByResult
     * @param Group   $parentGroup
     * @param Option  $parentOption
     * @param Group[] $previousGroups
     *
     * @return array
     */
    private function recursiveGroupExpanding(array $expandGroups, array $productVariantGroups, Product $product, array $groupByResult, Group $parentGroup, Option $parentOption, array $previousGroups)
    {
        $_productVariantGroups = $productVariantGroups;
        array_shift($_productVariantGroups);

        foreach ($_productVariantGroups as $group) {
            if ($group->getId() == $parentGroup->getId()) {
                continue;
            }

            if (in_array($group->getId(), $expandGroups)) {
                if (in_array($group, $previousGroups)) {
                    continue;
                }

                $groupKey = '';
                foreach ($previousGroups as $previousGroup) {
                    $groupKey .= (!empty($groupKey)) ? '-' . $previousGroup->getId() : $previousGroup->getId();
                }
                $groupKey .= '-' . $group->getId();
                $previousGroups[] = $group;

                /**
                 * @var Option
                 */
                $option = $group->getOptions()[0];
                if (empty($groupByResult[$product->getId()][$groupKey][$parentOption->getId()][$option->getId()])) {
                    $groupByGroups = $product->getGroupByGroups();
                    $groupByGroups[] = new GroupsByGroup($groupKey);
                    $product->setGroupByGroups($groupByGroups);

                    $groupByResult[$product->getId()][$groupKey][$parentOption->getId()][$option->getId()] = $product->getNumber();
                } else {
                    $groupByResult = $this->recursiveGroupExpanding($expandGroups, $productVariantGroups, $product, $groupByResult, $group, $option, $previousGroups);
                }
            }
        }

        return $groupByResult;
=======
     * @param Group[] $groups
     * @param int[] $expandGroups
     *
     * @param array $allActiveConfigurations
     * @return string[]
     */
    public function createGroupBy(array $groups, array $expandGroups, array $allActiveConfigurations)
    {
        $combination = [];
        $baseGroups = $groups;

        foreach ($baseGroups as $baseGroup) {
            $maxDeep = count($groups);
            $currentDeep = 1;
            $iterationBaseGroups = [$baseGroup];

            //Iteration of deep 1
            $group = $groups[0];
            if (in_array($baseGroup->getId(), $expandGroups) && $baseGroup->getId() == $group->getId()) {
                foreach ($group->getOptions() as $option) {
                    $optionString = $option->getName();
                    $_combination = $this->recursiveCreateGroupBy($iterationBaseGroups, $groups, $expandGroups, $combination, $optionString, $allActiveConfigurations);
                    if ($_combination === false) {
                        continue;
                    }
                    $combination = $_combination;
                }
            } else {
                if (count($group->getOptions()) > 0) {
                    foreach ($group->getOptions() as $option) {
                        $optionString = $option->getName();
                        $_combination = $this->recursiveCreateGroupBy($iterationBaseGroups, $groups, $expandGroups, $combination, $optionString, $allActiveConfigurations);

                        if ($_combination === false) {
                            continue;
                        } else {
                            $combination = $_combination;
                            break;
                        }
                    }
                }
            }

            //Iteration of the other deeps
            $combination = $this->recursiveBaseGroupBy($iterationBaseGroups, $groups, $expandGroups, $currentDeep, $maxDeep, $combination, $allActiveConfigurations);
        }

        return $combination;
    }

    /**
     * @param Group[] $productConfigurations
     * @param array   $combinations
     *
     * @return array
     */
    private function getFilterGroups($productConfigurations, $combinations)
    {
        $ids = array_map(function ($group) {
            return $group->getOptions()[0]->getName();
        }, $productConfigurations);
        $optionKey = implode('-', $ids);

        $visibleInGroups = [];
        foreach ($combinations as $key => $options) {
            $visibleInGroups[] = new GroupsByGroup($key, in_array($optionKey, $options));
        }

        return $visibleInGroups;
    }

    /**
     * @param Group[] $iterationBaseGroups
     * @param Group[] $groups
     * @param int[] $expandGroups
     * @param int $currentDeep
     * @param int $maxDeep
     * @param array $combination
     * @param $allActiveConfigurations
     *
     * @return array
     */
    private function recursiveBaseGroupBy($iterationBaseGroups, $groups, $expandGroups, $currentDeep, $maxDeep, $combination, $allActiveConfigurations)
    {
        if ($currentDeep > $maxDeep) {
            return $combination;
        }

        $nextIterationGroup = null;
        foreach ($groups as $group) {
            if (!in_array($group, $iterationBaseGroups)) {
                $_iterationBaseGroups = $iterationBaseGroups;
                $_iterationBaseGroups[] = $group;

                $combination = $this->buildRecursiveOptionString($_iterationBaseGroups, $groups, $expandGroups, $combination, $allActiveConfigurations);

                ++$currentDeep;
                $combination = $this->recursiveBaseGroupBy($_iterationBaseGroups, $groups, $expandGroups, $currentDeep, $maxDeep, $combination, $allActiveConfigurations);
            }
        }

        return $combination;
    }

    /**
     * @param Group[] $iterationBaseGroups
     * @param Group[] $groups
     * @param int[] $expandGroups
     * @param array $combination
     * @param $allActiveConfigurations
     *
     * @return array
     */
    private function buildRecursiveOptionString($iterationBaseGroups, $groups, $expandGroups, $combination, $allActiveConfigurations)
    {
        $group = $groups[0];
        if (in_array($group->getId(), $expandGroups) && in_array($group, $iterationBaseGroups)) {
            foreach ($group->getOptions() as $option) {
                $optionString = $option->getName();
                $_combination = $this->recursiveCreateGroupBy($iterationBaseGroups, $groups, $expandGroups, $combination, $optionString, $allActiveConfigurations);
                if ($_combination === false) {
                    continue;
                }
                $combination = $_combination;
            }
        } else {
            if (count($group->getOptions()) > 0) {
                foreach ($group->getOptions() as $option) {
                    $optionString = $option->getName();
                    $_combination = $this->recursiveCreateGroupBy($iterationBaseGroups, $groups, $expandGroups, $combination, $optionString, $allActiveConfigurations);

                    if ($_combination === false) {
                        continue;
                    } else  {
                        $combination = $_combination;
                        break;
                    }
                }
            }
        }

        return $combination;
    }

    /**
     * @param Group[] $baseGroups
     * @param Group[] $groups
     * @param int[] $expandGroups
     * @param string[] $combination
     * @param string $currentOptionString
     * @param $allActiveConfigurations
     *
     * @return array|bool
     */
    private function recursiveCreateGroupBy($baseGroups, $groups, $expandGroups, $combination, $currentOptionString, $allActiveConfigurations)
    {
        $_groups = $groups;
        array_shift($_groups);

        if (count($_groups) == 0) {
            usort($baseGroups, function ($groupA, $groupB) {
                return strcmp($groupA->getId(), $groupB->getId());
            });

            $ids = array_map(function ($group) {
                return $group->getId();
            }, $baseGroups);
            $combinationKey = implode('-', $ids);

            if (!array_key_exists($combinationKey, $combination) || !in_array($currentOptionString, $combination[$combinationKey]))
                $combination[$combinationKey][] = $currentOptionString;

            return $combination;
        }

        $group = $_groups[0];
        if (in_array($group->getId(), $expandGroups) && in_array($group, $baseGroups)) {
            foreach ($group->getOptions() as $option) {
                $optionString = $currentOptionString . '-' . $option->getName();
                $_combination = $this->recursiveCreateGroupBy($baseGroups, $_groups, $expandGroups, $combination, $optionString, $allActiveConfigurations);
                if ($_combination === false) {
                    continue;
                }
                $combination = $_combination;
            }
        } else {
            if (count($group->getOptions()) > 0) {
                $validOptionKey = false;
                foreach ($group->getOptions() as $option) {
                    $optionString = $currentOptionString . '-' . $option->getName();

                    foreach ($allActiveConfigurations as $configuration) {
                        if (strpos($configuration, $optionString, 0) === false) {
                            continue;
                        }
                        $validOptionKey = true;
                        break;
                    }

                    if ($validOptionKey) {
                        break;
                    }
                }

                if ($validOptionKey)
                    $combination = $this->recursiveCreateGroupBy($baseGroups, $_groups, $expandGroups, $combination, $optionString, $allActiveConfigurations);
                else {
                    return false;
                }
            }
        }

        return $combination;
>>>>>>> 45837b7d
    }

    /**
     * @param \DateTime|null $date
     *
     * @return null|string
     */
    private function formatDate(\DateTime $date = null)
    {
        return !$date ? null : $date->format('Y-m-d');
    }

    /**
     * @param ListProduct[] $products
     *
     * @return array[]
     */
    private function getCategories($products)
    {
        $ids = array_map(function (BaseProduct $product) {
            return (int) $product->getId();
        }, $products);

        $query = $this->connection->createQueryBuilder();
        $query->select(['mapping.articleID', 'categories.id', 'categories.path'])
            ->from('s_articles_categories', 'mapping')
            ->innerJoin('mapping', 's_categories', 'categories', 'categories.id = mapping.categoryID')
            ->where('mapping.articleID IN (:ids)')
            ->setParameter(':ids', $ids, Connection::PARAM_INT_ARRAY);

        $data = $query->execute()->fetchAll(\PDO::FETCH_ASSOC);

        $result = [];
        foreach ($data as $row) {
            $articleId = (int) $row['articleID'];
            if (isset($result[$articleId])) {
                $categories = $result[$articleId];
            } else {
                $categories = [];
            }
            $temp = explode('|', $row['path']);
            $temp[] = $row['id'];

            $result[$articleId] = array_merge($categories, $temp);
        }

        return array_map(function ($row) {
            return array_values(array_unique(array_filter($row)));
        }, $result);
    }

    /**
     * @param ListProduct[]        $products
     * @param ShopContextInterface $context
     *
     * @return \array[]
     */
    private function getProperties($products, ShopContextInterface $context)
    {
        $ids = array_map(function (ListProduct $product) {
            return $product->getId();
        }, $products);

        $query = $this->connection->createQueryBuilder();

        $query
            ->addSelect('filterArticles.articleID as productId')
            ->addSelect($this->fieldHelper->getPropertyOptionFields())
            ->addSelect($this->fieldHelper->getMediaFields())
            ->from('s_filter_articles', 'filterArticles')
            ->innerJoin('filterArticles', 's_filter_values', 'propertyOption', 'propertyOption.id = filterArticles.valueID')
            ->leftJoin('propertyOption', 's_media', 'media', 'propertyOption.media_id = media.id')
            ->leftJoin('media', 's_media_attributes', 'mediaAttribute', 'mediaAttribute.mediaID = media.id')
            ->leftJoin('media', 's_media_album_settings', 'mediaSettings', 'mediaSettings.albumID = media.albumID')
            ->leftJoin('propertyOption', 's_filter_values_attributes', 'propertyOptionAttribute', 'propertyOptionAttribute.valueID = propertyOption.id')
            ->where('filterArticles.articleID IN (:ids)')
            ->addOrderBy('filterArticles.articleID')
            ->addOrderBy('propertyOption.value')
            ->addOrderBy('propertyOption.id')
            ->setParameter(':ids', $ids, Connection::PARAM_INT_ARRAY);

        $this->fieldHelper->addPropertyOptionTranslation($query, $context);
        $this->fieldHelper->addMediaTranslation($query, $context);

        /** @var $statement \Doctrine\DBAL\Driver\ResultStatement */
        $statement = $query->execute();

        $data = $statement->fetchAll(\PDO::FETCH_GROUP);
        $properties = [];

        $hydrator = $this->propertyHydrator;
        foreach ($data as $productId => $values) {
            $options = array_map(function ($row) use ($hydrator) {
                return $hydrator->hydrateOption($row);
            }, $values);
            $properties[$productId] = $options;
        }

        return $properties;
    }

    /**
     * @param ListProduct[] $products
     * @param int           $shopId
     *
     * @return array[]
     */
    private function getCheapestPrices($products, $shopId)
    {
        $keys = $this->identifierSelector->getCustomerGroupKeys();
        $prices = [];
        foreach ($keys as $key) {
            $context = $this->contextService->createShopContext($shopId, null, $key);
            $customerPrices = $this->cheapestPriceService->getList($products, $context);
            foreach ($customerPrices as $number => $price) {
                $prices[$number][$key] = $price;
            }
        }

        return $prices;
    }

    /**
     * @param Shop          $shop
     * @param ListProduct[] $products
     * @param $priceRules
     *
     * @return array
     */
    private function getCalculatedPrices($shop, $products, $priceRules)
    {
        $currencies = $this->identifierSelector->getShopCurrencyIds($shop->getId());
        if (!$shop->isMain()) {
            $currencies = $this->identifierSelector->getShopCurrencyIds($shop->getParentId());
        }

        $customerGroups = $this->identifierSelector->getCustomerGroupKeys();
        $contexts = $this->getContexts($shop->getId(), $customerGroups, $currencies);

        $prices = [];
        foreach ($products as $product) {
            $number = $product->getNumber();
            if (!isset($priceRules[$number])) {
                continue;
            }
            $rules = $priceRules[$number];

            /** @var $context ProductContextInterface */
            foreach ($contexts as $context) {
                $customerGroup = $context->getCurrentCustomerGroup()->getKey();
                $key = $customerGroup . '_' . $context->getCurrency()->getId();

                $rule = $rules[$context->getFallbackCustomerGroup()->getKey()];
                if (isset($rules[$customerGroup])) {
                    $rule = $rules[$customerGroup];
                }

                /* @var PriceRule $rule */
                $product->setCheapestPriceRule($rule);
                $this->priceCalculationService->calculateProduct($product, $context);

                if ($product->getCheapestPrice()) {
                    $prices[$number][$key] = $product->getCheapestPrice();
                }
            }
        }

        return $prices;
    }

    /**
     * @param int      $shopId
     * @param string[] $customerGroups
     * @param int[]    $currencies
     *
     * @return array
     */
    private function getContexts($shopId, $customerGroups, $currencies)
    {
        $contexts = [];
        foreach ($customerGroups as $customerGroup) {
            foreach ($currencies as $currency) {
                $contexts[] = $this->contextService->createShopContext($shopId, $currency, $customerGroup);
            }
        }

        return $contexts;
    }

    /**
     * @param Shop    $shop
     * @param Product $product
     *
     * @return bool
     */
    private function isValid(Shop $shop, $product)
    {
        $valid = in_array($shop->getCategory()->getId(), $product->getCategoryIds());
        if (!$valid) {
            return false;
        }

        return true;
    }
}<|MERGE_RESOLUTION|>--- conflicted
+++ resolved
@@ -43,10 +43,6 @@
 use Shopware\Bundle\StoreFrontBundle\Struct\BaseProduct;
 use Shopware\Bundle\StoreFrontBundle\Struct\Configurator\Group;
 use Shopware\Bundle\StoreFrontBundle\Struct\Configurator\GroupsByGroup;
-<<<<<<< HEAD
-use Shopware\Bundle\StoreFrontBundle\Struct\Configurator\Option;
-=======
->>>>>>> 45837b7d
 use Shopware\Bundle\StoreFrontBundle\Struct\ListProduct;
 use Shopware\Bundle\StoreFrontBundle\Struct\Product\PriceRule;
 use Shopware\Bundle\StoreFrontBundle\Struct\ProductContextInterface;
@@ -116,19 +112,19 @@
     private $configuratorGateway;
 
     /**
-     * @param ListProductGatewayInterface $productGateway
-     * @param CheapestPriceServiceInterface $cheapestPriceService
-     * @param VoteServiceInterface $voteService
-     * @param ContextServiceInterface $contextService
-     * @param Connection $connection
-     * @param IdentifierSelector $identifierSelector
+     * @param ListProductGatewayInterface      $productGateway
+     * @param CheapestPriceServiceInterface    $cheapestPriceService
+     * @param VoteServiceInterface             $voteService
+     * @param ContextServiceInterface          $contextService
+     * @param Connection                       $connection
+     * @param IdentifierSelector               $identifierSelector
      * @param PriceCalculationServiceInterface $priceCalculationService
-     * @param FieldHelper $fieldHelper
-     * @param PropertyHydrator $propertyHydrator
-     * @param ConfiguratorServiceInterface $configuratorService
-     * @param VariantHelper $variantHelper
-     * @param ConfiguratorOptionsGateway $configuratorOptionsGateway
-     * @param ConfiguratorGateway $configuratorGateway
+     * @param FieldHelper                      $fieldHelper
+     * @param PropertyHydrator                 $propertyHydrator
+     * @param ConfiguratorServiceInterface     $configuratorService
+     * @param VariantHelper                    $variantHelper
+     * @param ConfiguratorOptionsGateway       $configuratorOptionsGateway
+     * @param ConfiguratorGateway              $configuratorGateway
      */
     public function __construct(
         ListProductGatewayInterface $productGateway,
@@ -182,48 +178,22 @@
          * @var VariantFacet
          */
         $variantFacet = $this->variantHelper->getVariantFacet();
-<<<<<<< HEAD
-        $configurations = $this->configuratorService->getVariantGroups($numbers, $context);
-        $productConfigurations = $this->configuratorService->getProductsConfigurations($products, $context);
-=======
         if (!empty($variantFacet)) {
             $configurations = $this->configuratorService->getVariantGroups($numbers, $context);
             $productConfigurations = $this->configuratorService->getProductsConfigurations($products, $context);
         }
 
         $allActiveConfigurations = $this->configuratorOptionsGateway->getVariantOptionKeys($numbers);
->>>>>>> 45837b7d
 
         $result = [];
-        $groupByResult = [];
         foreach ($products as $listProduct) {
             $product = Product::createFromListProduct($listProduct);
             $number = $product->getNumber();
             $id = $product->getId();
 
-<<<<<<< HEAD
-            if (!empty($productConfigurations[$product->getNumber()])) {
-                $product->setConfiguration($productConfigurations[$product->getNumber()]);
-
-                if (!empty($variantFacet->getExpandGroupIds())) {
-                    $groupByResult = $this->startRecursiveGroupExpanding($variantFacet->getExpandGroupIds(), $productConfigurations, $product, $groupByResult);
-                } else {
-                    if (!$product->isMainVariant()) {
-                        continue;
-=======
             if (!empty($variantFacet) && !empty($productConfigurations[$product->getNumber()])) {
                 $product->setConfiguration($productConfigurations[$product->getNumber()]);
 
-                if (array_key_exists($product->getId(), $configurations)) {
-                    $groups = $product->getConfiguration();
-                    foreach ($groups as $key => $group) {
-                        if (!in_array($group->getId(), $variantFacet->getExpandGroupIds())) {
-                            unset($groups[$key]);
-                        }
->>>>>>> 45837b7d
-                    }
-
-<<<<<<< HEAD
                 if (array_key_exists($product->getId(), $configurations)) {
                     $groups = $product->getConfiguration();
                     foreach ($groups as $key => $group) {
@@ -232,14 +202,10 @@
                         }
                     }
 
-=======
->>>>>>> 45837b7d
                     $groups = array_merge($groups, $configurations[$product->getId()]);
 
                     $product->setConfiguration($groups);
                 }
-<<<<<<< HEAD
-=======
 
                 /**
                  * @var Group[]
@@ -252,7 +218,6 @@
                 $combinations = $this->createGroupBy($variantGroups, $variantFacet->getExpandGroupIds(), $allActiveConfigurations[$product->getId()]);
                 $filterInGroups = $this->getFilterGroups($productConfigurations[$product->getNumber()], $combinations);
                 $product->setGroupByGroups($filterInGroups);
->>>>>>> 45837b7d
             }
 
             if (isset($average[$number])) {
@@ -290,109 +255,14 @@
             $result[$number] = $product;
         }
 
-        /*
-         * @var $result Product[];
-         */
-        /*$grouping = [];
-        foreach ($result as $product) {
-            $groups = $product->getGroupByGroups();
-            foreach ($groups as $group) {
-                $grouping[$group->getId()][] = $product->getNumber();
-            }
-        }
-
-        echo '<pre>';
-        print_r($grouping);
-        echo '<pre>';*/
-
         return $result;
     }
 
     /**
-<<<<<<< HEAD
-     * @param int[]     $expandGroups
-     * @param Group[][] $productConfigurations
-     * @param Product   $product
-     * @param array     $groupByResult
-     *
-     * @return array
-     */
-    private function startRecursiveGroupExpanding(array $expandGroups, array $productConfigurations, Product $product, array $groupByResult)
-    {
-        $productVariantGroups = $productConfigurations[$product->getNumber()];
-        foreach ($productVariantGroups as $group) {
-            if (in_array($group->getId(), $expandGroups)) {
-                $option = $group->getOptions()[0];
-                if (empty($groupByResult[$product->getId()][$group->getId()][$option->getId()])) {
-                    $groupByGroups = $product->getGroupByGroups();
-                    $groupByGroups[] = new GroupsByGroup($group->getId());
-                    $product->setGroupByGroups($groupByGroups);
-
-                    $groupByResult[$product->getId()][$group->getId()][$option->getId()] = $product->getNumber();
-                }
-
-                $groupByResult = $this->recursiveGroupExpanding($expandGroups, $productVariantGroups, $product, $groupByResult, $group, $option, [$group]);
-            }
-        }
-
-        return $groupByResult;
-    }
-
-    /**
-     * @param array   $expandGroups
-     * @param Group[] $productVariantGroups
-     * @param Product $product
-     * @param array   $groupByResult
-     * @param Group   $parentGroup
-     * @param Option  $parentOption
-     * @param Group[] $previousGroups
-     *
-     * @return array
-     */
-    private function recursiveGroupExpanding(array $expandGroups, array $productVariantGroups, Product $product, array $groupByResult, Group $parentGroup, Option $parentOption, array $previousGroups)
-    {
-        $_productVariantGroups = $productVariantGroups;
-        array_shift($_productVariantGroups);
-
-        foreach ($_productVariantGroups as $group) {
-            if ($group->getId() == $parentGroup->getId()) {
-                continue;
-            }
-
-            if (in_array($group->getId(), $expandGroups)) {
-                if (in_array($group, $previousGroups)) {
-                    continue;
-                }
-
-                $groupKey = '';
-                foreach ($previousGroups as $previousGroup) {
-                    $groupKey .= (!empty($groupKey)) ? '-' . $previousGroup->getId() : $previousGroup->getId();
-                }
-                $groupKey .= '-' . $group->getId();
-                $previousGroups[] = $group;
-
-                /**
-                 * @var Option
-                 */
-                $option = $group->getOptions()[0];
-                if (empty($groupByResult[$product->getId()][$groupKey][$parentOption->getId()][$option->getId()])) {
-                    $groupByGroups = $product->getGroupByGroups();
-                    $groupByGroups[] = new GroupsByGroup($groupKey);
-                    $product->setGroupByGroups($groupByGroups);
-
-                    $groupByResult[$product->getId()][$groupKey][$parentOption->getId()][$option->getId()] = $product->getNumber();
-                } else {
-                    $groupByResult = $this->recursiveGroupExpanding($expandGroups, $productVariantGroups, $product, $groupByResult, $group, $option, $previousGroups);
-                }
-            }
-        }
-
-        return $groupByResult;
-=======
      * @param Group[] $groups
-     * @param int[] $expandGroups
-     *
-     * @param array $allActiveConfigurations
+     * @param int[]   $expandGroups
+     * @param array   $allActiveConfigurations
+     *
      * @return string[]
      */
     public function createGroupBy(array $groups, array $expandGroups, array $allActiveConfigurations)
@@ -424,10 +294,9 @@
 
                         if ($_combination === false) {
                             continue;
-                        } else {
-                            $combination = $_combination;
-                            break;
                         }
+                        $combination = $_combination;
+                        break;
                     }
                 }
             }
@@ -463,10 +332,10 @@
     /**
      * @param Group[] $iterationBaseGroups
      * @param Group[] $groups
-     * @param int[] $expandGroups
-     * @param int $currentDeep
-     * @param int $maxDeep
-     * @param array $combination
+     * @param int[]   $expandGroups
+     * @param int     $currentDeep
+     * @param int     $maxDeep
+     * @param array   $combination
      * @param $allActiveConfigurations
      *
      * @return array
@@ -496,8 +365,8 @@
     /**
      * @param Group[] $iterationBaseGroups
      * @param Group[] $groups
-     * @param int[] $expandGroups
-     * @param array $combination
+     * @param int[]   $expandGroups
+     * @param array   $combination
      * @param $allActiveConfigurations
      *
      * @return array
@@ -522,10 +391,9 @@
 
                     if ($_combination === false) {
                         continue;
-                    } else  {
-                        $combination = $_combination;
-                        break;
                     }
+                    $combination = $_combination;
+                    break;
                 }
             }
         }
@@ -534,11 +402,11 @@
     }
 
     /**
-     * @param Group[] $baseGroups
-     * @param Group[] $groups
-     * @param int[] $expandGroups
+     * @param Group[]  $baseGroups
+     * @param Group[]  $groups
+     * @param int[]    $expandGroups
      * @param string[] $combination
-     * @param string $currentOptionString
+     * @param string   $currentOptionString
      * @param $allActiveConfigurations
      *
      * @return array|bool
@@ -558,8 +426,9 @@
             }, $baseGroups);
             $combinationKey = implode('-', $ids);
 
-            if (!array_key_exists($combinationKey, $combination) || !in_array($currentOptionString, $combination[$combinationKey]))
+            if (!array_key_exists($combinationKey, $combination) || !in_array($currentOptionString, $combination[$combinationKey])) {
                 $combination[$combinationKey][] = $currentOptionString;
+            }
 
             return $combination;
         }
@@ -593,16 +462,15 @@
                     }
                 }
 
-                if ($validOptionKey)
+                if ($validOptionKey) {
                     $combination = $this->recursiveCreateGroupBy($baseGroups, $_groups, $expandGroups, $combination, $optionString, $allActiveConfigurations);
-                else {
+                } else {
                     return false;
                 }
             }
         }
 
         return $combination;
->>>>>>> 45837b7d
     }
 
     /**
