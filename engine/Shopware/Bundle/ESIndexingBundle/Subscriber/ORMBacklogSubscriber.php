<?php
/**
 * Shopware 5
 * Copyright (c) shopware AG
 *
 * According to our dual licensing model, this program can be used either
 * under the terms of the GNU Affero General Public License, version 3,
 * or under a proprietary license.
 *
 * The texts of the GNU Affero General Public License with an additional
 * permission and of our proprietary license can be found at and
 * in the LICENSE file you have received along with this program.
 *
 * This program is distributed in the hope that it will be useful,
 * but WITHOUT ANY WARRANTY; without even the implied warranty of
 * MERCHANTABILITY or FITNESS FOR A PARTICULAR PURPOSE. See the
 * GNU Affero General Public License for more details.
 *
 * "Shopware" is a registered trademark of shopware AG.
 * The licensing of the program under the AGPLv3 does not imply a
 * trademark license. Therefore any rights, title and interest in
 * our trademarks remain entirely with us.
 */

namespace Shopware\Bundle\ESIndexingBundle\Subscriber;

use Doctrine\Common\EventSubscriber;
use Doctrine\ORM\EntityNotFoundException;
use Doctrine\ORM\Event\OnFlushEventArgs;
use Doctrine\ORM\Event\PostFlushEventArgs;
use Doctrine\ORM\Events;
use Shopware\Bundle\ESIndexingBundle\Struct\Backlog;
use Shopware\Components\DependencyInjection\Container;
use Shopware\Components\Model\ModelManager;
use Shopware\Models\Article\Article as ArticleModel;
use Shopware\Models\Article\Detail as VariantModel;
use Shopware\Models\Article\Price as PriceModel;
use Shopware\Models\Article\Supplier as SupplierModel;
use Shopware\Models\Article\Unit as UnitModel;
use Shopware\Models\Article\Vote as VoteModel;
use Shopware\Models\Property\Option as PropertyGroupModel;
use Shopware\Models\Property\Value as PropertyOptionModel;
use Shopware\Models\Tax\Tax as TaxModel;

class ORMBacklogSubscriber implements EventSubscriber
{
    const EVENT_ARTICLE_DELETED = 'article_deleted';
    const EVENT_ARTICLE_INSERTED = 'article_inserted';
    const EVENT_ARTICLE_UPDATED = 'article_updated';
    const EVENT_VARIANT_DELETED = 'variant_deleted';
    const EVENT_VARIANT_INSERTED = 'variant_inserted';
    const EVENT_VARIANT_UPDATED = 'variant_updated';
    const EVENT_PRICE_DELETED = 'variant_price_deleted';
    const EVENT_PRICE_INSERTED = 'variant_price_inserted';
    const EVENT_PRICE_UPDATED = 'variant_price_updated';
    const EVENT_VOTE_DELETED = 'vote_deleted';
    const EVENT_VOTE_INSERTED = 'vote_inserted';
    const EVENT_VOTE_UPDATED = 'vote_updated';
    const EVENT_SUPPLIER_DELETED = 'supplier_deleted';
    const EVENT_SUPPLIER_INSERTED = 'supplier_inserted';
    const EVENT_SUPPLIER_UPDATED = 'supplier_updated';
    const EVENT_TAX_DELETED = 'tax_deleted';
    const EVENT_TAX_INSERTED = 'tax_inserted';
    const EVENT_TAX_UPDATED = 'tax_updated';
    const EVENT_UNIT_DELETED = 'article_unit_deleted';
    const EVENT_UNIT_INSERTED = 'article_unit_inserted';
    const EVENT_UNIT_UPDATED = 'article_unit_updated';
    const EVENT_PROPERTY_GROUP_DELETED = 'property_group_deleted';
    const EVENT_PROPERTY_GROUP_INSERTED = 'property_group_inserted';
    const EVENT_PROPERTY_GROUP_UPDATED = 'property_group_updated';
    const EVENT_PROPERTY_OPTION_DELETED = 'property_option_deleted';
    const EVENT_PROPERTY_OPTION_INSERTED = 'property_option_inserted';
    const EVENT_PROPERTY_OPTION_UPDATED = 'property_option_updated';

    /**
     * @var Backlog[]
     */
    private $queue = [];

    /**
     * @var array
     */
    private $inserts = [];

    /**
     * @var Container
     */
    private $container;

    /**
     * @param Container $container
     */
    public function __construct(Container $container)
    {
        $this->container = $container;
    }

    /**
     * {@inheritdoc}
     */
    public function getSubscribedEvents()
    {
        if (!$this->container->getParameter('shopware.es.enabled')) {
            return [];
        }
        if (!$this->container->getParameter('shopware.es.write_backlog')) {
            return [];
        }

        return [Events::onFlush, Events::postFlush];
    }

    /**
     * @param OnFlushEventArgs $eventArgs
     */
    public function onFlush(OnFlushEventArgs $eventArgs)
    {
        /** @var $em ModelManager */
        $em = $eventArgs->getEntityManager();
        $uow = $em->getUnitOfWork();

        // Entity deletions
        foreach ($uow->getScheduledEntityDeletions() as $entity) {
            $backlog = $this->getDeleteBacklog($entity);
            if (!$backlog) {
                continue;
            }
            $this->queue[] = $backlog;
        }

        // Entity Insertions
        foreach ($uow->getScheduledEntityInsertions() as $entity) {
            $this->inserts[] = $entity;
        }

        // Entity updates
        foreach ($uow->getScheduledEntityUpdates() as $entity) {
            $backlog = $this->getUpdateBacklog($entity);
            if (!$backlog) {
                continue;
            }
            $this->queue[] = $backlog;
        }
    }

    /**
     * @param PostFlushEventArgs $eventArgs
     */
    public function postFlush(PostFlushEventArgs $eventArgs)
    {
        foreach ($this->inserts as $entity) {
            $backlog = $this->getInsertBacklog($entity);
            if (!$backlog) {
                continue;
            }
            $this->queue[] = $backlog;
        }
        $this->inserts = [];
    }

    public function processQueue()
    {
        if (empty($this->queue)) {
            return;
        }
        $this->container->get('shopware_elastic_search.backlog_processor')->add($this->queue);
        $this->queue = [];
    }

    /**
     * @param object $entity
     *
     * @return Backlog|null
     */
    private function getDeleteBacklog($entity)
    {
        switch (true) {
            case $entity instanceof ArticleModel:
                return new Backlog(self::EVENT_ARTICLE_DELETED, ['id' => $entity->getId()]);
            case $entity instanceof VariantModel:
<<<<<<< HEAD
                return new Backlog(self::EVENT_ARTICLE_DELETED, ['id' => $entity->getArticleId()]);
            case $entity instanceof PriceModel:
                return new Backlog(self::EVENT_ARTICLE_DELETED, ['id' => $entity->getDetail()->getArticleId()]);
            case $entity instanceof VoteModel:
                return new Backlog(self::EVENT_ARTICLE_DELETED, ['id' => $entity->getArticle()->getId()]);
=======
                try {
                    return new Backlog(self::EVENT_VARIANT_DELETED, ['number' => $entity->getArticle()->getMainDetail()->getNumber()]);
                } catch (EntityNotFoundException $e) {
                    //catch delete chain - parents already deleted
                    return null;
                }
            case $entity instanceof PriceModel:
                try {
                    return new Backlog(self::EVENT_PRICE_DELETED, ['number' => $entity->getDetail()->getArticle()->getMainDetail()->getNumber()]);
                } catch (EntityNotFoundException $e) {
                    //catch delete chain - parents already deleted
                    return null;
                }
            case $entity instanceof VoteModel:
                try {
                    return new Backlog(self::EVENT_VOTE_DELETED, ['articleId' => $entity->getArticle()->getId()]);
                } catch (EntityNotFoundException $e) {
                    //catch delete chain - parents already deleted
                    return null;
                }
>>>>>>> ea4b9148
            case $entity instanceof SupplierModel:
                return new Backlog(self::EVENT_SUPPLIER_DELETED, ['id' => $entity->getId()]);
            case $entity instanceof UnitModel:
                return new Backlog(self::EVENT_UNIT_DELETED, ['id' => $entity->getId()]);
            case $entity instanceof TaxModel:
                return new Backlog(self::EVENT_TAX_DELETED, ['id' => $entity->getId()]);
            case $entity instanceof PropertyGroupModel:
                return new Backlog(self::EVENT_PROPERTY_GROUP_DELETED, ['id' => $entity->getId()]);
            case $entity instanceof PropertyOptionModel:
                try {
                    return new Backlog(self::EVENT_PROPERTY_OPTION_DELETED, ['id' => $entity->getId(), 'groupId' => $entity->getOption()->getId()]);
                } catch (EntityNotFoundException $e) {
                    //catch delete chain - parents already deleted
                    return null;
                }
        }
    }

    private function getInsertBacklog($entity)
    {
        switch (true) {
            case $entity instanceof ArticleModel:
                return new Backlog(self::EVENT_ARTICLE_INSERTED, ['id' => $entity->getId()]);
            case $entity instanceof VariantModel:
<<<<<<< HEAD
                return new Backlog(self::EVENT_ARTICLE_INSERTED, ['id' => $entity->getArticleId()]);
            case $entity instanceof PriceModel:
                return new Backlog(self::EVENT_ARTICLE_INSERTED, ['id' => $entity->getDetail()->getArticleId()]);
            case $entity instanceof VoteModel:
                return new Backlog(self::EVENT_ARTICLE_INSERTED, ['id' => $entity->getArticle()->getId()]);
=======
                try {
                    return new Backlog(self::EVENT_VARIANT_INSERTED, ['number' => $entity->getArticle()->getMainDetail()->getNumber()]);
                } catch (EntityNotFoundException $e) {
                    //catch delete chain - parents already deleted
                    return null;
                }
            case $entity instanceof PriceModel:
                try {
                    return new Backlog(self::EVENT_PRICE_INSERTED, ['number' => $entity->getDetail()->getArticle()->getMainDetail()->getNumber()]);
                } catch (EntityNotFoundException $e) {
                    //catch delete chain - parents already deleted
                    return null;
                }
            case $entity instanceof VoteModel:
                try {
                    return new Backlog(self::EVENT_VOTE_INSERTED, ['articleId' => $entity->getArticle()->getId()]);
                } catch (EntityNotFoundException $e) {
                    //catch delete chain - parents already deleted
                    return null;
                }
>>>>>>> ea4b9148
            case $entity instanceof SupplierModel:
                return new Backlog(self::EVENT_SUPPLIER_INSERTED, ['id' => $entity->getId()]);
            case $entity instanceof UnitModel:
                return new Backlog(self::EVENT_UNIT_INSERTED, ['id' => $entity->getId()]);
            case $entity instanceof TaxModel:
                return new Backlog(self::EVENT_TAX_INSERTED, ['id' => $entity->getId()]);
            case $entity instanceof PropertyGroupModel:
                return new Backlog(self::EVENT_PROPERTY_GROUP_INSERTED, ['id' => $entity->getId()]);
            case $entity instanceof PropertyOptionModel:
                try {
                    return new Backlog(self::EVENT_PROPERTY_OPTION_INSERTED, ['id' => $entity->getId(), 'groupId' => $entity->getOption()->getId()]);
                } catch (EntityNotFoundException $e) {
                    //catch delete chain - parents already deleted
                    return null;
                }
        }
    }

    /**
     * @param object $entity
     *
     * @return Backlog
     */
    private function getUpdateBacklog($entity)
    {
        switch (true) {
            case $entity instanceof ArticleModel:
                return new Backlog(self::EVENT_ARTICLE_UPDATED, ['id' => $entity->getId()]);
            case $entity instanceof VariantModel:
<<<<<<< HEAD
                return new Backlog(self::EVENT_ARTICLE_UPDATED, ['id' => $entity->getArticleId()]);
            case $entity instanceof PriceModel:
                return new Backlog(self::EVENT_ARTICLE_UPDATED, ['id' => $entity->getDetail()->getArticleId()]);
            case $entity instanceof VoteModel:
                return new Backlog(self::EVENT_ARTICLE_UPDATED, ['id' => $entity->getArticle()->getId()]);
=======
                try {
                    return new Backlog(self::EVENT_VARIANT_UPDATED, ['number' => $entity->getArticle()->getMainDetail()->getNumber()]);
                } catch (EntityNotFoundException $e) {
                    //catch delete chain - parents already deleted
                    return null;
                }
            case $entity instanceof PriceModel:
                try {
                    return new Backlog(self::EVENT_PRICE_UPDATED, ['number' => $entity->getDetail()->getArticle()->getMainDetail()->getNumber()]);
                } catch (EntityNotFoundException $e) {
                    //catch delete chain - parents already deleted
                    return null;
                }
            case $entity instanceof VoteModel:
                try {
                    return new Backlog(self::EVENT_VOTE_UPDATED, ['articleId' => $entity->getArticle()->getId()]);
                } catch (EntityNotFoundException $e) {
                    //catch delete chain - parents already deleted
                    return null;
                }
>>>>>>> ea4b9148
            case $entity instanceof SupplierModel:
                return new Backlog(self::EVENT_SUPPLIER_UPDATED, ['id' => $entity->getId()]);
            case $entity instanceof UnitModel:
                return new Backlog(self::EVENT_UNIT_UPDATED, ['id' => $entity->getId()]);
            case $entity instanceof TaxModel:
                return new Backlog(self::EVENT_TAX_UPDATED, ['id' => $entity->getId()]);
            case $entity instanceof PropertyGroupModel:
                return new Backlog(self::EVENT_PROPERTY_GROUP_UPDATED, ['id' => $entity->getId()]);
            case $entity instanceof PropertyOptionModel:
                try {
                    return new Backlog(self::EVENT_PROPERTY_OPTION_UPDATED, ['id' => $entity->getId(), 'groupId' => $entity->getOption()->getId()]);
                } catch (EntityNotFoundException $e) {
                    //catch delete chain - parents already deleted
                    return null;
                }
        }
    }
}<|MERGE_RESOLUTION|>--- conflicted
+++ resolved
@@ -178,34 +178,11 @@
             case $entity instanceof ArticleModel:
                 return new Backlog(self::EVENT_ARTICLE_DELETED, ['id' => $entity->getId()]);
             case $entity instanceof VariantModel:
-<<<<<<< HEAD
-                return new Backlog(self::EVENT_ARTICLE_DELETED, ['id' => $entity->getArticleId()]);
+                return new Backlog(self::EVENT_VARIANT_DELETED, ['number' => $entity->getNumber()]);
             case $entity instanceof PriceModel:
-                return new Backlog(self::EVENT_ARTICLE_DELETED, ['id' => $entity->getDetail()->getArticleId()]);
+                return new Backlog(self::EVENT_PRICE_DELETED, ['number' => $entity->getDetail()->getNumber()]);
             case $entity instanceof VoteModel:
-                return new Backlog(self::EVENT_ARTICLE_DELETED, ['id' => $entity->getArticle()->getId()]);
-=======
-                try {
-                    return new Backlog(self::EVENT_VARIANT_DELETED, ['number' => $entity->getArticle()->getMainDetail()->getNumber()]);
-                } catch (EntityNotFoundException $e) {
-                    //catch delete chain - parents already deleted
-                    return null;
-                }
-            case $entity instanceof PriceModel:
-                try {
-                    return new Backlog(self::EVENT_PRICE_DELETED, ['number' => $entity->getDetail()->getArticle()->getMainDetail()->getNumber()]);
-                } catch (EntityNotFoundException $e) {
-                    //catch delete chain - parents already deleted
-                    return null;
-                }
-            case $entity instanceof VoteModel:
-                try {
-                    return new Backlog(self::EVENT_VOTE_DELETED, ['articleId' => $entity->getArticle()->getId()]);
-                } catch (EntityNotFoundException $e) {
-                    //catch delete chain - parents already deleted
-                    return null;
-                }
->>>>>>> ea4b9148
+                return new Backlog(self::EVENT_VOTE_DELETED, ['articleId' => $entity->getArticle()->getId()]);
             case $entity instanceof SupplierModel:
                 return new Backlog(self::EVENT_SUPPLIER_DELETED, ['id' => $entity->getId()]);
             case $entity instanceof UnitModel:
@@ -230,34 +207,11 @@
             case $entity instanceof ArticleModel:
                 return new Backlog(self::EVENT_ARTICLE_INSERTED, ['id' => $entity->getId()]);
             case $entity instanceof VariantModel:
-<<<<<<< HEAD
-                return new Backlog(self::EVENT_ARTICLE_INSERTED, ['id' => $entity->getArticleId()]);
+                return new Backlog(self::EVENT_VARIANT_INSERTED, ['number' => $entity->getNumber()]);
             case $entity instanceof PriceModel:
-                return new Backlog(self::EVENT_ARTICLE_INSERTED, ['id' => $entity->getDetail()->getArticleId()]);
+                return new Backlog(self::EVENT_PRICE_INSERTED, ['number' => $entity->getDetail()->getNumber()]);
             case $entity instanceof VoteModel:
-                return new Backlog(self::EVENT_ARTICLE_INSERTED, ['id' => $entity->getArticle()->getId()]);
-=======
-                try {
-                    return new Backlog(self::EVENT_VARIANT_INSERTED, ['number' => $entity->getArticle()->getMainDetail()->getNumber()]);
-                } catch (EntityNotFoundException $e) {
-                    //catch delete chain - parents already deleted
-                    return null;
-                }
-            case $entity instanceof PriceModel:
-                try {
-                    return new Backlog(self::EVENT_PRICE_INSERTED, ['number' => $entity->getDetail()->getArticle()->getMainDetail()->getNumber()]);
-                } catch (EntityNotFoundException $e) {
-                    //catch delete chain - parents already deleted
-                    return null;
-                }
-            case $entity instanceof VoteModel:
-                try {
-                    return new Backlog(self::EVENT_VOTE_INSERTED, ['articleId' => $entity->getArticle()->getId()]);
-                } catch (EntityNotFoundException $e) {
-                    //catch delete chain - parents already deleted
-                    return null;
-                }
->>>>>>> ea4b9148
+                return new Backlog(self::EVENT_VOTE_INSERTED, ['articleId' => $entity->getArticle()->getId()]);
             case $entity instanceof SupplierModel:
                 return new Backlog(self::EVENT_SUPPLIER_INSERTED, ['id' => $entity->getId()]);
             case $entity instanceof UnitModel:
@@ -287,34 +241,11 @@
             case $entity instanceof ArticleModel:
                 return new Backlog(self::EVENT_ARTICLE_UPDATED, ['id' => $entity->getId()]);
             case $entity instanceof VariantModel:
-<<<<<<< HEAD
-                return new Backlog(self::EVENT_ARTICLE_UPDATED, ['id' => $entity->getArticleId()]);
+                return new Backlog(self::EVENT_VARIANT_UPDATED, ['number' => $entity->getNumber()]);
             case $entity instanceof PriceModel:
-                return new Backlog(self::EVENT_ARTICLE_UPDATED, ['id' => $entity->getDetail()->getArticleId()]);
+                return new Backlog(self::EVENT_PRICE_UPDATED, ['number' => $entity->getDetail()->getNumber()]);
             case $entity instanceof VoteModel:
-                return new Backlog(self::EVENT_ARTICLE_UPDATED, ['id' => $entity->getArticle()->getId()]);
-=======
-                try {
-                    return new Backlog(self::EVENT_VARIANT_UPDATED, ['number' => $entity->getArticle()->getMainDetail()->getNumber()]);
-                } catch (EntityNotFoundException $e) {
-                    //catch delete chain - parents already deleted
-                    return null;
-                }
-            case $entity instanceof PriceModel:
-                try {
-                    return new Backlog(self::EVENT_PRICE_UPDATED, ['number' => $entity->getDetail()->getArticle()->getMainDetail()->getNumber()]);
-                } catch (EntityNotFoundException $e) {
-                    //catch delete chain - parents already deleted
-                    return null;
-                }
-            case $entity instanceof VoteModel:
-                try {
-                    return new Backlog(self::EVENT_VOTE_UPDATED, ['articleId' => $entity->getArticle()->getId()]);
-                } catch (EntityNotFoundException $e) {
-                    //catch delete chain - parents already deleted
-                    return null;
-                }
->>>>>>> ea4b9148
+                return new Backlog(self::EVENT_VOTE_UPDATED, ['articleId' => $entity->getArticle()->getId()]);
             case $entity instanceof SupplierModel:
                 return new Backlog(self::EVENT_SUPPLIER_UPDATED, ['id' => $entity->getId()]);
             case $entity instanceof UnitModel:
