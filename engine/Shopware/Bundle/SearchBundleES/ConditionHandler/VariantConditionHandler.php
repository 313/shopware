--- conflicted
+++ resolved
@@ -24,22 +24,14 @@
 
 namespace Shopware\Bundle\SearchBundleES\ConditionHandler;
 
-<<<<<<< HEAD
-use ONGR\ElasticsearchDSL\Query\TermLevel\TermQuery;
-=======
 use ONGR\ElasticsearchDSL\Query\Compound\BoolQuery;
 use ONGR\ElasticsearchDSL\Query\FullText\MatchQuery;
 use ONGR\ElasticsearchDSL\Query\Joining\NestedQuery;
->>>>>>> 45837b7d
 use ONGR\ElasticsearchDSL\Query\TermLevel\TermsQuery;
 use ONGR\ElasticsearchDSL\Search;
 use Shopware\Bundle\SearchBundle\Condition\VariantCondition;
 use Shopware\Bundle\SearchBundle\Criteria;
 use Shopware\Bundle\SearchBundle\CriteriaPartInterface;
-<<<<<<< HEAD
-use Shopware\Bundle\SearchBundle\Facet\VariantFacet;
-=======
->>>>>>> 45837b7d
 use Shopware\Bundle\SearchBundleDBAL\VariantHelperInterface;
 use Shopware\Bundle\SearchBundleES\PartialConditionHandlerInterface;
 use Shopware\Bundle\StoreFrontBundle\Struct\ShopContextInterface;
@@ -82,23 +74,12 @@
         /**
          * @var VariantCondition
          */
-<<<<<<< HEAD
-        $facet = $criteria->getFacet('option');
-        if (!$facet instanceof VariantFacet) {
-            $facet = $this->variantHelper->getVariantFacet();
-        }
-
-        if ($facet instanceof VariantFacet && !empty($facet->getExpandGroupIds())) {
-            $search->addFilter(new TermQuery('groupByGroups.id', $this->getGroupKey($criteria, $facet)));
-        }
-=======
         $boolQuery = new BoolQuery();
         $boolQuery->add(new MatchQuery('groupByGroups.key', $criteria->getAttribute('swagVariantFilter')->get('groupKey')));
         $boolQuery->add(new MatchQuery('groupByGroups.shouldDisplay', true));
 
         $nested = new NestedQuery('groupByGroups', $boolQuery);
         $search->addFilter($nested);
->>>>>>> 45837b7d
 
         $search->addFilter(
             new TermsQuery(
@@ -125,23 +106,12 @@
         /**
          * @var VariantCondition
          */
-<<<<<<< HEAD
-        $facet = $criteria->getFacet('option');
-        if (!$facet instanceof VariantFacet) {
-            $facet = $this->variantHelper->getVariantFacet();
-        }
-
-        if ($facet instanceof VariantFacet && !empty($facet->getExpandGroupIds())) {
-            $search->addPostFilter(new TermQuery('groupByGroups.id', $this->getGroupKey($criteria, $facet)));
-        }
-=======
         $boolQuery = new BoolQuery();
         $boolQuery->add(new MatchQuery('groupByGroups.key', $criteria->getAttribute('swagVariantFilter')->get('groupKey')));
         $boolQuery->add(new MatchQuery('groupByGroups.shouldDisplay', true));
 
         $nested = new NestedQuery('groupByGroups', $boolQuery);
         $search->addPostFilter($nested);
->>>>>>> 45837b7d
 
         $search->addPostFilter(
             new TermsQuery(
@@ -150,41 +120,4 @@
             )
         );
     }
-
-    /**
-     * Returns the group key for the groupByGroups filter.
-     *
-     * @param $criteria Criteria
-     * @param $facet VariantFacet
-     *
-     * @return string
-     */
-    private function getGroupKey($criteria, $facet)
-    {
-        /**
-         * @var VariantCondition
-         * @var $facet           VariantFacet
-         */
-        $group_key = '';
-        $groups = [];
-        foreach ($criteria->getConditions() as $condition) {
-            if ($condition instanceof VariantCondition) {
-                $currentGroup = $this->variantHelper->getGroupIdByOptionId($condition->getOptionIds()[0]);
-                if (in_array($currentGroup, $facet->getExpandGroupIds())) {
-                    $groups[] = $currentGroup;
-                }
-            }
-        }
-        sort($groups, SORT_NUMERIC);
-
-        foreach ($groups as $group) {
-            if ($group_key == '') {
-                $group_key .= $group;
-            } else {
-                $group_key .= '-' . $group;
-            }
-        }
-
-        return $group_key;
-    }
 }