﻿<?php
/**
 * Shopware 5
 * Copyright (c) shopware AG
 *
 * According to our dual licensing model, this program can be used either
 * under the terms of the GNU Affero General Public License, version 3,
 * or under a proprietary license.
 *
 * The texts of the GNU Affero General Public License with an additional
 * permission and of our proprietary license can be found at and
 * in the LICENSE file you have received along with this program.
 *
 * This program is distributed in the hope that it will be useful,
 * but WITHOUT ANY WARRANTY; without even the implied warranty of
 * MERCHANTABILITY or FITNESS FOR A PARTICULAR PURPOSE. See the
 * GNU Affero General Public License for more details.
 *
 * "Shopware" is a registered trademark of shopware AG.
 * The licensing of the program under the AGPLv3 does not imply a
 * trademark license. Therefore any rights, title and interest in
 * our trademarks remain entirely with us.
 */

/**
 * Shopware SwagMultiEdit Plugin - MultiEdit Backend Controller
 *
 * Loads the ExtJS application and some configuration requests
 */
class Shopware_Controllers_Backend_ArticleList extends Shopware_Controllers_Backend_ExtJs
{

    /**
     * Reference to the SwagMultiEdit repository
     *
     * @var Shopware\Models\MultiEdit\Repository
     */
    protected $multiEditRepository;

    /**
     * Registers the different acl permission for the different controller actions.
     *
     */
    public function initAcl()
    {
        $this->addAclPermission('saveSingleEntityAction', 'editSingleArticle','Insufficient Permissions');
        $this->addAclPermission('deleteAction', 'doBackup','Insufficient Permissions');
        $this->addAclPermission('restoreAction', 'doBackup','Insufficient Permissions');
        $this->addAclPermission('getOperationsAction', 'doMultiEdit', 'Insufficient Permissions');
        $this->addAclPermission('getOperatorsAction', 'doMultiEdit', 'Insufficient Permissions');
        $this->addAclPermission('getEditableColumnsAction', 'doMultiEdit', 'Insufficient Permissions');
        $this->addAclPermission('batchAction', 'doMultiEdit', 'Insufficient Permissions');
        $this->addAclPermission('getGrammarAction', 'createFilters', 'Insufficient Permissions');
        $this->addAclPermission('getValuesAction', 'createFilters', 'Insufficient Permissions');
        $this->addAclPermission('saveFilterAction', 'editFilters', 'Insufficient Permissions');
        $this->addAclPermission('deleteFilterAction', 'deleteFilters', 'Insufficient Permissions');
        $this->addAclPermission('createQueueAction', 'doMultiEdit', 'Insufficient Permissions');

    }

<<<<<<< HEAD
    /**
     * @return \Shopware\Models\MultiEdit\Repository
     */
    public function getMultiEditRepository()
    {
        if (!isset($this->multiEditRepository)) {
            $this->multiEditRepository = Shopware()->Models()->getRepository('Shopware\Models\MultiEdit\Filter');
        }

        return $this->multiEditRepository;
    }
=======
        $article = $articleDetail->getArticle();
        if (!$article instanceof \Shopware\Models\Article\Article) {
            $this->View()->assign(array(
                'success' => false,
                'message' => 'article not found',
            ));
            return;
        }

        $price = $this->Request()->getPost('price');
        if ($price) {
            $price = floatval(str_replace(',' , '.', $price));
            $tax = $article->getTax();
            if (!$tax instanceof \Shopware\Models\Tax\Tax) {
                $this->View()->assign(array(
                    'success' => false
                ));
                return;
            }

            $price = $price / (100 + $tax->getTax()) * 100;
            Shopware()->Db()->update(
                's_articles_prices',
                array('price' => $price),
                array(
                    'pricegroup = ?'       => 'EK',
                    'articleId = ?'        => $article->getId(),
                    'articledetailsID = ?' => $articleDetail->getId(),
                    '`to` LIKE ?'          => 'beliebig',
                )
            );
            Shopware()->Events()->notify(
                'Shopware_Plugins_HttpCache_InvalidateCacheId',
                array('cacheId' => 'a' . $article->getId())
            );
        }
>>>>>>> fddab4a4

    /**
     * Returns an array with all the columns the user is able to show / edit and their configuration
     */
    public function columnConfigAction()
    {
        $resource = $this->Request()->getParam('resource');

        /** @var \Shopware\Components\MultiEdit\Resource\ResourceInterface $resource */
        $resource = $this->container->get('multi_edit.' . $resource);
        $data = $resource->getColumnConfig();

        $this->View()->assign(array(
            'success' => true,
            'data' => $data
        ));
    }

    /**
     * Called when a single entity (=> product) is stored
     */
    public function saveSingleEntityAction()
    {
        $params = $this->Request()->getParams();
        $resource = $this->Request()->getParam('resource');

        // Sort out context params
        foreach ($params as $key => &$value) {
            if (preg_match('/[0-9a-z]+_[0-9a-z]+/i', $key) != 1) {
                unset($params[$key]);
                continue;
            }
            list($entity, $field) = explode('_', $key);
            $value = array('entity' => $entity, 'field' => $field, 'value' => $value);
        }

        /** @var \Shopware\Components\MultiEdit\Resource\ResourceInterface $resource */
        $resource = $this->container->get('multi_edit.' . $resource);        $data = $resource->save($params);

        $this->View()->assign(array(
            'success' => true,
            'data' => $data
        ));
    }


    /**
     * Backup related operations
     */

    /**
     * Controller action for deleting a given plugin
     */
    public function deleteAction()
    {
        $resource = $this->Request()->getParam('resource');
        $id = $this->Request()->getParam('id');

<<<<<<< HEAD
        /** @var \Shopware\Components\MultiEdit\Resource\ResourceInterface $resource */
        $resource = $this->container->get('multi_edit.' . $resource);        $success = $resource->deleteBackup($id);
=======
        /** @var $articleDetail \Shopware\Models\Article\Detail   */
        $articleDetail = $this->getDetailRepository()->find($id);
        if (!is_object($articleDetail)) {
            $this->View()->assign(array(
                'success' => false
            ));
        } else {
            if ($articleDetail->getKind() == 1) {
                $article = $articleDetail->getArticle();
                $this->removePrices($article->getId());
                $this->removeArticleEsd($article->getId());
                $this->removeAttributes($article->getId());
                $this->removeArticleDetails($article);
                $this->removeArticleTranslations($article);
                Shopware()->Models()->remove($article);
            } else {
                Shopware()->Models()->remove($articleDetail);
            }
>>>>>>> fddab4a4

        $this->View()->assign(array(
            'success' => $success
        ));
    }

    /**
     * Controller action for restoring a given backup
     */
    public function restoreAction()
    {
        $resource = $this->Request()->getParam('resource');
        $id = $this->Request()->getParam('id');
        $offset = $this->Request()->getParam('offset');

        /** @var \Shopware\Components\MultiEdit\Resource\ResourceInterface $resource */
        $resource = $this->container->get('multi_edit.' . $resource);        $data = $resource->restoreBackup($id, $offset);

        $this->View()->assign(array(
            'success' => true,
            'data' => $data
        ));
    }


    /**
     * Returns the backups available for the current resource
     */
    public function listAction()
    {
        $resource = $this->Request()->getParam('resource');
        $limit = $this->Request()->getParam('limit', 25);
        $offset = ($this->Request()->getParam('page', 1) - 1) * $limit;

        /** @var \Shopware\Components\MultiEdit\Resource\ResourceInterface $resource */
        $resource = $this->container->get('multi_edit.' . $resource);        $result = $resource->listBackups($offset, $limit);
        $result['success'] = true;

        $this->View()->assign($result);
    }


    /**
     * Batch process related operations
     */

    /**
     * Currently returns an array of an hardcoded default operation. Might be use for storing operations in the future
     */
    public function getOperationsAction()
    {
        $data = array(
            array()
        );

        $this->View()->assign(
            array(
                'success' => true,
                'data' => $data
            )
        );
    }

    /**
     * Returns an array of operators
     */
    public function getOperatorsAction()
    {
        $resource = $this->Request()->getParam('resource');

        /** @var \Shopware\Components\MultiEdit\Resource\ResourceInterface $resource */
        $resource = $this->container->get('multi_edit.' . $resource);
        $columns = $resource->getBatchColumns();

        // Extract the operators and build array for the extjs store
        $operators = array();
        foreach ($columns as $columnOperators) {
            foreach ($columnOperators as $operator) {
                if (!array_key_exists($operator, $operators)) {
                    $operators[$operator] = array('name' => $operator);
                }
            }
        }

        $this->View()->assign(
            array(
                'success' => true,
                'data' => array_values($operators)
            )
        );
    }

    /**
     * Returns a list of columns the user is able to edit
     */
    public function getEditableColumnsAction()
    {
<<<<<<< HEAD
        $resource = $this->Request()->getParam('resource');

        /** @var \Shopware\Components\MultiEdit\Resource\ResourceInterface $resource */
        $resource = $this->container->get('multi_edit.' . $resource);        $columns = $resource->getBatchColumns();

        ksort($columns);

        // yo dawg i heard you like functional programming…
        // Prepare the returned array structure for extjs
        $columns = array_map(
            function ($column, $operators) {
                $operators = array_map(
                    function ($operator, $id) {
                        return array('id' => $id, 'name' => $operator);
                    },
                    $operators,
                    array_keys($operators)
                );

                return array('name' => $column, 'operators' => $operators);
            },
            array_keys($columns),
            $columns
        );

        $this->View()->assign(
            array(
                'success' => true,
                'data' => $columns
            )
        );
=======
        $builder = Shopware()->Models()->createQueryBuilder();
        $builder->delete('Shopware\Models\Article\Price', 'prices')
            ->where('prices.articleId = :id')
            ->setParameter('id',$articleId)
            ->getQuery()
            ->execute();
>>>>>>> fddab4a4
    }

    /**
     * Runs the batch process
     */
    public function batchAction()
    {
<<<<<<< HEAD
        $resource = $this->Request()->getParam('resource');

        $queueId = $this->Request()->getParam('queueId', null);

        /** @var \Shopware\Components\MultiEdit\Resource\ResourceInterface $resource */
        $resource = $this->container->get('multi_edit.' . $resource);        $data = $resource->batchProcess($queueId);

        $this->View()->assign(
            array(
                'success' => true,
                'data' => $data
            )
        );
=======
        $builder = Shopware()->Models()->createQueryBuilder();
        $builder->delete('Shopware\Models\Attribute\Article', 'attribute')
            ->where('attribute.articleId = :id')
            ->setParameter('id',$articleId)
            ->getQuery()
            ->execute();
>>>>>>> fddab4a4
    }


    /**
     * Filter related operations
     */


    /**
     * Controller action which will return the grammar of the requested resource
     */
    public function getGrammarAction()
    {
<<<<<<< HEAD
        $resource = $this->Request()->getParam('resource');

        /** @var \Shopware\Components\MultiEdit\Resource\ResourceInterface $resource */
        $resource = $this->container->get('multi_edit.' . $resource);
        $grammar = $resource->getGrammar();

        $this->View()->assign(
            array(
                'success' => true,
                'data' => $grammar
            )
        );
=======
        $builder = Shopware()->Models()->createQueryBuilder();
        $builder->delete('Shopware\Models\Article\Esd', 'esd')
            ->where('esd.articleId = :id')
            ->setParameter('id',$articleId)
            ->getQuery()
            ->execute();
>>>>>>> fddab4a4
    }

    /**
     * Controller action that will return suggested values for a given resource and a given attribute
     */
    public function getValuesAction()
    {
<<<<<<< HEAD
        $resource = $this->Request()->getParam('resource');
        $attribute = $this->Request()->getParam('attribute');
        $operator = $this->Request()->getParam('operator');

        // The offset needs to be decreased by one as ExtJs starts counting by 1
        $limit = $this->Request()->getParam('limit', 25);
        $offset = ($this->Request()->getParam('page', 1) - 1) * $limit;
        $filter = $this->Request()->getParam('filter', array());
        $filter = isset($filter[0]['value']) ? $filter[0]['value'] : null;
        if (!$filter) {
            $filter = $this->Request()->getParam('query', null);
=======
        $sql= "SELECT id FROM s_articles_details WHERE articleID = ? AND kind != 1";
        $details = Shopware()->Db()->fetchAll($sql, array($article->getId()));

        foreach ($details as $detail) {
            $builder = Shopware()->Models()->createQueryBuilder();
            $builder->delete('Shopware\Models\Article\Image', 'image')
                ->where('image.articleDetailId = :id')
                ->setParameter('id', $detail['id'])
                ->getQuery()
                ->execute();

            $sql= "DELETE FROM s_article_configurator_option_relations WHERE article_id = ?";
            Shopware()->Db()->query($sql, array($detail['id']));

            $query = $this->container->get('models')->getRepository('Shopware\Models\Article\Article')
                ->getRemoveVariantTranslationsQuery($detail['id']);
            $query->execute();

            $builder = Shopware()->Models()->createQueryBuilder();
            $builder->delete('Shopware\Models\Article\Detail', 'detail')
                ->where('detail.id = :id')
                ->setParameter('id', $detail['id'])
                ->getQuery()
                ->execute();
>>>>>>> fddab4a4
        }

        /** @var \Shopware\Components\MultiEdit\Resource\ResourceInterface $resource */
        $resource = $this->container->get('multi_edit.' . $resource);
        $data = $resource->getValuesFor(
            $attribute,
            $operator,
            array('offset' => $offset, 'limit' => $limit, 'filter' => $filter)
        );
        $data['success'] = true;

        $this->View()->assign($data);
    }

    /**
<<<<<<< HEAD
     * Controller action which filters the products
     */
    public function filterAction()
    {
        $resource = $this->Request()->getParam('resource');
        $ast = $this->Request()->getParam('ast');
        $limit = $this->Request()->getParam('limit', 25);
        $offset = ($this->Request()->getParam('page', 1) - 1) * $limit;
        $sort = $this->Request()->getParam('sort', array());

        if (!empty($sort)) {
            $sort = array_pop($sort);
=======
     * @param $article \Shopware\Models\Article\Article
     */
    protected function removeArticleTranslations($article)
    {
        $query = $this->container->get('models')->getRepository('Shopware\Models\Article\Article')
            ->getRemoveArticleTranslationsQuery($article->getId());
        $query->execute();

        $sql= "DELETE FROM s_articles_translations WHERE articleID = ?";
        $this->container->get('dbal_connection')->executeQuery($sql, array($article->getId()));
    }

    public function listAction()
    {
        if (!$this->_isAllowed('read', 'article')) {
            /** @var $namespace Enlight_Components_Snippet_Namespace */
            $this->View()->assign(array(
                    'success' => false,
                    'data' => $this->Request()->getParams(),
                    'message' => 'Insufficient permissions' )
            );
            return;
>>>>>>> fddab4a4
        }

        $ast = json_decode($ast, true);
        if ($ast == false) {
            throw new RuntimeException('Could not decode AST');
        }

        /** @var \Shopware\Components\MultiEdit\Resource\ResourceInterface $resource */
        $resource = $this->container->get('multi_edit.' . $resource);
        $result = $resource->filter($ast, $offset, $limit, $sort);

        $this->View()->assign(
            array(
                'success' => true,
                'data' => $result['data'],
                'total' => $result['total']
            )
        );
    }

    /**
     * Normalize filter
     *
     * @param $filter
     * @return string
     */
    private function normalizeFilter($filter)
    {
        return strtolower(preg_replace('/[^\da-z]/i', '_', strip_tags($filter)));
    }

    /**
     * Translate filter name and description
     *
     * @param $filter
     * @return mixed
     */
    private function translateFilter($filter)
    {
        $name = 'filterName-' . $this->normalizeFilter($filter['name']);
        $description = 'filterDescription-' . $this->normalizeFilter($filter['description']);

        $namespace = Shopware()->Snippets()->getNamespace('backend/article_list/main');
        $filter['name'] = $namespace->get($name, $filter['name']);
        $filter['description'] = $namespace->get($description, $filter['description']);

        return $filter;
    }

    /**
     * Returns a list of all available filters
     */
    public function getFilterAction()
    {
        $repository = $this->getMultiEditRepository();
        $query = $repository->getListQuery();
        $results = $query->getArrayResult();

        foreach ($results as &$filter) {
            $filter = $this->translateFilter($filter);
        }

        $this->View()->assign(
            array(
                'success' => true,
                'data' => $results
            )
        );
    }

    /**
     * Save/update a given filter. Also called when a filter is (un)favorited
     */
    public function saveFilterAction()
    {
        $data = $this->Request()->getParams();
        $id = $this->Request()->get('id', null);

        if ($id) {
            $filter = $this->getMultiEditRepository()->find($id);
        } else {
            $filter = new Shopware\Models\MultiEdit\Filter();
        }

        $filter->fromArray($data);

        Shopware()->Models()->persist($filter);
        Shopware()->Models()->flush();

        $this->View()->assign(
            array(
                'success' => true,
            )
        );
    }

    /**
     * Delete a given filter
     */
    public function deleteFilterAction()
    {
        $id = $this->Request()->get('id');

        $filter = Shopware()->Models()->find('Shopware\Models\MultiEdit\Filter', $id);

        if ($filter) {
            Shopware()->Models()->remove($filter);
            Shopware()->Models()->flush();
        }

        $this->View()->assign(
            array(
                'success' => true,
            )
        );
    }

    /**
     * Queue related operations
     */

    /**
     * Controller action called while the batch queue is created
     *
     * @throws RuntimeException
     */
    public function createQueueAction()
    {
        $resource = $this->Request()->getParam('resource');
        $filterArray = $this->Request()->getParam('filterArray');
        $operations = $this->Request()->getParam('operations');
        $limit = $this->Request()->getParam('limit', 1000);
        $queueId = $this->Request()->getParam('queueId', null);
        $offset = $this->Request()->getParam('offset', 0);
        $filterArray = json_decode($filterArray, true);
        if ($filterArray == false) {
            throw new RuntimeException("Could not decode '{$this->Request()->getParam('filterArray')}'");
        }

        $operations = json_decode($operations, true);
        if ($operations == false) {
            throw new RuntimeException("Could not decode '{$this->Request()->getParam('operations')}'");
        }

        /** @var \Shopware\Components\MultiEdit\Resource\ResourceInterface $resource */
        $resource = $this->container->get('multi_edit.' . $resource);
        $return = $resource->createQueue($filterArray, $operations, $offset, $limit, $queueId);

        $this->View()->assign(
            array(
                'success' => true,
                'data' => $return
            )
        );
    }

    /**
     * Internal helper function to get access to the article repository.
     *
     * @return \Shopware\Components\Model\ModelRepository
     */
    private function getDetailRepository()
    {
        return Shopware()->Models()->getRepository('Shopware\Models\Article\Detail');
    }

    /**
     * Event listener function of the article store of the backend module.
     *
     * @return mixed
     */
    public function deleteProductAction()
    {
        $id = (int) $this->Request()->getParam('Detail_id');

        /** @var $articleDetail \Shopware\Models\Article\Detail   */
        $articleDetail = $this->getDetailRepository()->find($id);
        if (!is_object($articleDetail)) {
            $this->View()->assign(array(
                'success' => false
            ));
        } else {
            $articleResource = new Shopware\Components\Api\Resource\Article();
            $articleResource->setManager($this->get('models'));

            if ($articleDetail->getKind() == 1) {
                $articleResource->delete($articleDetail->getArticle()->getId());
            } else {
                Shopware()->Models()->remove($articleDetail);
            }

            Shopware()->Models()->flush();

            $this->View()->assign(array(
                'success' => true
            ));
        }
    }


}<|MERGE_RESOLUTION|>--- conflicted
+++ resolved
@@ -58,7 +58,6 @@
 
     }
 
-<<<<<<< HEAD
     /**
      * @return \Shopware\Models\MultiEdit\Repository
      */
@@ -70,44 +69,6 @@
 
         return $this->multiEditRepository;
     }
-=======
-        $article = $articleDetail->getArticle();
-        if (!$article instanceof \Shopware\Models\Article\Article) {
-            $this->View()->assign(array(
-                'success' => false,
-                'message' => 'article not found',
-            ));
-            return;
-        }
-
-        $price = $this->Request()->getPost('price');
-        if ($price) {
-            $price = floatval(str_replace(',' , '.', $price));
-            $tax = $article->getTax();
-            if (!$tax instanceof \Shopware\Models\Tax\Tax) {
-                $this->View()->assign(array(
-                    'success' => false
-                ));
-                return;
-            }
-
-            $price = $price / (100 + $tax->getTax()) * 100;
-            Shopware()->Db()->update(
-                's_articles_prices',
-                array('price' => $price),
-                array(
-                    'pricegroup = ?'       => 'EK',
-                    'articleId = ?'        => $article->getId(),
-                    'articledetailsID = ?' => $articleDetail->getId(),
-                    '`to` LIKE ?'          => 'beliebig',
-                )
-            );
-            Shopware()->Events()->notify(
-                'Shopware_Plugins_HttpCache_InvalidateCacheId',
-                array('cacheId' => 'a' . $article->getId())
-            );
-        }
->>>>>>> fddab4a4
 
     /**
      * Returns an array with all the columns the user is able to show / edit and their configuration
@@ -166,29 +127,8 @@
         $resource = $this->Request()->getParam('resource');
         $id = $this->Request()->getParam('id');
 
-<<<<<<< HEAD
         /** @var \Shopware\Components\MultiEdit\Resource\ResourceInterface $resource */
         $resource = $this->container->get('multi_edit.' . $resource);        $success = $resource->deleteBackup($id);
-=======
-        /** @var $articleDetail \Shopware\Models\Article\Detail   */
-        $articleDetail = $this->getDetailRepository()->find($id);
-        if (!is_object($articleDetail)) {
-            $this->View()->assign(array(
-                'success' => false
-            ));
-        } else {
-            if ($articleDetail->getKind() == 1) {
-                $article = $articleDetail->getArticle();
-                $this->removePrices($article->getId());
-                $this->removeArticleEsd($article->getId());
-                $this->removeAttributes($article->getId());
-                $this->removeArticleDetails($article);
-                $this->removeArticleTranslations($article);
-                Shopware()->Models()->remove($article);
-            } else {
-                Shopware()->Models()->remove($articleDetail);
-            }
->>>>>>> fddab4a4
 
         $this->View()->assign(array(
             'success' => $success
@@ -286,7 +226,6 @@
      */
     public function getEditableColumnsAction()
     {
-<<<<<<< HEAD
         $resource = $this->Request()->getParam('resource');
 
         /** @var \Shopware\Components\MultiEdit\Resource\ResourceInterface $resource */
@@ -318,14 +257,6 @@
                 'data' => $columns
             )
         );
-=======
-        $builder = Shopware()->Models()->createQueryBuilder();
-        $builder->delete('Shopware\Models\Article\Price', 'prices')
-            ->where('prices.articleId = :id')
-            ->setParameter('id',$articleId)
-            ->getQuery()
-            ->execute();
->>>>>>> fddab4a4
     }
 
     /**
@@ -333,7 +264,6 @@
      */
     public function batchAction()
     {
-<<<<<<< HEAD
         $resource = $this->Request()->getParam('resource');
 
         $queueId = $this->Request()->getParam('queueId', null);
@@ -347,14 +277,6 @@
                 'data' => $data
             )
         );
-=======
-        $builder = Shopware()->Models()->createQueryBuilder();
-        $builder->delete('Shopware\Models\Attribute\Article', 'attribute')
-            ->where('attribute.articleId = :id')
-            ->setParameter('id',$articleId)
-            ->getQuery()
-            ->execute();
->>>>>>> fddab4a4
     }
 
 
@@ -368,7 +290,6 @@
      */
     public function getGrammarAction()
     {
-<<<<<<< HEAD
         $resource = $this->Request()->getParam('resource');
 
         /** @var \Shopware\Components\MultiEdit\Resource\ResourceInterface $resource */
@@ -381,14 +302,6 @@
                 'data' => $grammar
             )
         );
-=======
-        $builder = Shopware()->Models()->createQueryBuilder();
-        $builder->delete('Shopware\Models\Article\Esd', 'esd')
-            ->where('esd.articleId = :id')
-            ->setParameter('id',$articleId)
-            ->getQuery()
-            ->execute();
->>>>>>> fddab4a4
     }
 
     /**
@@ -396,7 +309,6 @@
      */
     public function getValuesAction()
     {
-<<<<<<< HEAD
         $resource = $this->Request()->getParam('resource');
         $attribute = $this->Request()->getParam('attribute');
         $operator = $this->Request()->getParam('operator');
@@ -408,32 +320,6 @@
         $filter = isset($filter[0]['value']) ? $filter[0]['value'] : null;
         if (!$filter) {
             $filter = $this->Request()->getParam('query', null);
-=======
-        $sql= "SELECT id FROM s_articles_details WHERE articleID = ? AND kind != 1";
-        $details = Shopware()->Db()->fetchAll($sql, array($article->getId()));
-
-        foreach ($details as $detail) {
-            $builder = Shopware()->Models()->createQueryBuilder();
-            $builder->delete('Shopware\Models\Article\Image', 'image')
-                ->where('image.articleDetailId = :id')
-                ->setParameter('id', $detail['id'])
-                ->getQuery()
-                ->execute();
-
-            $sql= "DELETE FROM s_article_configurator_option_relations WHERE article_id = ?";
-            Shopware()->Db()->query($sql, array($detail['id']));
-
-            $query = $this->container->get('models')->getRepository('Shopware\Models\Article\Article')
-                ->getRemoveVariantTranslationsQuery($detail['id']);
-            $query->execute();
-
-            $builder = Shopware()->Models()->createQueryBuilder();
-            $builder->delete('Shopware\Models\Article\Detail', 'detail')
-                ->where('detail.id = :id')
-                ->setParameter('id', $detail['id'])
-                ->getQuery()
-                ->execute();
->>>>>>> fddab4a4
         }
 
         /** @var \Shopware\Components\MultiEdit\Resource\ResourceInterface $resource */
@@ -449,7 +335,6 @@
     }
 
     /**
-<<<<<<< HEAD
      * Controller action which filters the products
      */
     public function filterAction()
@@ -462,30 +347,6 @@
 
         if (!empty($sort)) {
             $sort = array_pop($sort);
-=======
-     * @param $article \Shopware\Models\Article\Article
-     */
-    protected function removeArticleTranslations($article)
-    {
-        $query = $this->container->get('models')->getRepository('Shopware\Models\Article\Article')
-            ->getRemoveArticleTranslationsQuery($article->getId());
-        $query->execute();
-
-        $sql= "DELETE FROM s_articles_translations WHERE articleID = ?";
-        $this->container->get('dbal_connection')->executeQuery($sql, array($article->getId()));
-    }
-
-    public function listAction()
-    {
-        if (!$this->_isAllowed('read', 'article')) {
-            /** @var $namespace Enlight_Components_Snippet_Namespace */
-            $this->View()->assign(array(
-                    'success' => false,
-                    'data' => $this->Request()->getParams(),
-                    'message' => 'Insufficient permissions' )
-            );
-            return;
->>>>>>> fddab4a4
         }
 
         $ast = json_decode($ast, true);
@@ -684,6 +545,4 @@
             ));
         }
     }
-
-
 }