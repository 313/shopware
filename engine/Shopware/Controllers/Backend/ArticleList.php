--- conflicted
+++ resolved
@@ -249,22 +249,7 @@
 		$categorySql = '';
         $imageSQL = '';
 		$sqlParams = array();
-<<<<<<< HEAD
-		if (!empty($categoryId) && $categoryId !== 'NaN') {
-			$categorySql =  "
-                LEFT JOIN s_categories c
-                    ON  c.id = ?
-                    AND c.active = 1
-
-                INNER JOIN s_articles_categories ac
-                    ON  ac.articleID  = articles.id
-                    AND ac.categoryID = c.id
-			";
-			$sqlParams[] = $categoryId;
-		}
-=======
-
->>>>>>> 7f070580
+
 
 		$filterSql = 'WHERE 1 = 1';
 		if (isset($filters['search'])) {
@@ -288,20 +273,18 @@
             ";
 
             $filterSql .= " AND ac.id IS NULL ";
-        }
-        else if (!empty($categoryId) && $categoryId !== 'NaN') {
-            $categorySql =  "
-				LEFT JOIN s_categories c
-					ON c.id = :categoryId
-				LEFT JOIN s_categories c2
-					ON c2.left >= c.left
-					AND c2.right <= c.right
-				JOIN s_articles_categories ac
-					ON ac.articleID = articles.id AND ac.categoryID = c2.id
+        } elseif (!empty($categoryId) && $categoryId !== 'NaN') {
+			$categorySql =  "
+                LEFT JOIN s_categories c
+                    ON  c.id = ?
+                    AND c.active = 1
+
+                INNER JOIN s_articles_categories ac
+                    ON  ac.articleID  = articles.id
+                    AND ac.categoryID = c.id
 			";
             $sqlParams["categoryId"] = $categoryId;
         }
-
 
         if ($filterBy == 'noImage') {
             $imageSQL = "
