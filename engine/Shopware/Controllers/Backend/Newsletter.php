--- conflicted
+++ resolved
@@ -299,9 +299,9 @@
         $cronBootstrap = $this->getPluginBootstrap('Cron');
         if ($cronBootstrap && !$cronBootstrap->authorizeCronAction($this->Request())) {
             $this->Response()
-                 ->clearHeaders()
-                 ->setHttpResponseCode(403)
-                 ->appendBody('Forbidden');
+                ->clearHeaders()
+                ->setHttpResponseCode(403)
+                ->appendBody('Forbidden');
 
             return;
         }
@@ -411,13 +411,9 @@
 
         if (!$template->isCached($mailing['template'])) {
             $template->assign('sMailing', $mailing);
-<<<<<<< HEAD
-            $template->assign('sStart', 'http://' . Shopware()->Config()->BasePath . '/' . Shopware()->Config()->BaseFile);
-=======
             $template->assign('sStart', ($shop->getAlwaysSecure() ?
                 'https://' . $shop->getSecureHost() . $shop->getSecureBasePath() :
                 'http://' . $shop->getHost() . $shop->getBasePath()));
->>>>>>> 2b5ea018
             $template->assign('sUserGroup', Shopware()->System()->sUSERGROUP);
             $template->assign('sUserGroupData', Shopware()->System()->sUSERGROUPDATA);
             $template->assign('sMainCategories', Shopware()->Modules()->Categories()->sGetMainCategories());
