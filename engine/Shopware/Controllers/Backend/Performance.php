--- conflicted
+++ resolved
@@ -245,46 +245,6 @@
                 'topSellerPseudoSales'
             ]),
             'seo'       => $this->prepareSeoConfig(),
-<<<<<<< HEAD
-            'search'    => $this->genericConfigLoader(array('searchRefreshStrategy', 'cachesearch', 'traceSearch', 'fuzzysearchlastupdate')),
-            'categories' => $this->genericConfigLoader(
-                array(
-                    'moveBatchModeEnabled',
-                    'articlesperpage',
-                    'defaultListingSorting'
-                )
-            ),
-            'filters' => $this->genericConfigLoader(array(
-                    'propertySorting',
-                    'displayFiltersOnDetailPage',
-                    'showSupplierInCategories',
-                    'showImmediateDeliveryFacet',
-                    'showShippingFreeFacet',
-                    'showPriceFacet',
-                    'showVoteAverageFacet',
-                    'displayFiltersInListings',
-                    'defaultListingSorting',
-                )),
-            'various' => $this->genericConfigLoader(
-                array(
-                    'disableShopwareStatistics',
-                    'TagCloud:show',
-                    'LastArticles:show',
-                    'LastArticles:lastarticlestoshow',
-                    'disableArticleNavigation'
-                )
-            ),
-            'customer' => $this->genericConfigLoader(
-                array(
-                    'alsoBoughtShow',
-                    'similarViewedShow',
-                    'similarRefreshStrategy',
-                    'similarValidationTime',
-                    'similarActive'
-                )
-            ),
-        );
-=======
             'search'    => $this->prepareSearchConfig(),
             'categories' => $this->genericConfigLoader([
                 'moveBatchModeEnabled',
@@ -317,7 +277,6 @@
                 'similarActive'
             ])
         ];
->>>>>>> 1f5d4922
     }
 
     /**
