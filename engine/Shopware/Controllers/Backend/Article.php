<?php
/**
 * Shopware 5
 * Copyright (c) shopware AG
 *
 * According to our dual licensing model, this program can be used either
 * under the terms of the GNU Affero General Public License, version 3,
 * or under a proprietary license.
 *
 * The texts of the GNU Affero General Public License with an additional
 * permission and of our proprietary license can be found at and
 * in the LICENSE file you have received along with this program.
 *
 * This program is distributed in the hope that it will be useful,
 * but WITHOUT ANY WARRANTY; without even the implied warranty of
 * MERCHANTABILITY or FITNESS FOR A PARTICULAR PURPOSE. See the
 * GNU Affero General Public License for more details.
 *
 * "Shopware" is a registered trademark of shopware AG.
 * The licensing of the program under the AGPLv3 does not imply a
 * trademark license. Therefore any rights, title and interest in
 * our trademarks remain entirely with us.
 */

use Shopware\Bundle\StoreFrontBundle\Service\AdditionalTextServiceInterface;
use Shopware\Bundle\StoreFrontBundle\Service\ContextServiceInterface;
use Shopware\Bundle\StoreFrontBundle\Service\Core\ContextService;
use Shopware\Bundle\StoreFrontBundle\Struct\ListProduct;
use Shopware\Components\CSRFWhitelistAware;
use Shopware\Models\Article\Article;
use Shopware\Models\Article\Detail;
use Shopware\Models\Shop\Repository;
use Shopware\Models\Shop\Shop;

/**
 * @category  Shopware
 *
 * @copyright Copyright (c) shopware AG (http://www.shopware.de)
 */
class Shopware_Controllers_Backend_Article extends Shopware_Controllers_Backend_ExtJs implements CSRFWhitelistAware
{
    /**
     * Repository for the article model.
     *
     * @var \Shopware\Models\Article\Repository
     */
    protected $repository = null;

    /**
     * Repository for the shop model
     *
     * @var Repository
     */
    protected $shopRepository = null;

    /**
     * Repository for the customer model
     *
     * @var \Shopware\Models\Customer\Repository
     */
    protected $customerRepository = null;

    /**
     * Repository for the category model
     *
     * @var \Shopware\Models\Category\Repository
     */
    protected $categoryRepository = null;

    /**
     * @var \Shopware\Components\Model\ModelRepository
     */
    protected $articleDetailRepository = null;

    /**
     * @var \Shopware\Components\Model\ModelRepository
     */
    protected $customerGroupRepository = null;

    /**
     * Entity Manager
     *
     * @var null
     */
    protected $manager = null;

    /**
     * @var \Shopware\Components\Model\ModelRepository
     */
    protected $configuratorDependencyRepository = null;

    /**
     * @var \Shopware\Components\Model\ModelRepository
     */
    protected $configuratorPriceVariationRepository = null;

    /**
     * @var \Shopware\Components\Model\ModelRepository
     */
    protected $configuratorGroupRepository = null;

    /**
     * @var \Shopware\Components\Model\ModelRepository
     */
    protected $configuratorOptionRepository = null;

    /**
     * @var Shopware_Components_Translation
     */
    protected $translation = null;

    /**
     * @var \Shopware\Components\Model\ModelRepository
     */
    protected $configuratorSetRepository = null;

    /**
     * @var \Shopware\Components\Model\ModelRepository
     */
    protected $propertyValueRepository = null;

    public function initAcl()
    {
        $this->addAclPermission('loadStores', 'read', 'Insufficient Permissions');
        $this->addAclPermission('duplicateArticle', 'save', 'Insufficient Permissions');
        $this->addAclPermission('save', 'save', 'Insufficient Permissions');
        $this->addAclPermission('delete', 'delete', 'Insufficient Permissions');
    }

    /**
     * Disable template engine for all actions
     */
    public function preDispatch()
    {
        if (!in_array($this->Request()->getActionName(), ['index', 'load', 'validateNumber'])) {
            $this->Front()->Plugins()->Json()->setRenderer();
        }
    }

    /**
     * {@inheritdoc}
     */
    public function getWhitelistedCSRFActions()
    {
        return [
            'previewDetail',
            'getEsdDownload',
        ];
    }

    /**
     * Event listener function of the article backend module. Fired when the user
     * edit or create an article and clicks the save button which displayed on bottom of the article
     * detail window.
     */
    public function saveAction()
    {
        $data = $this->Request()->getParams();
        if ($this->Request()->has('id')) {
            $article = $this->getRepository()->find((int) $this->Request()->getParam('id'));
        } else {
            $article = new Article();
        }
        $this->saveArticle($data, $article);
    }

    /**
     * Event listener function of the configurator set model in the article backend module.
     */
    public function saveConfiguratorSetAction()
    {
        $data = $this->Request()->getParams();
        $id = (int) $data['id'];
        $articleId = (int) $data['articleId'];

        if (!empty($articleId)) {
            $article = Shopware()->Models()->find('Shopware\Models\Article\Article', $articleId);
            if ($article->getConfiguratorSet()->getId() !== $id) {
                Shopware()->Models()->remove($article->getConfiguratorSet());
                Shopware()->Models()->flush();
            }
        }

        if (!empty($id) && $id > 0) {
            $configuratorSet = Shopware()->Models()->find('Shopware\Models\Article\Configurator\Set', $id);
        } else {
            $configuratorSet = new \Shopware\Models\Article\Configurator\Set();
        }
        if (!$configuratorSet) {
            $this->View()->assign([
                'success' => false,
                'noId' => true,
            ]);

            return;
        }

        $groups = [];
        foreach ($data['groups'] as $groupData) {
            if (!empty($groupData['id']) && $groupData['active']) {
                $group = Shopware()->Models()->find('Shopware\Models\Article\Configurator\Group', $groupData['id']);
                $group->setPosition($groupData['position']);
                $groups[] = $group;
            }
        }
        $data['groups'] = $groups;

        $options = [];
        foreach ($data['options'] as $optionData) {
            if (!empty($optionData['id']) && $optionData['active']) {
                $option = Shopware()->Models()->find('Shopware\Models\Article\Configurator\Option', $optionData['id']);
                $option->setPosition($optionData['position']);
                $options[] = $option;
            }
        }
        $data['options'] = $options;
        if ($configuratorSet->getOptions()) {
            $configuratorSet->getOptions()->clear();
        }
        if ($configuratorSet->getGroups()) {
            $configuratorSet->getGroups()->clear();
        }
        $configuratorSet->fromArray($data);
        Shopware()->Models()->persist($configuratorSet);
        Shopware()->Models()->flush();

        if (!empty($articleId)) {
            /** @var $article Article */
            $article = Shopware()->Models()->find('Shopware\Models\Article\Article', $articleId);
            $article->setConfiguratorSet($configuratorSet);
            Shopware()->Models()->persist($article);
            Shopware()->Models()->flush();
        }

        $data = $this->getRepository()->getConfiguratorSetQuery($configuratorSet->getId())->getArrayResult();
        $this->View()->assign([
            'success' => true,
            'data' => $data,
        ]);
    }

    /**
     * Event listener function of the backend article module. Fired when the user want to accept the
     * variant data of the main detail to the selected variant(s).
     */
    public function acceptMainDataAction()
    {
        $data = $this->Request()->getParams();
        $articleId = (int) $data['articleId'];
        if (empty($articleId)) {
            $this->View()->assign(['success' => false, 'noId' => true]);

            return;
        }

        /** @var $article Article */
        $article = Shopware()->Models()->find('Shopware\Models\Article\Article', $articleId);
        $mainDetail = $article->getMainDetail();
        $mainData = $this->getMappingData($mainDetail, $data);
        $variants = $this->getVariantsForMapping($articleId, $mainDetail, $data);
        if (!empty($variants)) {
            /** @var $variant Detail */
            foreach ($variants as $variant) {
                $variant->fromArray($mainData);
                Shopware()->Models()->persist($variant);
            }
            Shopware()->Models()->flush();
            if ($data['translations']) {
                $this->overrideVariantTranslations($articleId, $variants);
            }
        }
        $this->View()->assign(['success' => true]);
    }

    /**
     * Event listener function of the article backend module. Fired when the user clicks the "duplicate article" button
     * on the detail page to duplicate the whole article configuration for a new article.
     */
    public function duplicateArticleAction()
    {
        $articleId = $this->Request()->getParam('articleId', null);

        if (empty($articleId)) {
            $this->View()->assign([
                'success' => false,
                'noId' => true,
            ]);
        }

        /**
         * @var Shopware\Models\Article\Article
         */
        $article = Shopware()->Models()->find('Shopware\Models\Article\Article', $articleId);
        if ($article->getConfiguratorSet() !== null) {
            $isConfigurator = true;
            $mailDetailId = $article->getMainDetail()->getId();
        } else {
            $isConfigurator = false;
            $mailDetailId = null;
        }

        $this->duplicateArticleData($articleId);
        $newArticleId = Shopware()->Db()->lastInsertId('s_articles');
        $this->duplicateArticleCategories($articleId, $newArticleId);
        $this->duplicateArticleCustomerGroups($articleId, $newArticleId);
        $this->duplicateArticleRelated($articleId, $newArticleId);
        $this->duplicateArticleSimilar($articleId, $newArticleId);
        $this->duplicateArticleTranslations($articleId, $newArticleId);
        $this->duplicateArticleDetails($articleId, $newArticleId, $mailDetailId);
        $this->duplicateArticleLinks($articleId, $newArticleId);
        $this->duplicateArticleImages($articleId, $newArticleId);
        $this->duplicateArticleProperties($articleId, $newArticleId);
        $this->duplicateArticleDownloads($articleId, $newArticleId);
        $setId = $this->duplicateArticleConfigurator($articleId);

        $sql = 'UPDATE s_articles, s_articles_details SET main_detail_id = s_articles_details.id
                    WHERE s_articles_details.articleID = s_articles.id
                    AND s_articles.id = ?
                    AND s_articles_details.kind = 1';
        Shopware()->Db()->query($sql, [$newArticleId]);

        if ($setId !== null) {
            $sql = 'UPDATE s_articles SET configurator_set_id = ?
                        WHERE s_articles.id = ?';
            Shopware()->Db()->query($sql, [$setId, $newArticleId]);
        }

        $this->View()->assign([
            'success' => true,
            'articleId' => $newArticleId,
            'isConfigurator' => $isConfigurator,
        ]);
    }

    public function deleteAllVariantsAction()
    {
        $articleId = (int) $this->Request()->getParam('articleId');
        if (empty($articleId)) {
            $this->View()->assign([
                'success' => false,
            ]);

            return;
        }
        $this->removeAllConfiguratorVariants($articleId);
        $this->View()->assign([
            'success' => true,
        ]);
    }

    public function saveMediaMappingAction()
    {
        $imageId = (int) $this->Request()->getParam('id', null);
        $mappings = $this->Request()->getParam('mappings');

        if (empty($imageId) || $imageId <= 0) {
            $this->View()->assign(['success' => false, 'noId' => true]);

            return;
        }

        $query = $this->getRepository()->getArticleImageDataQuery($imageId);
        $image = $query->getOneOrNullResult(\Doctrine\ORM\AbstractQuery::HYDRATE_OBJECT);
        $imageData = $query->getOneOrNullResult(\Doctrine\ORM\AbstractQuery::HYDRATE_ARRAY);
        $this->getRepository()->getDeleteImageChildrenQuery($imageId)->execute();

        $mappingModels = [];
        foreach ($mappings as $mappingData) {
            if (empty($mappingData['rules'])) {
                continue;
            }
            if (empty($mappingData['id'])) {
                $mapping = new \Shopware\Models\Article\Image\Mapping();
            } else {
                $mapping = Shopware()->Models()->find('Shopware\Models\Article\Image\Mapping', $mappingData['id']);
            }

            $mapping->getRules()->clear();
            $options = [];
            foreach ($mappingData['rules'] as $ruleData) {
                $rule = new \Shopware\Models\Article\Image\Rule();
                $option = Shopware()->Models()->getReference('Shopware\Models\Article\Configurator\Option', $ruleData['optionId']);
                $rule->setMapping($mapping);
                $rule->setOption($option);
                $mapping->getRules()->add($rule);
                $options[] = $option;
            }
            $mapping->setImage($image);
            Shopware()->Models()->persist($mapping);
            $this->createImagesForOptions($options, $imageData, $image);
            $mappingModels[] = $mapping;
        }
        $image->setMappings($mappingModels);
        Shopware()->Models()->persist($image);
        Shopware()->Models()->flush();

        $result = $this->getRepository()->getArticleImageQuery($imageId)->getArrayResult();

        $this->View()->assign(['success' => true, 'data' => $result]);
    }

    /**
     * Event listener function of the article backend module. Fired when the user
     * edit or create an article variant and clicks the save button which displayed on bottom of the article
     * variant detail window.
     */
    public function saveDetailAction()
    {
        $data = $this->Request()->getParams();
        $id = (int) $this->Request()->getParam('id');

        if ($id > 0) {
            $detail = $this->getArticleDetailRepository()->find($id);
        } else {
            $detail = new Detail();
        }
        $detail = $this->saveDetail($data, $detail);
        $data['id'] = $detail->getId();
        $this->View()->assign([
            'success' => true,
            'data' => $data,
        ]);
    }

    /**
     * Event listener function of the article backend module. Fired when the user saves or updates
     * an article configurator dependency in the dependency window.
     */
    public function saveConfiguratorDependencyAction()
    {
        $data = $this->Request()->getParams();
        $id = (int) $this->Request()->getParam('id');
        if ($id > 0) {
            $dependency = $this->getConfiguratorDependencyRepository()->find($id);
        } else {
            $dependency = new \Shopware\Models\Article\Configurator\Dependency();
        }

        $data['childOption'] = $this->getConfiguratorOptionRepository()->find($data['childId']);
        $data['parentOption'] = $this->getConfiguratorOptionRepository()->find($data['parentId']);
        $data['configuratorSet'] = $this->getConfiguratorSetRepository()->find($data['configuratorSetId']);
        $dependency->fromArray($data);
        Shopware()->Models()->persist($dependency);
        Shopware()->Models()->flush();

        $builder = Shopware()->Models()->createQueryBuilder();
        $data = $builder->select(['dependency', 'dependencyParent', 'dependencyChild'])
            ->from('Shopware\Models\Article\Configurator\Dependency', 'dependency')
            ->leftJoin('dependency.parentOption', 'dependencyParent')
            ->leftJoin('dependency.childOption', 'dependencyChild')
            ->where('dependency.id = ?1')
            ->setParameter(1, $dependency->getId())
            ->getQuery()
            ->getOneOrNullResult(\Doctrine\ORM\AbstractQuery::HYDRATE_ARRAY);

        $this->View()->assign([
            'success' => true,
            'data' => $data,
        ]);
    }

    /**
     * Event listener function of the article backend module.
     * Fired when the user want to load a configurator set in the configurator tab.
     * The function returns all public defined configurator sets without the passed ids.
     */
    public function getConfiguratorSetsAction()
    {
        $id = $this->Request()->getParam('setId');
        $sets = $this->getRepository()->getConfiguratorSetsWithExcludedIdsQuery($id)->getArrayResult();
        $this->View()->assign([
            'success' => true,
            'data' => $sets,
        ]);
    }

    /**
     * Event listener function of the article backend module. Fired when the user clicks the delete
     * button in the dependency window to delete a dependency.
     */
    public function deleteConfiguratorDependencyAction()
    {
        $id = (int) $this->Request()->getParam('id');
        if (empty($id)) {
            $this->View()->assign([
                'success' => false,
                'message' => 'No valid dependency id passed',
            ]);

            return;
        }
        $model = Shopware()->Models()->find('Shopware\Models\Article\Configurator\Dependency', $id);
        Shopware()->Models()->remove($model);
        Shopware()->Models()->flush();
        $this->View()->assign([
            'success' => true,
        ]);
    }

    /**
     * The loadStoresAction function is an ExtJs event listener method of the article backend module.
     * The function is used to load all required stores for the article detail page in one request.
     *
     * @return array
     */
    public function loadStoresAction()
    {
        $id = $this->Request()->getParam('articleId');
        $priceGroups = $this->getRepository()->getPriceGroupQuery()->getArrayResult();
        $suppliers = $this->getRepository()->getSuppliersQuery()->getArrayResult();
        $shops = $this->getShopRepository()->createQueryBuilder('shops')->getQuery()->getArrayResult();
        $taxes = $this->getRepository()->getTaxesQuery()->getArrayResult();
        $templates = $this->getTemplates();
        $units = $this->getRepository()->getUnitsQuery()->getArrayResult();
        $customerGroups = $this->getCustomerRepository()->getCustomerGroupsQuery()->getArrayResult();
        $properties = $this->getRepository()->getPropertiesQuery()->getArrayResult();
        $configuratorGroups = $this->getRepository()->getConfiguratorGroupsQuery()->getArrayResult();

        if (!empty($id)) {
            $article = $this->getArticle($id);
        } else {
            $article = $this->getNewArticleData();
        }

        $this->View()->assign([
            'success' => true,
            'data' => [
                'shops' => $shops,
                'customerGroups' => $customerGroups,
                'taxes' => $taxes,
                'suppliers' => $suppliers,
                'templates' => $templates,
                'units' => $units,
                'properties' => $properties,
                'priceGroups' => $priceGroups,
                'article' => $article,
                'configuratorGroups' => $configuratorGroups,
                'settings' => [],
            ],
        ]);
    }

    public function getArticleAction()
    {
        $id = $this->Request()->getParam('articleId', null);
        if (empty($id)) {
            $this->View()->assign(['success' => false, 'error' => 'No article id passed!']);
        }
        $article = $this->getArticle($id);
        $this->View()->assign(['success' => true, 'data' => $article]);
    }

    public function getPropertyListAction()
    {
        $articleId = $this->Request()->getParam('articleId');
        $propertyGroupId = $this->Request()->getParam('propertyGroupId');

        $builder = Shopware()->Models()->createQueryBuilder()
            ->from('Shopware\Models\Property\Option', 'po')
            ->join('po.groups', 'pg', 'with', 'pg.id = :propertyGroupId')
            ->setParameter('propertyGroupId', $propertyGroupId)
            ->select(['PARTIAL po.{id,name}']);

        $query = $builder->getQuery();
        $options = [];
        foreach ($query->getArrayResult() as $option) {
            $options[$option['id']] = $option;
        }

        $builder = Shopware()->Models()->createQueryBuilder()
            ->from('Shopware\Models\Property\Value', 'pv')
            ->join('pv.articles', 'pa', 'with', 'pa.id = :articleId')
            ->setParameter('articleId', $articleId)
            ->join('pv.option', 'po')
            ->select(['po.id as optionId', 'pv.id', 'pv.value']);

        $query = $builder->getQuery();
        $values = $query->getArrayResult();

        foreach ($values as $value) {
            $optionId = $value['optionId'];
            if (!isset($options[$optionId])) {
                continue;
            }
            $options[$optionId]['value'][] = [
                'id' => $value['id'],
                'value' => $value['value'],
            ];
        }

        $this->View()->assign([
            'data' => array_values($options),
            'total' => count($options),
            'success' => true,
        ]);
    }

    public function createPropertyValueAction()
    {
        $groupId = $this->Request()->getParam('groupId', null);
        $value = $this->Request()->getParam('value');

        if (!$groupId) {
            return $this->View()->assign(['success' => false, 'message' => 'No property group selected!']);
        }
        if (!$this->Request()->has('value')) {
            return $this->View()->assign(['success' => false, 'message' => 'No property value provided!']);
        }

        $entityManager = Shopware()->Container()->get('models');
        $group = $entityManager->find('Shopware\Models\Property\Option', $groupId);

        if (!$group) {
            return $this->View()->assign(['success' => false, 'message' => 'No property group selected!']);
        }

        $option = new \Shopware\Models\Property\Value($group, $value);
        $entityManager->persist($option);
        $entityManager->flush($option);

        $this->View()->assign([
            'success' => true,
            'data' => ['id' => $option->getId(), 'value' => $option->getValue()],
        ]);
    }

    /**
     * Returns the available property values
     */
    public function getPropertyValuesAction()
    {
        $propertyGroupId = $this->Request()->getParam('propertyGroupId');
        $searchValue = $this->Request()->getParam('query');
        $optionId = $this->Request()->getParam('optionId');

        $builder = Shopware()->Models()->getDBALQueryBuilder();
        $builder->select([
            'filterValues.id AS id',
            'filterValues.value AS value',
            'filterOptions.id AS optionId', ])
            ->from('s_filter_values', 'filterValues')
            ->innerJoin('filterValues', 's_filter_options', 'filterOptions', 'filterValues.optionID = filterOptions.id')
            ->innerJoin('filterOptions', 's_filter_relations', 'filterRelations', 'filterOptions.id = filterRelations.optionID')
            ->innerJoin('filterRelations', 's_filter', 'filter', 'filter.id = filterRelations.groupID AND (filter.id = :propertyGroupId)')
            ->setParameter('propertyGroupId', $propertyGroupId);

        if (!empty($searchValue)) {
            $builder->where('filterValues.value like :searchValue');
            $builder->setParameter('searchValue', '%' . $searchValue . '%');
        }
        if (!empty($optionId)) {
            $builder->andWhere('filterOptions.id = :optionId');
            $builder->setParameter('optionId', $optionId);
        }
        $statement = $builder->execute();
        $data = $statement->fetchAll(PDO::FETCH_ASSOC);

        foreach ($data as &$row) {
            $row['id'] = (int) $row['id'];
            $row['optionId'] = (int) $row['optionId'];
        }
        $this->View()->assign([
            'data' => $data,
            'success' => true,
        ]);
    }

    /**
     * saves the property list values in the article module
     */
    public function setPropertyListAction()
    {
        if (!$this->Request()->isPost()) {
            //don't save the property list on a get request. This will only occur when there is an ext js problem
            return;
        }
        $models = Shopware()->Models();
        $articleId = $this->Request()->getParam('articleId');
        /** @var $article Shopware\Models\Article\Article */
        $article = $models->find('Shopware\Models\Article\Article', $articleId);
        $properties = $this->Request()->getParam('properties', []);

        if (empty($properties[0])) {
            $properties[0] = [
                'id' => $this->Request()->getParam('id'),
                'name' => $this->Request()->getParam('name'),
                'value' => $this->Request()->getParam('value'),
            ];
        }

        $propertyValues = $article->getPropertyValues();
        $propertyValues->clear();
        $models->flush();

        // If no property group is set for the article, don't recreate the property values
        $propertyGroup = $article->getPropertyGroup();
        if (!$propertyGroup) {
            $this->View()->assign(['success' => true]);

            return;
        }

        $propertyValueRepository = $this->getPropertyValueRepository();
        // recreate property values
        foreach ($properties as $property) {
            if (empty($property['value'])) {
                continue;
            }
            /** @var $option Shopware\Models\Property\Option */
            $option = $models->find('Shopware\Models\Property\Option', $property['id']);
            foreach ((array) $property['value'] as $value) {
                $propertyValueModel = null;
                if (!empty($value['id'])) {
                    // search for property id
                    $propertyValueModel = $propertyValueRepository->find($value['id']);
                }
                if ($propertyValueModel === null) {
                    //search for property value
                    $propertyValueModel = $propertyValueRepository->findOneBy(
                        [
                            'value' => $value['value'],
                            'optionId' => $option->getId(),
                        ]
                    );
                }
                if ($propertyValueModel === null) {
                    $propertyValueModel = new Shopware\Models\Property\Value($option, $value);
                    $models->persist($propertyValueModel);
                }
                if (!$propertyValues->contains($propertyValueModel)) {
                    //add only new values
                    $propertyValues->add($propertyValueModel);
                }
            }
        }
        $article->setPropertyValues($propertyValues);
        $models->flush();

        $this->View()->assign([
            'success' => true,
        ]);
    }

    /**
     * Used for the article backend module to load the article data into
     * the module. This function selects only some fragments for the whole article
     * data. The full article data stack is defined in the
     * Shopware_Controller_Backend_Article::getArticle function
     *
     * @param $articleId
     *
     * @return array
     */
    public function getArticleCategories($articleId)
    {
        $builder = Shopware()->Models()->createQueryBuilder();
        $builder->select(['categories.id'])
            ->from('Shopware\Models\Category\Category', 'categories', 'categories.id')
            ->andWhere(':articleId MEMBER OF categories.articles')
            ->setParameters(['articleId' => $articleId]);

        $result = $builder->getQuery()->getArrayResult();
        if (empty($result)) {
            return [];
        }

        $categories = [];
        foreach ($result as $item) {
            $categories[] = [
                'id' => $item['id'],
                'name' => $this->getCategoryRepository()->getPathById($item['id'], 'name', '>'),
            ];
        }

        return $categories;
    }

    /**
     * Used for the article backend module to load the article data into
     * the module. This function selects only some fragments for the whole article
     * data. The full article data stack is defined in the
     * Shopware_Controller_Backend_Article::getArticle function
     *
     * @param $articleId
     *
     * @return array
     */
    public function getArticleSimilars($articleId)
    {
        $result = $this->getRepository()
            ->getArticleSimilarsQuery($articleId)
            ->getArrayResult();

        if (empty($result[0]['similar'])) {
            return [];
        }

        return $result[0]['similar'];
    }

    /**
     * Loads related product streams data for the given article
     *
     * @param $articleId
     *
     * @return array
     */
    public function getArticleRelatedProductStreams($articleId)
    {
        $result = $this->get('models')->getRepository('Shopware\Models\Article\Article')
            ->getArticleRelatedProductStreamsQuery($articleId)
            ->getArrayResult();

        return $result ?: [];
    }

    /**
     * Used for the article backend module to load the article data into
     * the module. This function selects only some fragments for the whole article
     * data. The full article data stack is defined in the
     * Shopware_Controller_Backend_Article::getArticle function
     *
     * @param $articleId
     *
     * @return array
     */
    public function getArticleRelated($articleId)
    {
        $result = $this->getRepository()
            ->getArticleRelatedQuery($articleId)
            ->getArrayResult();

        if (empty($result[0]['related'])) {
            return [];
        }

        return $result[0]['related'];
    }

    /**
     * Used for the article backend module to load the article data into
     * the module. This function selects only some fragments for the whole article
     * data. The full article data stack is defined in the
     * Shopware_Controller_Backend_Article::getArticle function
     *
     * @param $articleId
     *
     * @return array
     */
    public function getArticleImages($articleId)
    {
        $mediaService = Shopware()->Container()->get('shopware_media.media_service');
        $builder = Shopware()->Models()->createQueryBuilder();
        $builder->select(['images', 'imageMapping', 'mappingRule', 'ruleOption'])
                ->from('Shopware\Models\Article\Image', 'images')
                ->leftJoin('images.article', 'article')
                ->leftJoin('images.mappings', 'imageMapping')
                ->leftJoin('imageMapping.rules', 'mappingRule')
                ->leftJoin('mappingRule.option', 'ruleOption')
                ->where('article.id = :articleId')
                ->andWhere('images.parentId IS NULL')
                ->orderBy('images.position')
                ->setParameters(['articleId' => $articleId]);

        $result = $builder->getQuery()->getArrayResult();

        foreach ($result as &$item) {
            $item['original'] = $mediaService->getUrl('media/image/' . $item['path'] . '.' . $item['extension']);
            $item['thumbnail'] = $mediaService->getUrl('media/image/thumbnail/' . $item['path'] . '_140x140.' . $item['extension']);
        }

        return $result;
    }

    /**
     * Used for the article backend module to load the article data into
     * the module. This function selects only some fragments for the whole article
     * data. The full article data stack is defined in the
     * Shopware_Controller_Backend_Article::getArticle function
     *
     * @param $articleId
     *
     * @return array
     */
    public function getArticleLinks($articleId)
    {
        $result = $this->getRepository()
            ->getArticleLinksQuery($articleId)
            ->getArrayResult();

        if (empty($result[0]['links'])) {
            return [];
        }
            // map the link target to the boolean format that is expected by the ExtJS backend module
            $links = $result[0]['links'];
        foreach ($links as &$linkData) {
            $linkData['target'] = ($linkData['target'] === '_blank') ? true : false;
        }

        return $links;
    }

    /**
     * Used for the article backend module to load the article data into
     * the module. This function selects only some fragments for the whole article
     * data. The full article data stack is defined in the
     * Shopware_Controller_Backend_Article::getArticle function
     *
     * @param $articleId
     *
     * @return array
     */
    public function getArticleDownloads($articleId)
    {
        $result = $this->getRepository()
            ->getArticleDownloadsQuery($articleId)
            ->getArrayResult();

        if (empty($result[0]['downloads'])) {
            return [];
        }

        return $result[0]['downloads'];
    }

    /**
     * Used for the article backend module to load the article data into
     * the module. This function selects only some fragments for the whole article
     * data. The full article data stack is defined in the
     * Shopware_Controller_Backend_Article::getArticle function
     *
     * @param $articleId
     *
     * @return array
     */
    public function getArticleCustomerGroups($articleId)
    {
        $result = $this->getRepository()
            ->getArticleCustomerGroupsQuery($articleId)
            ->getArrayResult();

        if (empty($result[0]['customerGroups'])) {
            return [];
        }

        return $result[0]['customerGroups'];
    }

    /**
     * Used for the article backend module to load the article data into
     * the module. This function selects only some fragments for the whole article
     * data. The full article data stack is defined in the
     * Shopware_Controller_Backend_Article::getArticle function
     *
     * @param $articleId
     *
     * @return array
     */
    public function getArticleConfiguratorSet($articleId)
    {
        $builder = Shopware()->Models()->createQueryBuilder();
        $builder->select(['configuratorSet', 'groups', 'options'])
            ->from('Shopware\Models\Article\Configurator\Set', 'configuratorSet')
            ->innerJoin('configuratorSet.articles', 'article')
            ->leftJoin('configuratorSet.groups', 'groups')
            ->leftJoin('configuratorSet.options', 'options')
            ->addOrderBy('groups.position', 'ASC')
            ->addOrderBy('options.groupId', 'ASC')
            ->addOrderBy('options.position', 'ASC')
            ->where('article.id = :articleId')
            ->setParameters(['articleId' => $articleId]);

        $result = $builder->getQuery()->getArrayResult();

        return $result[0];
    }

    /**
     * Used for the article backend module to load the article data into
     * the module. This function selects only some fragments for the whole article
     * data. The full article data stack is defined in the
     * Shopware_Controller_Backend_Article::getArticle function
     *
     * @param $configuratorSetId
     *
     * @return array
     */
    public function getArticleDependencies($configuratorSetId)
    {
        return $this->getRepository()
            ->getConfiguratorDependenciesQuery($configuratorSetId)
            ->getArrayResult();
    }

    /**
     * Used for the article backend module to load the article data into
     * the module. This function selects only some fragments for the whole article
     * data. The full article data stack is defined in the
     * Shopware_Controller_Backend_Article::getArticle function
     *
     * @param $articleId
     * @param $tax
     *
     * @return array
     */
    public function getArticleConfiguratorTemplate($articleId, $tax)
    {
        $query = $this->getRepository()->getConfiguratorTemplateByArticleIdQuery($articleId);

        $configuratorTemplate = $query->getArrayResult();

        $prices = $configuratorTemplate[0]['prices'];

        if (!empty($prices)) {
            $configuratorTemplate[0]['prices'] = $this->formatPricesFromNetToGross($prices, $tax);
        }

        return $configuratorTemplate;
    }

    /**
     * Loads the variant listing for the article backend module.
     */
    public function detailListAction()
    {
        if (!$this->Request()->has('articleId')) {
            $this->View()->assign([
                'success' => false,
                'message' => 'No valid article id passed',
            ]);

            return;
        }
        $articleId = $this->Request()->getParam('articleId');

        /** @var $article Article */
        $article = Shopware()->Models()->find('Shopware\Models\Article\Article', $articleId);
        $tax = [
            'tax' => $article->getTax()->getTax(),
        ];

        $idQuery = $this->getRepository()->getConfiguratorListIdsQuery(
            $articleId,
            $this->Request()->getParam('filter'),
            $this->Request()->getParam('sort'),
            $this->Request()->getParam('start'),
            $this->Request()->getParam('limit', 20)
        );

        $total = Shopware()->Models()->getQueryCount($idQuery);
        $ids = $idQuery->getArrayResult();

        foreach ($ids as $key => $id) {
            $ids[$key] = $id['id'];
        }
        if (empty($ids)) {
            $this->View()->assign([
                'success' => true,
                'data' => [],
                'total' => 0,
            ]);

            return;
        }

        $query = $this->getRepository()->getDetailsByIdsQuery($ids, $this->Request()->getParam('sort'));
        $details = $query->getArrayResult();

        $return = [];
        foreach ($details as $key => $detail) {
            if (empty($detail['prices']) || empty($detail['configuratorOptions'])) {
                continue;
            }
            $detail['prices'] = $this->formatPricesFromNetToGross($detail['prices'], $tax);
            if ($detail['releaseDate']) {
                $releaseDate = $detail['releaseDate'];
                if ($releaseDate instanceof \DateTime) {
                    $detail['releaseDate'] = $releaseDate->format('d.m.Y');
                }
            }
            $return[] = $detail;
        }

        $this->View()->assign([
            'success' => true,
            'data' => $return,
            'total' => $total,
        ]);
    }

    /**
     * Saves the passed configurator group data. If an id passed, the function updates the existing group, otherwise
     * a new group will be created.
     */
    public function saveConfiguratorGroupAction()
    {
        $id = (int) $this->Request()->getParam('id');
        if (!empty($id)) {
            $group = Shopware()->Models()->find('Shopware\Models\Article\Configurator\Group', $id);
        } else {
            $group = new \Shopware\Models\Article\Configurator\Group();
        }
        $data = $this->Request()->getParams();
        unset($data['options']);
        $group->fromArray($data);
        Shopware()->Models()->persist($group);
        Shopware()->Models()->flush();
        $data['id'] = $group->getId();

        $this->View()->assign([
            'success' => true,
            'data' => $data,
        ]);
    }

    /**
     * Saves the passed configurator option data. If an id passed, the function updates the existing options, otherwise
     * a new option will be created.
     */
    public function saveConfiguratorOptionAction()
    {
        $id = (int) $this->Request()->getParam('id');
        if (!empty($id)) {
            $option = Shopware()->Models()->find('Shopware\Models\Article\Configurator\Option', $id);
        } else {
            $option = new \Shopware\Models\Article\Configurator\Option();
        }
        $data = $this->Request()->getParams();
        if (empty($data['groupId'])) {
            return;
        }
        $data['group'] = Shopware()->Models()->find('Shopware\Models\Article\Configurator\Group', $data['groupId']);

        $option->fromArray($data);
        Shopware()->Models()->persist($option);
        Shopware()->Models()->flush();
        $data['id'] = $option->getId();

        $this->View()->assign([
            'success' => true,
            'data' => $data,
        ]);
    }

    /**
     * Called when the user clicks the "generateVariants" button in the article backend module.
     * The function expects that an article id passed and an array with active groups passed.
     */
    public function createConfiguratorVariantsAction()
    {
        //first get the id parameter of the request object
        $articleId = $this->Request()->getParam('articleId', 1);
        $groups = $this->Request()->getParam('groups');
        $offset = $this->Request()->getParam('offset', 0);
        $limit = $this->Request()->getParam('limit', 50);

        //the merge type defines if all variants has to been regenerated or if only new variants will be added.
        //1 => Regenerate all variants
        //2 => Merge variants
        $mergeType = $this->Request()->getParam('mergeType', 1);

        /** @var $article Article */
        $article = $this->getRepository()->find($articleId);

        $generatorData = $this->prepareGeneratorData($groups, $offset, $limit);

        $detailData = $this->getDetailDataForVariantGeneration($article);

        if ($offset === 0 && $mergeType == 1) {
            $this->removeAllConfiguratorVariants($articleId);
        } elseif ($offset === 0 && $mergeType == 2) {
            $this->deleteVariantsForAllDeactivatedOptions($article, $generatorData['allOptions']);
        }

        Shopware()->Models()->clear();
        $article = $this->getRepository()->find($articleId);
        $detailData = $this->setDetailDataReferences($detailData, $article);

        $configuratorSet = $article->getConfiguratorSet();
        $dependencies = $this->getRepository()->getConfiguratorDependenciesQuery($configuratorSet->getId())->getArrayResult();
        $priceVariations = $this->getRepository()->getConfiguratorPriceVariationsQuery($configuratorSet->getId())->getArrayResult();

        if (empty($generatorData)) {
            return;
        }

        $sql = $generatorData['sql'];
        $originals = $generatorData['originals'];
        $variants = Shopware()->Db()->fetchAll($sql);

        $counter = 1;
        if ($mergeType === 1) {
            $counter = $offset;
        }
        $allOptions = $this->getRepository()->getAllConfiguratorOptionsIndexedByIdQuery()->getResult();

        //iterate all selected variants to insert them into the database
        foreach ($variants as $variant) {
            $variantData = $this->prepareVariantData($variant, $detailData, $counter, $dependencies, $priceVariations, $allOptions, $originals, $article, $mergeType);
            if ($variantData === false) {
                continue;
            }

            //merge the data with the original main detail data
            $data = array_merge($detailData, $variantData);

            //use only the main detail of the article as base object, if the merge type is set to "Override" and the current variant is the first generated variant.
            if ($offset === 0 && $mergeType === 1) {
                $detail = $article->getMainDetail();
            } else {
                $detail = new Detail();
                Shopware()->Models()->persist($detail);
            }

            $detail->fromArray($data);
            $detail->setArticle($article);
            Shopware()->Models()->flush();

            $this->copyConfigurationTemplateTranslations($detailData, $detail);
            ++$offset;
        }

        Shopware()->Models()->clear();

        $article = $this->getRepository()->find($articleId);

        //check if the main detail variant was deleted
        if ($article->getMainDetail() === null) {
            $newMainDetail = $this->getArticleDetailRepository()->findOneBy(['articleId' => $articleId]);
            $article->setMainDetail($newMainDetail);
        }

        Shopware()->Models()->flush();

        $article = $this->getArticle($articleId);
        $this->View()->assign([
            'success' => true,
            'data' => $article,
        ]);
    }

    /**
     * Event listener function of the article store of the backend module.
     *
     * @return mixed
     */
    public function deleteAction()
    {
        if (!$this->Request()->has('id')) {
            return;
        }
        $id = (int) $this->Request()->getParam('id');
        $article = $this->getRepository()->find($id);
        if (!$article instanceof Article) {
            return;
        }
        $this->removePrices($article->getId());
        $this->removeArticleEsd($article->getId());
        $this->removeAttributes($article->getId());
        $this->removeArticleDetails($article);
        $this->removeArticleTranslations($article);

        Shopware()->Models()->remove($article);
        Shopware()->Models()->flush();
        $this->View()->assign([
            'data' => $this->Request()->getParams(),
            'success' => true,
        ]);
    }

    /**
     * Event listener function of the configurator group model of the article backend module.
     * Fired when the user want to remove a configurator group.
     * The function requires a passed id to load the shopware model an remove it over the model manager.
     */
    public function deleteConfiguratorGroupAction()
    {
        if (!$this->Request()->has('id')) {
            $this->View()->assign([
                'success' => false,
                'message' => 'No valid id passed',
            ]);
        }
        $model = Shopware()->Models()->find('Shopware\Models\Article\Configurator\Group', (int) $this->Request()->getParam('id'));
        if (!$model instanceof \Shopware\Models\Article\Configurator\Group) {
            $this->View()->assign([
                'success' => false,
                'message' => 'No valid id passed',
            ]);
        }
        $builder = Shopware()->Models()->createQueryBuilder();
        $boundedArticles = $builder->select(['articles'])
            ->from('Shopware\Models\Article\Detail', 'articles')
            ->innerJoin('articles.configuratorOptions', 'options')
            ->where('options.groupId = ?1')
            ->setParameter(1, (int) $this->Request()->getParam('id'))
            ->getQuery()
            ->getArrayResult();

        if (count($boundedArticles) > 0) {
            $articles = [];
            foreach ($boundedArticles as $article) {
                $articles[] = $article['number'] . ' - ' . $article['additionalText'];
            }

            $this->View()->assign([
                'success' => false,
                'articles' => $articles,
                'message' => 'Articles bounded on this group!',
            ]);

            return;
        }

        Shopware()->Models()->remove($model);
        Shopware()->Models()->flush();
        $this->View()->assign([
            'success' => true,
        ]);
    }

    /**
     * Event listener function of the configurator listing. Fired when the user
     * selects one or many rows in the configurator listing and clicks the delete button.
     */
    public function deleteDetailAction()
    {
        $details = $this->Request()->getParam('details', [['id' => (int) $this->Request()->getParam('id')]]);

        $article = null;
        foreach ($details as $detail) {
            if (empty($detail['id'])) {
                continue;
            }
            /** @var $model Detail */
            $model = Shopware()->Models()->find('Shopware\Models\Article\Detail', $detail['id']);
            if (!$model instanceof Detail) {
                continue;
            }
            if ($article === null) {
                $article = $model->getArticle();
            }
            if ($model->getId() !== $article->getMainDetail()->getId()) {
                Shopware()->Models()->remove($model);
            }
        }
        Shopware()->Models()->flush();

        $this->View()->assign([
            'success' => true,
        ]);
    }

    /**
     * Event listener function of the configurator group model of the article backend module.
     * Fired when the user want to remove a configurator group.
     * The function requires a passed id to load the shopware model an remove it over the model manager.
     */
    public function deleteConfiguratorOptionAction()
    {
        $id = (int) $this->Request()->getParam('id');

        if (empty($id) || $id < 0) {
            $this->View()->assign([
                'success' => false,
                'message' => 'No valid id passed',
            ]);
        }
        $model = Shopware()->Models()->find('Shopware\Models\Article\Configurator\Option', $id);
        if (!$model instanceof \Shopware\Models\Article\Configurator\Option) {
            $this->View()->assign([
                'success' => false,
                'message' => 'No valid id passed',
            ]);
        }
        $builder = Shopware()->Models()->createQueryBuilder();
        $boundedArticles = $builder->select(['articles'])
            ->from('Shopware\Models\Article\Detail', 'articles')
            ->innerJoin('articles.configuratorOptions', 'options')
            ->where('options.id = ?1')
            ->setParameter(1, $id)
            ->getQuery()
            ->getArrayResult();

        if (count($boundedArticles) > 0) {
            $articles = [];
            foreach ($boundedArticles as $article) {
                $articles[] = $article['number'] . ' - ' . $article['additionalText'];
            }

            $this->View()->assign([
                'success' => false,
                'articles' => $articles,
                'message' => 'Articles bounded on this option!',
            ]);

            return;
        }

        Shopware()->Models()->remove($model);
        Shopware()->Models()->flush();
        $this->View()->assign([
            'success' => true,
        ]);
    }

    /**
     * Event listener function of the article backend module.
     * Will be fired when the user changes to the ESD-Tab.
     */
    public function getEsdAction()
    {
        if ($this->Request()->getParam('filterCandidates', false)) {
            $articleId = $this->Request()->getParam('articleId');

            $builder = $this->getManager()->createQueryBuilder();

            $builder->select([
                'articleDetail.id as id',
                'article.name as name',
                'articleDetail.id as articleDetailId',
                'articleDetail.additionalText as additionalText',
                'article.id as articleId',
                'articleDetail.number',
            ]);
            $builder->from('Shopware\Models\Article\Detail', 'articleDetail')
                ->leftJoin('articleDetail.esd', 'esd')
                ->leftJoin('articleDetail.article', 'article')
                ->where('articleDetail.articleId = :articleId')
                ->andWhere('esd.id IS NULL')
                ->setParameter('articleId', $articleId);

            $query = $builder->getQuery();
            $query->setHydrationMode(\Doctrine\ORM\AbstractQuery::HYDRATE_ARRAY);
            $paginator = $this->getModelManager()->createPaginator($query);

            //returns the total count of the query
            $totalResult = $paginator->count();

            //returns the customer data
            $result = $paginator->getIterator()->getArrayCopy();

            $products = $this->buildListProducts($result);
            $products = $this->getAdditionalTexts($products);
            $result = $this->assignAdditionalText($result, $products);

            $this->View()->assign([
                'data' => $result,
                'total' => $totalResult,
                'success' => true,
            ]);

            return;
        }

        $articleId = $this->Request()->getParam('articleId');

        $filter = $this->Request()->getParam('filter');
        $sort = $this->Request()->getParam('sort');
        $start = $this->Request()->getParam('start', 0);
        $limit = $this->Request()->getParam('limit', 20);

        $query = $this->getRepository()->getEsdByArticleQuery($articleId, $filter, $limit, $start, $sort);
        $query->setHydrationMode(\Doctrine\ORM\AbstractQuery::HYDRATE_ARRAY);

        $paginator = $this->getModelManager()->createPaginator($query);

        //returns the total count of the query
        $totalResult = $paginator->count();

        //returns the customer data
        $result = $paginator->getIterator()->getArrayCopy();

        //inserts esd attributes into the result
        $result = $this->getEsdListingAttributes($result);

        $this->View()->assign([
            'data' => $result,
            'total' => $totalResult,
            'success' => true,
        ]);
    }

    /**
     * Event listener function of the article backend module.
     * Will be fired when the user clicks the edit esd-button.
     */
    public function getSerialsAction()
    {
        $esdId = $this->Request()->getParam('esdId');

        $filter = $this->Request()->getParam('filter');
        $sort = $this->Request()->getParam('sort');
        $start = $this->Request()->getParam('start', 0);
        $limit = $this->Request()->getParam('limit', 20);

        $query = $this->getRepository()->getSerialsByEsdQuery($esdId, $filter, $start, $limit, $sort);
        $query->setHydrationMode(\Doctrine\ORM\AbstractQuery::HYDRATE_ARRAY);

        $paginator = $this->getModelManager()->createPaginator($query);

        //returns the total count of the query
        $totalResult = $paginator->count();

        //returns the customer data
        $result = $paginator->getIterator()->getArrayCopy();

        $this->View()->assign([
            'data' => $result,
            'total' => $totalResult,
            'success' => true,
        ]);
    }

    public function createEsdAction()
    {
        $articleDetailId = $this->Request()->getPost('articleDetailId');

        /** @var $articleDetail Detail */
        $articleDetail = Shopware()->Models()->getRepository('Shopware\Models\Article\Detail')->find($articleDetailId);
        if (!$articleDetail) {
            $this->View()->assign([
                'success' => false,
                'message' => sprintf('ArticleDetail by id %s not found', $articleDetailId),
            ]);

            return;
        }

        $esd = new \Shopware\Models\Article\Esd();
        $esd->setArticleDetail($articleDetail);

        $this->getManager()->persist($esd);
        $this->getManager()->flush();

        $this->View()->assign([
            'success' => true,
        ]);
    }

    /**
     * Event listener function of the article backend module.
     * Will be fired when the user saves ESD
     */
    public function saveEsdAction()
    {
        $esdId = $this->Request()->getPost('id');

        /** @var $esd \Shopware\Models\Article\Esd */
        $esd = Shopware()->Models()->getRepository('Shopware\Models\Article\Esd')->find($esdId);
        if (!$esd) {
            $this->View()->assign([
                'success' => false,
                'message' => sprintf('ESD by id %s not found', $esdId),
            ]);

            return;
        }

        $freeSerialsCount = $this->getFreeSerialCount($esdId);
        $articleDetail = $esd->getArticleDetail();
        $articleDetail->setInStock($freeSerialsCount);

        $esd->fromArray($this->Request()->getPost());
        $this->getManager()->flush();

        $this->View()->assign([
            'data' => $this->Request()->getPost(),
            'success' => true,
        ]);
    }

    /**
     * Event listener function of the article backend module.
     * Will be fired when the user deletes ESD
     */
    public function deleteEsdAction()
    {
        $details = $this->Request()->getParam('details', [['id' => $this->Request()->getParam('id')]]);

        foreach ($details as $detail) {
            if (empty($detail['id'])) {
                continue;
            }

            $model = Shopware()->Models()->find('Shopware\Models\Article\Esd', $detail['id']);
            if (!$model) {
                continue;
            }
            Shopware()->Models()->remove($model);
        }

        Shopware()->Models()->flush();
        $this->View()->assign([
            'success' => true,
        ]);
    }

    /**
     * Event listener function of the article backend module.
     * Will be fired when the user deletes serials
     */
    public function deleteSerialsAction()
    {
        $esdId = $this->Request()->getParam('esdId');

        $details = $this->Request()->getParam('details', [['id' => $this->Request()->getParam('id')]]);

        foreach ($details as $detail) {
            if (empty($detail['id'])) {
                continue;
            }

            $model = Shopware()->Models()->find('Shopware\Models\Article\EsdSerial', $detail['id']);
            if (!$model) {
                continue;
            }
            Shopware()->Models()->remove($model);
        }

        Shopware()->Models()->flush();
        $this->View()->assign([
            'success' => true,
        ]);

        // Update stock
        /** @var $esd \Shopware\Models\Article\Esd */
        $esd = Shopware()->Models()->getRepository('Shopware\Models\Article\Esd')->find($esdId);
        $freeSerialsCount = $this->getFreeSerialCount($esdId);
        $articleDetail = $esd->getArticleDetail();
        $articleDetail->setInStock($freeSerialsCount);
        Shopware()->Models()->flush();
    }

    /**
     * Event listener function of the article backend module.
     * Deletes unused serialsnumbers
     */
    public function deleteUnusedSerialsAction()
    {
        $esdId = $this->Request()->getParam('esdId');

        $query = $this->getRepository()->getUnusedSerialsByEsdQuery($esdId);
        $serials = $query->execute();
        $totalCount = count($serials);

        foreach ($serials as $serial) {
            $this->getManager()->remove($serial);
        }

        $this->getManager()->flush();

        $this->View()->assign([
            'total' => $totalCount,
            'success' => true,
        ]);

        // Update stock
        /** @var $esd \Shopware\Models\Article\Esd */
        $esd = Shopware()->Models()->getRepository('Shopware\Models\Article\Esd')->find($esdId);
        $freeSerialsCount = $this->getFreeSerialCount($esdId);
        $articleDetail = $esd->getArticleDetail();
        $articleDetail->setInStock($freeSerialsCount);

        $this->getManager()->flush();
    }

    /**
     * Return number of free serials for given esdId
     *
     * @param int $esdId
     *
     * @return int
     */
    public function getFreeSerialCount($esdId)
    {
        $query = $this->getRepository()->getFreeSerialsCountByEsdQuery($esdId);
        $result = $query->getSingleScalarResult();

        return $result;
    }

    /**
     * Event listener function of the article backend module.
     * Creates new serial numbers
     */
    public function saveSerialsAction()
    {
        $esdId = $this->Request()->getParam('esdId');

        /** @var $esd \Shopware\Models\Article\Esd */
        $esd = Shopware()->Models()->getRepository('Shopware\Models\Article\Esd')->find($esdId);

        if (!$esd) {
            $this->View()->assign([
                'success' => false,
                'message' => sprintf('ESD by id %s not found', $esdId),
            ]);

            return;
        }

        $serials = $this->Request()->getParam('serials');

        // split string at newlines (WIN, Linux, OSX)
        $serials = preg_split('/$\R?^/m', $serials);

        // trim every serialnumber
        array_walk($serials, 'trim');

        // remove empty serialnumbers
        $serials = array_filter($serials);

        // remove duplicates
        $serials = array_unique($serials);

        $newSerials = 0;

        foreach ($serials as $serialnumber) {
            $serialnumber = trim($serialnumber);
            $serial = Shopware()->Models()->getRepository('Shopware\Models\Article\EsdSerial')->findOneBy(['serialnumber' => $serialnumber]);
            if ($serial) {
                continue;
            }

            $serial = new \Shopware\Models\Article\EsdSerial();
            $serial->setSerialnumber($serialnumber);
            $serial->setEsd($esd);
            $this->getManager()->persist($serial);
            ++$newSerials;
        }
        $this->getManager()->flush();

        // Update stock
        $freeSerialsCount = $this->getFreeSerialCount($esdId);
        $articleDetail = $esd->getArticleDetail();
        $articleDetail->setInStock($freeSerialsCount);

        $this->getManager()->flush();

        $this->View()->assign([
            'success' => true,
            'total' => $newSerials,
        ]);
    }

    /**
     * Event listener function of the article backend module.
     * Returns list of ESD-Files
     */
    public function getEsdFilesAction()
    {
        $filePath = Shopware()->DocPath('files_' . Shopware()->Config()->get('sESDKEY'));

        if (!file_exists($filePath)) {
            $this->View()->assign([
                'message' => 'noFolder',
                'success' => false,
            ]);

            return;
        }
        $result = [];
        foreach (new DirectoryIterator($filePath) as $file) {
            if ($file->isDot() || strpos($file->getFilename(), '.') === 0) {
                continue;
            }
            $result[] = [
                'filename' => $file->getFilename(),
            ];
        }

        $this->View()->assign([
            'data' => $result,
            'total' => count($result),
            'success' => true,
        ]);
    }

    /**
     * Event listener function of the article backend module.
     * Uploads ESD-File
     */
    public function uploadEsdFileAction()
    {
        $destinationDir = Shopware()->DocPath('files_' . Shopware()->Config()->get('sESDKEY'));

        $fileBag = new \Symfony\Component\HttpFoundation\FileBag($_FILES);
        /** @var $file Symfony\Component\HttpFoundation\File\UploadedFile */
        $file = $fileBag->get('fileId');

        if ($file === null) {
            $this->View()->assign(['success' => false]);

            return;
        }
        $file->move($destinationDir, $file->getClientOriginalName());
        $this->View()->assign(['success' => true]);
    }

    /**
     * Event listener function of the article backend module.
     * Downloads ESD-File
     */
    public function getEsdDownloadAction()
    {
        $filename = $this->Request()->getParam('filename');
        $file = 'files/' . Shopware()->Config()->get('sESDKEY') . '/' . $filename;

        if (!file_exists(Shopware()->DocPath() . $file)) {
            $this->View()->assign([
                'message' => 'File not found',
                'success' => false,
            ]);

            return;
        }
        $this->redirect($file);
    }

    /**
     * Event listener function of the article backend module.
     * Returns statistical data
     */
    public function getChartData()
    {
        $articleId = $this->Request()->getParam('articleId');
        $format = 'month';

        if ($format == 'month') {
            $dateFormat = '%Y%m';
            $limit = 12;
        } else {
            $dateFormat = '%Y%m%d';
            $limit = 32;
        }

        $sql = sprintf("
            SELECT
                SUM(price*quantity) AS revenue,
                SUM(quantity) AS orders,
                DATE_FORMAT(ordertime, '%s') as groupdate,
                WEEK(ordertime) as week,
                MONTH(ordertime) as month,
                ordertime as date
            FROM s_order_details, s_order
            WHERE articleID = ?
                AND s_order.id = s_order_details.orderID
                AND s_order.status != 4
                AND s_order.status != -1
                AND s_order_details.modus = 0
            GROUP BY groupdate
            ORDER BY groupdate ASC
            LIMIT %d
        ", $dateFormat, $limit);

        $stmt = Shopware()->Db()->query($sql, $articleId);
        $result = $stmt->fetchAll();

        $this->View()->assign([
            'data' => $result,
            'total' => count($result),
            'success' => true,
        ]);
    }

    /**
     * The "regenerateVariantOrderNumbersAction" allows the user to recreate
     * the article variant order number with an own number syntax.
     * Called from the article backend module.
     */
    public function regenerateVariantOrderNumbersAction()
    {
        $data = $this->Request()->getParams();
        $articleId = $data['articleId'];
        $syntax = $data['syntax'];
        $offset = $this->Request()->getParam('offset', null);
        $limit = $this->Request()->getParam('limit', null);

        if (!$articleId > 0 || strlen($syntax) === 0) {
            return;
        }

        $builder = $this->getRepository()->createQueryBuilder('article');
        $builder->where('article.id = :id')
            ->setParameter('id', $articleId);

        $article = $builder->getQuery()->getOneOrNullResult(
            \Doctrine\ORM\AbstractQuery::HYDRATE_OBJECT
        );

        $abortId = $article->getMainDetail()->getId();
        $commands = $this->prepareNumberSyntax($syntax);

        $builder = $this->getVariantsWithOptionsBuilder($articleId, $offset, $limit);
        $query = $builder->getQuery();
        $query->setHydrationMode(\Doctrine\ORM\AbstractQuery::HYDRATE_OBJECT);
        $paginator = $this->getModelManager()->createPaginator($query);
        $details = $paginator->getIterator()->getArrayCopy();

        $counter = $offset;
        if ($offset == 0) {
            $counter = 1;
        }

        /** @var $detail Detail */
        foreach ($details as $detail) {
            if ($detail->getId() === $abortId) {
                continue;
            }
            $number = $this->interpretNumberSyntax($article, $detail, $commands, $counter);
            ++$counter;
            if (strlen($number) === 0) {
                continue;
            }
            $detail->setNumber($number);
            Shopware()->Models()->persist($detail);
        }
        Shopware()->Models()->flush();
        $this->View()->assign([
            'success' => true,
        ]);
    }

    /**
     * Event listener function of the article backend module.
     * Returns statistical data
     */
    public function getStatisticAction()
    {
        $articleId = $this->Request()->getParam('articleId');

        if ($this->Request()->getParam('chart', false)) {
            return $this->getChartData();
        }

        $startDate = $this->Request()->getParam('fromDate', date('Y-m-d', mktime(0, 0, 0, date('m'), 1, date('Y'))));
        $endDate = $this->Request()->getParam('toDate', date('Y-m-d'));

        $sql = "
            SELECT
            SUM(price*quantity) AS revenue,
            SUM(quantity) AS orders,
            MONTH(ordertime) as month,
            DATE_FORMAT(ordertime, '%Y-%m-%d') as date
            FROM s_order_details, s_order
            WHERE articleID = :articleId
            AND s_order.id = s_order_details.orderID
            AND s_order.status != 4
            AND s_order.status != -1
            AND s_order_details.modus = 0
            AND TO_DAYS(ordertime) <= TO_DAYS(:endDate)
            AND TO_DAYS(ordertime) >= TO_DAYS(:startDate)
            GROUP BY TO_DAYS(ordertime)
            ORDER BY ordertime DESC
        ";

        $stmt = Shopware()->Db()->query($sql, [
            'endDate' => $endDate,
            'startDate' => $startDate,
            'articleId' => $articleId,
        ]);
        $result = $stmt->fetchAll();

        $this->View()->assign([
            'data' => $result,
            'total' => count($result),
            'success' => true,
        ]);
    }

    /**
     * Remote validator for the article order number field.
     * The passed value must be set and the number must be unique
     *
     * @return string|void returns the string "true" if valid, nothing otherwise
     */
    public function validateNumberAction()
    {
        Shopware()->Plugins()->Controller()->ViewRenderer()->setNoRender();

        $exist = $this->getRepository()
            ->getValidateNumberQuery($this->Request()->value, $this->Request()->param)
            ->getArrayResult();

        if (empty($exist) && strlen($this->Request()->value) > 0) {
            echo 'true';
        } else {
            return;
        }
    }

    /**
     * Event listener function of the backend module. Fired when the user select a shop in the shop combo in the option
     * panel of the sidebar and clicks on the "preview" button to display the article details in the store front.
     */
    public function previewDetailAction()
    {
        $shopId = (int) $this->Request()->getParam('shopId');
        $articleId = (int) $this->Request()->getParam('articleId');

        $repository = Shopware()->Models()->getRepository('Shopware\Models\Shop\Shop');
        $shop = $repository->getActiveById($shopId);

        if (!$shop instanceof Shop) {
            throw new Exception('Invalid shop provided.');
        }

        $shop->registerResources();

        Shopware()->Session()->Admin = true;

        $url = $this->Front()->Router()->assemble(
            [
                'module' => 'frontend',
                'controller' => 'detail',
                'sArticle' => $articleId,
            ]
        );

        /* @var $shop Shop */
        $this->Response()->setCookie('shop', $shopId, 0, $shop->getBasePath());
        $this->redirect($url);
    }

    /**
     * @return Shopware_Components_Translation
     */
    protected function getTranslationComponent()
    {
        if ($this->translation === null) {
            $this->translation = new Shopware_Components_Translation();
        }

        return $this->translation;
    }

    /**
     * Internal helper function to get access to the entity manager.
     *
     * @return Shopware\Components\Model\ModelManager
     */
    protected function getManager()
    {
        if ($this->manager === null) {
            $this->manager = Shopware()->Models();
        }

        return $this->manager;
    }

    /**
     * Internal helper function to get access to the article repository.
     *
     * @return Shopware\Models\Article\Repository
     */
    protected function getRepository()
    {
        if ($this->repository === null) {
            $this->repository = Shopware()->Models()->getRepository('Shopware\Models\Article\Article');
        }

        return $this->repository;
    }

    /**
     * Helper function to get access to the customerGroup repository.
     *
     * @return \Shopware\Components\Model\ModelRepository
     */
    protected function getCustomerGroupRepository()
    {
        if ($this->customerGroupRepository === null) {
            $this->customerGroupRepository = Shopware()->Models()->getRepository('Shopware\Models\Customer\Group');
        }

        return $this->customerGroupRepository;
    }

    /**
     * Helper function to get access to the articleDetail repository.
     *
     * @return \Shopware\Components\Model\ModelRepository
     */
    protected function getArticleDetailRepository()
    {
        if ($this->articleDetailRepository === null) {
            $this->articleDetailRepository = Shopware()->Models()->getRepository('Shopware\Models\Article\Detail');
        }

        return $this->articleDetailRepository;
    }

    /**
     * Internal helper function to get access to the article repository.
     *
     * @return Shopware\Models\Customer\Repository
     */
    protected function getCustomerRepository()
    {
        if ($this->customerRepository === null) {
            $this->customerRepository = Shopware()->Models()->getRepository('Shopware\Models\Customer\Customer');
        }

        return $this->customerRepository;
    }

    /**
     * Internal helper function to get access on the shop repository.
     *
     * @return null|Shopware\Models\Shop\Repository
     */
    protected function getShopRepository()
    {
        if ($this->shopRepository === null) {
            $this->shopRepository = Shopware()->Models()->getRepository('Shopware\Models\Shop\Shop');
        }

        return $this->shopRepository;
    }

    /**
     * Internal helper function to get access on the category repository.
     *
     * @return null|Shopware\Models\Category\Repository
     */
    protected function getCategoryRepository()
    {
        if ($this->categoryRepository === null) {
            $this->categoryRepository = Shopware()->Models()->getRepository('Shopware\Models\Category\Category');
        }

        return $this->categoryRepository;
    }

    /**
     * Helper function to get access to the ConfiguratorDependency repository.
     *
     * @return \Shopware\Components\Model\ModelRepository
     */
    protected function getConfiguratorDependencyRepository()
    {
        if ($this->configuratorDependencyRepository === null) {
            $this->configuratorDependencyRepository = Shopware()->Models()->getRepository('Shopware\Models\Article\Configurator\Dependency');
        }

        return $this->configuratorDependencyRepository;
    }

    /**
     * Helper function to get access to the configuratorGroup repository.
     *
     * @return \Shopware\Components\Model\ModelRepository
     */
    protected function getConfiguratorGroupRepository()
    {
        if ($this->configuratorGroupRepository === null) {
            $this->configuratorGroupRepository = Shopware()->Models()->getRepository('Shopware\Models\Article\Configurator\Group');
        }

        return $this->configuratorGroupRepository;
    }

    /**
     * Helper function to get access to the configuratorOption repository.
     *
     * @return \Shopware\Components\Model\ModelRepository
     */
    protected function getConfiguratorOptionRepository()
    {
        if ($this->configuratorOptionRepository === null) {
            $this->configuratorOptionRepository = Shopware()->Models()->getRepository('Shopware\Models\Article\Configurator\Option');
        }

        return $this->configuratorOptionRepository;
    }

    /**
     * Helper function to get access to the configuratorSet repository.
     *
     * @return \Shopware\Components\Model\ModelRepository
     */
    protected function getConfiguratorSetRepository()
    {
        if ($this->configuratorSetRepository === null) {
            $this->configuratorSetRepository = Shopware()->Models()->getRepository('Shopware\Models\Article\Configurator\Set');
        }

        return $this->configuratorSetRepository;
    }

    /**
     * Helper function to get access to the Property Value repository.
     *
     * @return \Shopware\Components\Model\ModelRepository
     */
    protected function getPropertyValueRepository()
    {
        if ($this->propertyValueRepository === null) {
            $this->propertyValueRepository = Shopware()->Models()->getRepository('Shopware\Models\Property\Value');
        }

        return $this->propertyValueRepository;
    }

    /**
     * Internal helper function to which returns all article variants which are not the main detail
     * or the backend variant.
     *
     * @param $articleId
     * @param $mainDetail
     * @param $mapping
     *
     * @return array
     */
    protected function getVariantsForMapping($articleId, $mainDetail, $mapping)
    {
        $builder = Shopware()->Models()->createQueryBuilder();
        $builder->select(['details'])
            ->from('Shopware\Models\Article\Detail', 'details')
            ->where('details.id != ?1')
            ->andWhere('details.articleId = ?2')
            ->setParameter(1, $mainDetail->getId())
            ->setParameter(2, $articleId);

        if (!empty($mapping['variants'])) {
            $ids = [];
            foreach ($mapping['variants'] as $variant) {
                $ids[] = $variant['id'];
            }
            if (!empty($ids)) {
                $builder->andWhere('details.id IN (?3)')
                    ->setParameter(3, $ids);
            }
        }
        $variants = $builder->getQuery()->getResult();

        return $variants;
    }

    /**
     * Returns the main detail data for the variant mapping action.
     *
     * @param $mainDetail Detail
     * @param $mapping
     *
     * @return array
     */
    protected function getMappingData($mainDetail, $mapping)
    {
        $mainData = [];
        if ($mapping['settings']) {
            $mainData['supplierNumber'] = $mainDetail->getSupplierNumber();
            $mainData['weight'] = $mainDetail->getWeight();
            $mainData['inStock'] = $mainDetail->getInStock();
            $mainData['stockMin'] = $mainDetail->getStockMin();
            $mainData['ean'] = $mainDetail->getEan();
            $mainData['minPurchase'] = $mainDetail->getMinPurchase();
            $mainData['purchaseSteps'] = $mainDetail->getPurchaseSteps();
            $mainData['maxPurchase'] = $mainDetail->getMaxPurchase();
            $mainData['releaseDate'] = $mainDetail->getReleaseDate();
            $mainData['shippingTime'] = $mainDetail->getShippingTime();
            $mainData['shippingFree'] = $mainDetail->getShippingFree();
<<<<<<< HEAD
=======
            $mainData['width'] = $mainDetail->getWidth();
            $mainData['height'] = $mainDetail->getHeight();
            $mainData['len'] = $mainDetail->getLen();
>>>>>>> 2b5ea018
        }
        if ($mapping['attributes']) {
            $builder = Shopware()->Models()->createQueryBuilder();
            $mainData['attribute'] = $builder->select(['attributes'])
                    ->from('Shopware\Models\Attribute\Article', 'attributes')
                    ->where('attributes.articleDetailId = :detailId')
                    ->setParameter('detailId', $mainDetail->getId())
                    ->setFirstResult(0)
                    ->setMaxResults(1)
                    ->getQuery()
                    ->getOneOrNullResult(\Doctrine\ORM\AbstractQuery::HYDRATE_ARRAY);

            unset($mainData['attribute']['id']);
            unset($mainData['attribute']['articleId']);
            unset($mainData['attribute']['articleDetailId']);
            unset($mainData['attribute']['articleDetail']);
            $mainData['attribute']['article'] = $mainDetail->getArticle();
        }
        if ($mapping['prices']) {
            $builder = Shopware()->Models()->createQueryBuilder();
            $prices = $builder->select(['prices', 'attribute', 'customerGroup'])
                              ->from('Shopware\Models\Article\Price', 'prices')
                              ->innerJoin('prices.customerGroup', 'customerGroup')
                              ->leftJoin('prices.attribute', 'attribute')
                              ->where('prices.articleDetailsId = ?1')
                              ->setParameter(1, $mainDetail->getId())
                              ->getQuery()
                              ->getArrayResult();

            foreach ($prices as $key => $price) {
                unset($price['id']);
                $price['customerGroup'] = $this->getCustomerGroupRepository()->find($price['customerGroup']['id']);
                $price['article'] = $mainDetail->getArticle();
                $prices[$key] = $price;
            }
            $mainData['prices'] = $prices;
        }
        if ($mapping['basePrice']) {
            $mainData['unit'] = $mainDetail->getUnit();
            $mainData['purchaseUnit'] = $mainDetail->getPurchaseUnit();
            $mainData['referenceUnit'] = $mainDetail->getReferenceUnit();
            $mainData['packUnit'] = $mainDetail->getPackUnit();
        }
        if ($mapping['purchasePrice']) {
            $mainData['purchasePrice'] = $mainDetail->getPurchasePrice();
        }

        return $mainData;
    }

    /**
     * Replaces the variant's translations with the article's.
     *
     * @param $articleId
     * @param $variants array
     */
    protected function overrideVariantTranslations($articleId, $variants)
    {
        $coreTranslations = $this->getTranslationComponent()->readBatch(null, 'article', $articleId);

        foreach ($variants as $variant) {
            $this->getTranslationComponent()->delete(null, 'variant', $variant->getId());

            foreach ($coreTranslations as &$coreTranslation) {
                unset($coreTranslation['objectdata']['metaTitle']);
                unset($coreTranslation['objectdata']['name']);
                unset($coreTranslation['objectdata']['description']);
                unset($coreTranslation['objectdata']['descriptionLong']);
                unset($coreTranslation['objectdata']['keywords']);
                $coreTranslation['objectkey'] = $variant->getId();
                $coreTranslation['objecttype'] = 'variant';
            }

            $this->getTranslationComponent()->writeBatch($coreTranslations);
        }
    }

    /**
     * Copies translations from a configurator template into a variant
     *
     * @param $template array The configurator template
     * @param $detail Detail Variant
     */
    protected function copyConfigurationTemplateTranslations($template, $detail)
    {
        $templateTranslations = $this->getTranslationComponent()->readBatch(null, 'configuratorTemplate', $template['id']);

        foreach ($templateTranslations as &$templateTranslation) {
            $templateTranslation['objectkey'] = $detail->getId();
            $templateTranslation['objecttype'] = 'variant';
        }

        $this->getTranslationComponent()->writeBatch($templateTranslations);
    }

    /**
     * Internal helper function which duplicates the article data of the s_articles.
     *
     * @param $articleId
     */
    protected function duplicateArticleData($articleId)
    {
        $sql = "INSERT INTO s_articles
               SELECT NULL,
                   supplierID, CONCAT(name, '-', 'Copy'), description, description_long, shippingtime, datum, active, taxID, pseudosales, topseller, metaTitle, keywords, changetime, pricegroupID, pricegroupActive, filtergroupID, laststock, crossbundlelook, notification, template, mode, NULL, available_from, available_to, NULL
               FROM s_articles as source
               WHERE source.id = ?";
        Shopware()->Db()->query($sql, [$articleId]);
    }

    /**
     * Internal helper function which duplicates the assigned categories of the article to the new article.
     *
     * @param $articleId
     * @param $newArticleId
     */
    protected function duplicateArticleCategories($articleId, $newArticleId)
    {
        $sql = 'INSERT INTO s_articles_categories
               SELECT NULL, ?, categoryID
               FROM s_articles_categories as source
               WHERE source.articleID = ?
        ';
        Shopware()->Db()->query($sql, [$newArticleId, $articleId]);

        $sql = 'INSERT INTO s_articles_categories_ro
               SELECT NULL, ?, categoryID, parentCategoryID
               FROM s_articles_categories_ro as source
               WHERE source.articleID = ?
        ';
        Shopware()->Db()->query($sql, [$newArticleId, $articleId]);
    }

    /**
     * Internal helper function to duplicate the avoid customer group configuration from the passed article
     * id to the new article.
     *
     * @param $articleId
     * @param $newArticleId
     */
    protected function duplicateArticleCustomerGroups($articleId, $newArticleId)
    {
        $sql = 'INSERT INTO s_articles_avoid_customergroups
               SELECT ?, customergroupID
               FROM s_articles_avoid_customergroups as source
               WHERE source.articleID = ?
        ';
        Shopware()->Db()->query($sql, [$newArticleId, $articleId]);
    }

    /**
     * Internal helper function to duplicate the related article configuration from the passed article
     * to the new article.
     *
     * @param $articleId
     * @param $newArticleId
     */
    protected function duplicateArticleRelated($articleId, $newArticleId)
    {
        $sql = 'INSERT INTO s_articles_relationships
               SELECT NULL, ?, relatedarticle
               FROM s_articles_relationships as source
               WHERE source.articleID = ?
        ';
        Shopware()->Db()->query($sql, [$newArticleId, $articleId]);
    }

    /**
     * Internal helper function to duplicate the similar article configuration from the passed article
     * to the new article.
     *
     * @param $articleId
     * @param $newArticleId
     */
    protected function duplicateArticleSimilar($articleId, $newArticleId)
    {
        $sql = 'INSERT INTO s_articles_similar
               SELECT NULL, ?, relatedarticle
               FROM s_articles_similar as source
               WHERE source.articleID = ?
        ';
        Shopware()->Db()->query($sql, [$newArticleId, $articleId]);
    }

    /**
     * Internal helper function to duplicate the article link configuration from the passed article
     * to the new article.
     *
     * @param $articleId
     * @param $newArticleId
     */
    protected function duplicateArticleLinks($articleId, $newArticleId)
    {
        $article = Shopware()->Models()->find('Shopware\Models\Article\Article', $newArticleId);

        $builder = Shopware()->Models()->createQueryBuilder();
        $links = $builder->select(['links', 'attribute'])
            ->from('Shopware\Models\Article\Link', 'links')
            ->leftJoin('links.attribute', 'attribute')
            ->where('links.articleId = ?1')
            ->setParameter(1, $articleId)
            ->getQuery()
            ->getArrayResult();

        foreach ($links as $data) {
            $link = new \Shopware\Models\Article\Link();
            $link->fromArray($data);
            $link->setArticle($article);
            Shopware()->Models()->persist($link);
        }
        Shopware()->Models()->flush();
    }

    /**
     * Internal helper function to duplicate the article translations from the passed article
     * to the new article.
     *
     * @param $articleId
     * @param $newArticleId
     */
    protected function duplicateArticleTranslations($articleId, $newArticleId)
    {
        $coreTranslations = $this->getTranslationComponent()->readBatch(null, 'article', $articleId);

        foreach ($coreTranslations as &$coreTranslation) {
            $coreTranslation['objectkey'] = $newArticleId;
        }

        $this->getTranslationComponent()->writeBatch($coreTranslations);
    }

    /**
     * Internal helper function to duplicate the download configuration from the passed article
     * to the new article.
     *
     * @param int $articleId
     * @param int $newArticleId
     */
    protected function duplicateArticleDownloads($articleId, $newArticleId)
    {
        /** @var $article Article */
        $article = Shopware()->Models()->find('Shopware\Models\Article\Article', $newArticleId);

        $builder = Shopware()->Models()->createQueryBuilder();
        $downloads = $builder->select(['downloads', 'attribute'])
            ->from('Shopware\Models\Article\Download', 'downloads')
            ->leftJoin('downloads.attribute', 'attribute')
            ->where('downloads.articleId = ?1')
            ->setParameter(1, $articleId)
            ->getQuery()
            ->getArrayResult();

        foreach ($downloads as $data) {
            $download = new \Shopware\Models\Article\Download();
            $download->fromArray($data);
            $download->setArticle($article);
            Shopware()->Models()->persist($download);
        }
        Shopware()->Models()->flush();
    }

    /**
     * Internal helper function to duplicate the image configuration from the passed article
     * to the new article.
     *
     * @param $articleId
     * @param $newArticleId
     */
    protected function duplicateArticleImages($articleId, $newArticleId)
    {
        $article = Shopware()->Models()->find('Shopware\Models\Article\Article', $newArticleId);

        $builder = Shopware()->Models()->createQueryBuilder();
        $images = $builder->select(['images', 'media', 'attribute', 'mappings', 'rules', 'option'])
            ->from('Shopware\Models\Article\Image', 'images')
            ->leftJoin('images.attribute', 'attribute')
            ->leftJoin('images.mappings', 'mappings')
            ->leftJoin('images.media', 'media')
            ->leftJoin('mappings.rules', 'rules')
            ->leftJoin('rules.option', 'option')
            ->where('images.articleId = ?1')
            ->andWhere('images.parentId IS NULL')
            ->setParameter(1, $articleId)
            ->getQuery()
            ->getArrayResult();

        foreach ($images as &$data) {
            if (!empty($data['mappings'])) {
                foreach ($data['mappings'] as $mappingKey => $mapping) {
                    foreach ($mapping['rules'] as $ruleKey => $rule) {
                        $option = Shopware()->Models()->find('\Shopware\Models\Article\Configurator\Option', $rule['optionId']);
                        if ($option) {
                            $rule['option'] = $option;
                            $data['mappings'][$mappingKey]['rules'][$ruleKey]['option'] = $option;
                        }
                    }
                }
            }

            if (!empty($data['mediaId'])) {
                $data['media'] = Shopware()->Models()->find('\Shopware\Models\Media\Media', $data['mediaId']);
                if (!$data['media']) {
                    unset($data['media']);
                }
            }

            $image = new \Shopware\Models\Article\Image();
            $image->fromArray($data);
            $image->setArticle($article);
            $image->setArticleDetail(null);

            Shopware()->Models()->persist($image);
        }

        Shopware()->Models()->flush();
    }

    /**
     * Internal helper function to duplicate the property configuration from the passed article
     * to the new article.
     *
     * @param $articleId
     * @param $newArticleId
     */
    protected function duplicateArticleProperties($articleId, $newArticleId)
    {
        $sql = 'INSERT INTO s_filter_articles
               SELECT ?, valueID
               FROM s_filter_articles as source
               WHERE source.articleID = ?
        ';
        Shopware()->Db()->query($sql, [$newArticleId, $articleId]);
    }

    /**
     * Internal helper function to duplicate the variant configuration from the passed article
     * to the new article.
     *
     * @param int $articleId
     * @param int $newArticleId
     * @param int $mailDetailId
     */
    protected function duplicateArticleDetails($articleId, $newArticleId, $mailDetailId = null)
    {
        $article = Shopware()->Models()->find('Shopware\Models\Article\Article', $newArticleId);
        $builder = Shopware()->Models()->createQueryBuilder();
        $builder->select(['details', 'prices', 'attribute', 'images'])
            ->from('Shopware\Models\Article\Detail', 'details')
            ->leftJoin('details.prices', 'prices')
            ->leftJoin('details.attribute', 'attribute')
            ->leftJoin('details.images', 'images')
            ->where('details.articleId = ?1');

        if ($mailDetailId !== null) {
            $builder->andWhere('details.id = ?2');
            $details = $builder->setParameter(1, $articleId)
                ->setParameter(2, $mailDetailId)
                ->getQuery()
                ->getArrayResult();
        } else {
            $details = $builder->setParameter(1, $articleId)
                ->getQuery()
                ->getArrayResult();
        }

        $newArticleData = $this->getNewArticleData();
        $number = $newArticleData['number'];

        foreach ($details as $data) {
            $prices = [];
            $data['number'] = $number;
            $detail = new Detail();

            foreach ($data['prices'] as $priceData) {
                if (empty($priceData['customerGroupKey'])) {
                    continue;
                }
                $customerGroup = $this->getCustomerGroupRepository()->findOneBy(['key' => $priceData['customerGroupKey']]);
                if ($customerGroup instanceof \Shopware\Models\Customer\Group) {
                    $priceData['customerGroup'] = $customerGroup;
                    $priceData['article'] = $article;
                    $prices[] = $priceData;
                }
            }
            $data['prices'] = $prices;

            // unset configuratorOptions and images. These are variant specific and are going to be recreated later
            unset($data['images']);
            unset($data['configuratorOptions']);

            if (!empty($data['unitId'])) {
                $data['unit'] = Shopware()->Models()->find('Shopware\Models\Article\Unit', $data['unitId']);
            } else {
                $data['unit'] = null;
            }

            if (!empty($data['attribute'])) {
                $data['attribute']['article'] = $article;
            }

            $data['article'] = $article;

            $detail->fromArray($data);
            Shopware()->Models()->persist($detail);
            if ($detail->getAttribute()) {
                Shopware()->Models()->persist($detail->getAttribute());
            }
        }
        Shopware()->Models()->flush();

        $this->increaseAutoNumber($newArticleData['autoNumber'], $number);
    }

    /**
     * @param $articleId
     *
     * @return null|string
     */
    protected function duplicateArticleConfigurator($articleId)
    {
        $unique = uniqid();

        /** @var $oldArticle Article */
        $oldArticle = Shopware()->Models()->find('Shopware\Models\Article\Article', $articleId);
        if (!$oldArticle->getConfiguratorSet()) {
            return null;
        }

        $oldSetId = $oldArticle->getConfiguratorSet()->getId();

        $sql = "INSERT INTO s_article_configurator_sets
                SELECT NULL, CONCAT(name, '-', '" . $unique . "'), public, type
                FROM s_article_configurator_sets as source
                WHERE source.id = ?";

        Shopware()->Db()->query($sql, [$oldSetId]);
        $newSetId = Shopware()->Db()->lastInsertId('s_article_configurator_sets');

        $sql = 'INSERT INTO s_article_configurator_set_group_relations
                SELECT ?, group_id
                FROM s_article_configurator_set_group_relations as source
                WHERE source.set_id = ?';
        Shopware()->Db()->query($sql, [$newSetId, $oldSetId]);

        $sql = 'INSERT INTO s_article_configurator_set_option_relations
                SELECT ?, option_id
                FROM s_article_configurator_set_option_relations as source
                WHERE source.set_id = ?';
        Shopware()->Db()->query($sql, [$newSetId, $oldSetId]);

        $sql = 'INSERT INTO s_article_configurator_dependencies
                SELECT NULL, ?, parent_id, child_id
                FROM s_article_configurator_dependencies as source
                WHERE source.configurator_set_id = ?';
        Shopware()->Db()->query($sql, [$newSetId, $oldSetId]);

        $sql = 'INSERT INTO s_article_configurator_price_variations
                SELECT NULL, ?, variation, options, is_gross
                FROM s_article_configurator_price_variations as source
                WHERE source.configurator_set_id = ?';
        Shopware()->Db()->query($sql, [$newSetId, $oldSetId]);

        return $newSetId;
    }

    /**
     * Internal helper function to remove all article variants.
     *
     * @param $articleId
     */
    protected function removeAllConfiguratorVariants($articleId)
    {
        $builder = Shopware()->Models()->createQueryBuilder();
        $details = $builder->select(['details', 'configuratorOptions'])
            ->from('Shopware\Models\Article\Detail', 'details')
            ->innerJoin('details.configuratorOptions', 'configuratorOptions')
            ->where('details.articleId = ?1')
            ->setParameter(1, $articleId)
            ->getQuery()
            ->getArrayResult();

        /** @var $article Article */
        $article = $this->getRepository()->find($articleId);
        $mainDetailId = $article->getMainDetail()->getId();

        if (empty($details)) {
            return;
        }

        $detailIds = [];
        foreach ($details as $detail) {
            if (empty($detail['configuratorOptions'])) {
                continue;
            }
            if ($mainDetailId == $detail['id']) {
                continue;
            }
            $detailIds[] = $detail['id'];
        }

        if (count($detailIds) == 0) {
            return;
        }

        $builder = Shopware()->Models()->createQueryBuilder();
        $builder->delete('Shopware\Models\Attribute\Article', 'details')
            ->andWhere('details.articleDetailId IN (?1)')
            ->setParameter(1, $detailIds)
            ->getQuery()
            ->execute();

        $builder = Shopware()->Models()->createQueryBuilder();
        $builder->delete('Shopware\Models\Article\Detail', 'details')
            ->andWhere('details.id IN (?1)')
            ->setParameter(1, $detailIds)
            ->getQuery()
            ->execute();

        $sql = 'DELETE FROM s_article_configurator_option_relations WHERE article_id IN (?)';
        Shopware()->Db()->query($sql, [implode(',', $detailIds)]);

        $builder = Shopware()->Models()->createQueryBuilder();
        $builder->delete('Shopware\Models\Article\Price', 'prices')
            ->andWhere('prices.articleDetailsId IN (?1)')
            ->setParameter(1, $detailIds)
            ->getQuery()
            ->execute();
    }

    /**
     * @param $options
     * @param $imageData
     * @param $parent \Shopware\Models\Article\Image
     */
    protected function createImagesForOptions($options, $imageData, $parent)
    {
        $articleId = $parent->getArticle()->getId();
        $imageData['path'] = null;
        $imageData['parent'] = $parent;

        $join = '';
        foreach ($options as $option) {
            $alias = 'alias' . $option->getId();
            $join = $join . ' INNER JOIN s_article_configurator_option_relations alias' . $option->getId() .
                ' ON ' . $alias . '.option_id = ' . $option->getId() .
                ' AND ' . $alias . '.article_id = d.id ';
        }
        $sql = 'SELECT d.id
                FROM s_articles_details d
        ' . $join . '
        WHERE d.articleID = ' . (int) $articleId;

        $details = Shopware()->Db()->fetchCol($sql);

        foreach ($details as $detailId) {
            $detail = Shopware()->Models()->getReference('Shopware\Models\Article\Detail', $detailId);
            $image = new \Shopware\Models\Article\Image();
            $image->fromArray($imageData);
            $image->setArticleDetail($detail);
            Shopware()->Models()->persist($image);
        }
        Shopware()->Models()->flush();
    }

    /**
     * @param $data array
     * @param $detail Detail
     *
     * @return Detail
     */
    protected function saveDetail($data, $detail)
    {
        $article = $detail->getArticle();
        $data['prices'] = $this->preparePricesAssociatedData($data['prices'], $article, $article->getTax());
        $data['article'] = $article;
        unset($data['images']);
        if (!empty($data['unitId'])) {
            $data['unit'] = Shopware()->Models()->find('Shopware\Models\Article\Unit', $data['unitId']);
        } else {
            $data['unit'] = null;
        }

        unset($data['configuratorOptions']);
        $detail->fromArray($data);
        Shopware()->Models()->persist($detail);
        Shopware()->Models()->flush();
        Shopware()->Models()->clear();

        $detail = $this->getArticleDetailRepository()->find($detail->getId());
        if ($data['standard']) {
            $article = $detail->getArticle();
            $mainDetail = $article->getMainDetail();
            $mainDetail->setKind(2);
            $article->setMainDetail($detail);
            Shopware()->Models()->persist($mainDetail);
            Shopware()->Models()->persist($article);
            Shopware()->Models()->flush();

            // if main variant changed, swap translations
            if ($mainDetail->getId() !== $detail->getId()) {
                $this->swapDetailTranslations($detail, $mainDetail);
            }
        }

        return $detail;
    }

    /**
     * Internal helper function to save the article data.
     *
     * @param $data
     * @param $article Article
     *
     * @return mixed
     */
    protected function saveArticle($data, $article)
    {
        $data = $this->prepareAssociatedData($data, $article);
        $article->fromArray($data);

        Shopware()->Models()->persist($article);
        Shopware()->Models()->flush();
        if (empty($data['id']) && !empty($data['autoNumber'])) {
            $this->increaseAutoNumber($data['autoNumber'], $article->getMainDetail()->getNumber());
        }

        $savedArticle = $this->getArticle($article->getId());
        $this->View()->assign([
            'success' => true,
            'data' => $savedArticle,
        ]);
    }

    /**
     * Used for the article backend module to load the article data into
     * the module. This function selects only some fragments for the whole article
     * data. The full article data stack is defined in the
     * Shopware_Controller_Backend_Article::getArticle function
     *
     * @param $articleId
     *
     * @return array
     */
    protected function getArticleData($articleId)
    {
        return $this->getRepository()
            ->getArticleBaseDataQuery($articleId)
            ->getArrayResult();
    }

    protected function getArticleSeoCategories($articleId)
    {
        $builder = $this->getManager()->createQueryBuilder();
        $builder->select(['seoCategories', 'category', 'shop'])
            ->from('Shopware\Models\Article\SeoCategory', 'seoCategories')
            ->innerJoin('seoCategories.shop', 'shop')
            ->innerJoin('seoCategories.category', 'category')
            ->where('seoCategories.articleId = :articleId')
            ->setParameter('articleId', $articleId);

        return $builder->getQuery()->getArrayResult();
    }

    /**
     * Internal helper function to get the article data of the passed id.
     *
     * @param $id
     *
     * @return array
     */
    protected function getArticle($id)
    {
        $data = $this->getArticleData($id);

        $tax = $data[0]['tax'];

        $data[0]['categories'] = $this->getArticleCategories($id);
        $data[0]['seoCategories'] = $this->getArticleSeoCategories($id);

        $data[0]['similar'] = $this->getArticleSimilars($id);
        $data[0]['streams'] = $this->getArticleRelatedProductStreams($id);
        $data[0]['related'] = $this->getArticleRelated($id);
        $data[0]['images'] = $this->getArticleImages($id);

        $data[0]['links'] = $this->getArticleLinks($id);
        $data[0]['downloads'] = $this->getArticleDownloads($id);
        $data[0]['customerGroups'] = $this->getArticleCustomerGroups($id);
        $data[0]['mainPrices'] = $this->getPrices($data[0]['mainDetail']['id'], $tax);
        $data[0]['configuratorSet'] = $this->getArticleConfiguratorSet($id);

        $data[0]['dependencies'] = [];

        if (!empty($data[0]['configuratorSetId'])) {
            $data[0]['dependencies'] = $this->getArticleDependencies($data[0]['configuratorSetId']);
        }

        $data[0]['configuratorTemplate'] = $this->getArticleConfiguratorTemplate($id, $tax);

        if ($data[0]['added'] && $data[0]['added'] instanceof \DateTime) {
            $added = $data[0]['added'];
            $data[0]['added'] = $added->format('d.m.Y');
        }

        return $data;
    }

    /**
     * Internal helper function to convert gross prices to net prices.
     *
     * @param $prices
     * @param $tax
     *
     * @return array
     */
    protected function formatPricesFromNetToGross($prices, $tax)
    {
        foreach ($prices as $key => $price) {
            $customerGroup = $price['customerGroup'];
            if ($customerGroup['taxInput']) {
                $price['price'] = $price['price'] / 100 * (100 + $tax['tax']);
                $price['pseudoPrice'] = $price['pseudoPrice'] / 100 * (100 + $tax['tax']);
            }
            $prices[$key] = $price;
        }

        return $prices;
    }

    /**
     * Internal helper function to load the article main detail prices into the backend module.
     *
     * @param $id
     * @param $tax
     *
     * @return array
     */
    protected function getPrices($id, $tax)
    {
        $prices = $this->getRepository()
            ->getPricesQuery($id)
            ->getArrayResult();

        return $this->formatPricesFromNetToGross($prices, $tax);
    }

    /**
     * Helper function which creates for the passed configurator groups
     * the cross join sql for all possible variants.
     * Returns an array with the sql and all used group ids
     *
     * @param $groups
     * @param $offset
     * @param $limit
     *
     * @return array
     */
    protected function prepareGeneratorData($groups, $offset, $limit)
    {
        //we have to iterate all passed groups to check the activated options.
        $activeGroups = [];
        //we need a second array with all group ids to iterate them easily in the sql generation
        $originals = [];
        $allOptions = [];

        $groupPositions = [];

        foreach ($groups as $group) {
            if (!$group['active']) {
                continue;
            }

            $options = [];
            //we iterate the options to get the option ids in a one dimensional array.
            foreach ($group['options'] as $option) {
                if ($option['active']) {
                    $options[] = $option['id'];
                    $allOptions[$option['id']] = $option['id'];
                }
            }

            //if some options active, we save the group and the options in an internal array
            if (!empty($options)) {
                $activeGroups[] = ['id' => $group['id'], 'options' => $options];
                $groupPositions[$group['id']] = (int) $group['position'];
                $originals[] = $group['id'];
            }
        }

        if (empty($activeGroups)) {
            return [];
        }

        //the first groups serves as the sql from path, so we have to remove the first id from the array
        $first = array_shift($activeGroups);
        $firstId = $first['id'];

        //now we create plain sql templates to parse the ids over the sprintf function
        $selectTemplate = 'o%s.id as o%sId, o%s.name as o%sName, g%s.id as g%sId, g%s.name as g%sName, o%s.position as o%sPosition, g%s.position as g%sPosition ';

        $fromTemplate = 'FROM s_article_configurator_options o%s
                            LEFT JOIN s_article_configurator_groups g%s ON g%s.id = o%s.group_id';

        $joinTemplate = 'CROSS JOIN s_article_configurator_options o%s ON o%s.group_id = %s AND o%s.id IN (%s)
                            LEFT JOIN s_article_configurator_groups g%s ON g%s.id = o%s.group_id';

        $whereTemplate = 'WHERE o%s.group_id = %s
                          AND o%s.id IN (%s)';

        asort($groupPositions);
        $orders = [];
        foreach ($groupPositions as $id => $position) {
            $orders[] = 'g' . $id . 'Position, o' . $id . 'Position';
        }
        $orderBy = ' ORDER BY ' . implode(' , ', $orders);

        $groupSql = [];
        $selectSql = [];

        //we have remove the first group id, but we need the first id in the select, from and where path.
        $selectSql[] = sprintf($selectTemplate, $firstId, $firstId, $firstId, $firstId, $firstId, $firstId, $firstId, $firstId, $firstId, $firstId, $firstId, $firstId);
        $groupSql[] = sprintf($fromTemplate, $firstId, $firstId, $firstId, $firstId);
        $whereSql = sprintf($whereTemplate, $firstId, $firstId, $firstId, implode(',', $first['options']));

        //now we iterate all other groups, and create a select sql path and a cross join sql path.
        foreach ($activeGroups as $group) {
            $groupId = $group['id'];
            $selectSql[] = sprintf($selectTemplate, $groupId, $groupId, $groupId, $groupId, $groupId, $groupId, $groupId, $groupId, $groupId, $groupId, $groupId, $groupId);
            $groupSql[] = sprintf($joinTemplate, $groupId, $groupId, $groupId, $groupId, implode(',', $group['options']), $groupId, $groupId, $groupId);
        }

        //concat the sql statement
        $sql = 'SELECT ' . implode(",\n", $selectSql) . ' ' . implode("\n", $groupSql) . ' ' . $whereSql . $orderBy . ' LIMIT ' . $offset . ',' . $limit;

        return [
            'sql' => $sql,
            'originals' => $originals,
            'allOptions' => $allOptions,
        ];
    }

    /**
     * Internal helper function to remove all article variants for the deselected options.
     *
     * @param Article $article
     * @param array   $selectedOptions
     */
    protected function deleteVariantsForAllDeactivatedOptions($article, $selectedOptions)
    {
        $configuratorSet = $article->getConfiguratorSet();
        $oldOptions = $configuratorSet->getOptions();
        $ids = [];
        /** @var $oldOption \Shopware\Models\Article\Configurator\Option */
        foreach ($oldOptions as $oldOption) {
            if (!array_key_exists($oldOption->getId(), $selectedOptions)) {
                $details = $this->getRepository()
                    ->getArticleDetailByConfiguratorOptionIdQuery($article->getId(), $oldOption->getId())
                    ->setHydrationMode(\Doctrine\ORM\AbstractQuery::HYDRATE_OBJECT)
                    ->getResult();

                if (!empty($details)) {
                    /** @var $detail Detail */
                    foreach ($details as $detail) {
                        if ($detail->getKind() === 1) {
                            $article->setMainDetail(null);
                        }
                        $ids[] = $detail->getId();
                        Shopware()->Models()->remove($detail);
                    }
                    Shopware()->Models()->flush();
                }
            }
        }

        if (!empty($ids)) {
            $builder = Shopware()->Models()->createQueryBuilder();
            $builder->delete('Shopware\Models\Attribute\Article', 'attribute')
                ->where('attribute.articleDetailId IN (:articleDetailIds)')
                ->setParameters(['articleDetailIds' => $ids])
                ->getQuery()
                ->execute();
        }
    }

    /**
     * Helper function to prepare the variant data for a new article detail.
     * Iterates all passed price variations and dependencies to check if the current variant
     * has configurator options which defined in the dependencies or in the price variations.
     * The used price variation options will be added to each variant price row.
     * If the variant has configurator options which defined as dependency row,
     * the variant won't be created. The function will return false and
     * the foreach queue in the "createConfiguratorVariantsAction" will be continue.
     *
     * @param $variant
     * @param $detailData
     * @param $counter
     * @param $dependencies
     * @param $priceVariations
     * @param $allOptions
     * @param $originals
     * @param $article Article
     * @param $mergeType
     *
     * @return array|bool
     */
    protected function prepareVariantData($variant, $detailData, &$counter, $dependencies, $priceVariations, $allOptions, $originals, $article, $mergeType)
    {
        $optionsModels = [];
        $tax = $article->getTax();
        $optionIds = [];

        //iterate the original ids to get the new variant name
        foreach ($originals as $id) {
            $optionId = $variant['o' . $id . 'Id'];

            //first we push the option ids in an one dimensional array to check
            $optionIds[] = $optionId;

            $optionsModels[] = $allOptions[$optionId];
        }

        $abortVariant = false;
        foreach ($dependencies as $dependency) {
            if (in_array($dependency['parentId'], $optionIds) && in_array($dependency['childId'], $optionIds)) {
                $abortVariant = true;
            }
        }

        //if the user selects the "merge variants" generation type, we have to check if the current variant already exist.
        if ($mergeType === 2 && $abortVariant === false) {
            $query = $this->getRepository()->getDetailsForOptionIdsQuery($article->getId(), $optionsModels);
            $exist = $query->getArrayResult();
            $abortVariant = !empty($exist);
        }

        if ($abortVariant) {
            return false;
        }

        //create the new variant data
        $variantData = [
            'active' => 1,
            'configuratorOptions' => $optionsModels,
            'purchasePrice' => $detailData['purchasePrice'],
        ];

        if ($mergeType == 1 && $counter == 0) {
            $variantData['number'] = $detailData['number'];
            ++$counter;
        } else {
            do {
                $variantData['kind'] = 2;
                $variantData['number'] = $detailData['number'] . '.' . $counter;
                ++$counter;
            } while ($this->orderNumberExist($variantData['number']));
        }

        $prices = $this->prepareVariantPrice($detailData, $priceVariations, $optionIds, $tax);
        if ($prices) {
            $variantData['prices'] = $prices;
        }

        return $variantData;
    }

    /**
     * Prepares variant prices according to the price variation rules
     * Returns prices array
     *
     * @param array                    $detailData
     * @param array                    $priceVariations
     * @param array                    $optionIds
     * @param \Shopware\Models\Tax\Tax $tax
     *
     * @return array
     */
    protected function prepareVariantPrice($detailData, $priceVariations, $optionIds, $tax)
    {
        $totalPriceVariationValue = 0;
        foreach ($priceVariations as $priceVariation) {
            $priceVariation['options'] = explode('|', trim($priceVariation['options'], '|'));

            $optionsDiff = array_diff($priceVariation['options'], $optionIds);
            if (!empty($optionsDiff)) {
                continue;
            }

            $priceVariationValue = $priceVariation['variation'];
            if ($priceVariation['isGross'] == 1) {
                $taxValue = (float) $tax->getTax();
                $priceVariationValue /= ($taxValue + 100) / 100;
            }

            $totalPriceVariationValue += $priceVariationValue;
        }

        foreach ($detailData['prices'] as $key => &$configuratorPrice) {
            $calculatedPrice = $configuratorPrice['price'] + $totalPriceVariationValue;
            $configuratorPrice['price'] = max($calculatedPrice, 0.01);
        }

        return $detailData['prices'];
    }

    protected function getDependencyByOptionId($optionId, $dependencies)
    {
        $returnValue = [];
        foreach ($dependencies as $dependency) {
            if ($dependency['parentId'] == $optionId) {
                $returnValue = $dependency;
                break;
            }
        }

        return $returnValue;
    }

    /**
     * Helper function for the variant generation. Returns the article main detail data which used as base configuration for
     * the generated article variants.
     *
     * @param $article
     *
     * @return mixed
     */
    protected function getDetailDataForVariantGeneration($article)
    {
        $detailData = $this->getRepository()
            ->getConfiguratorTemplateByArticleIdQuery($article->getId())
            ->getArrayResult();

        if (empty($detailData)) {
            $this->createConfiguratorTemplate($article);
            $detailData = $this->getRepository()
                ->getConfiguratorTemplateByArticleIdQuery($article->getId())
                ->getArrayResult();
        }

        return $detailData[0];
    }

    /**
     * @param $article Article
     */
    protected function createConfiguratorTemplate($article)
    {
        $builder = Shopware()->Models()->createQueryBuilder();
        $builder->select(['detail', 'prices', 'customerGroup', 'attribute', 'priceAttribute'])
            ->from('Shopware\Models\Article\Detail', 'detail')
            ->leftJoin('detail.prices', 'prices')
            ->leftJoin('prices.customerGroup', 'customerGroup')
            ->leftJoin('detail.attribute', 'attribute')
            ->leftJoin('prices.attribute', 'priceAttribute')
            ->where('detail.id = :id')
            ->setParameters(['id' => $article->getMainDetail()->getId()]);

        $data = $builder->getQuery()->getArrayResult();
        $data = $data[0];

        foreach ($data['prices'] as &$price) {
            $customerGroup = $this->getCustomerGroupRepository()->find($price['customerGroup']['id']);
            $price['customerGroup'] = $customerGroup;
        }

        $template = new \Shopware\Models\Article\Configurator\Template\Template();
        $template->fromArray($data);
        $template->setArticle($article);

        if ($data['unitId']) {
            /** @var $articleUnit Shopware\Models\Article\Unit */
            $articleUnit = Shopware()->Models()->find('Shopware\Models\Article\Unit', $data['unitId']);
            if ($articleUnit !== null) {
                $template->setUnit($articleUnit);
            }
        }

        Shopware()->Models()->persist($template);
        Shopware()->Models()->flush();

        $this->createConfiguratorTemplateTranslations($template);
    }

    /**
     * Copies all translations from an article into the respective configurator template
     *
     * @param \Shopware\Models\Article\Configurator\Template\Template $template
     */
    protected function createConfiguratorTemplateTranslations(\Shopware\Models\Article\Configurator\Template\Template $template)
    {
        $articleTranslations = $this->getTranslationComponent()->readBatch(null, 'article', $template->getArticle()->getId());

        foreach ($articleTranslations as &$articleTranslation) {
            unset($articleTranslation['objectdata']['metaTitle']);
            unset($articleTranslation['objectdata']['name']);
            unset($articleTranslation['objectdata']['description']);
            unset($articleTranslation['objectdata']['descriptionLong']);
            unset($articleTranslation['objectdata']['keywords']);
            $articleTranslation['objectkey'] = $template->getId();
            $articleTranslation['objecttype'] = 'configuratorTemplate';
        }

        $this->getTranslationComponent()->writeBatch($articleTranslations);
    }

    /**
     * This function prepares the posted extJs data. First all ids resolved to the assigned shopware models.
     * After the ids resolved, the function removes the two dimensional arrays of oneToOne associations.
     *
     * @param $data
     * @param $article Article
     *
     * @return array
     */
    protected function prepareAssociatedData($data, $article)
    {
        //format the posted extJs article data
        $data = $this->prepareArticleAssociatedData($data);

        //format the posted extJs article main detail data
        $data = $this->prepareMainDetailAssociatedData($data);

        //format the posted extJs article main prices data
        $data = $this->prepareMainPricesAssociatedData($data, $article);

        $data = $this->prepareAvoidCustomerGroups($data);

        //format the posted extJs article configurator association.
        $data = $this->prepareConfiguratorAssociatedData($data, $article);

        //format the posted extJs article categories associations
        $data = $this->prepareCategoryAssociatedData($data);

        $data = $this->prepareSeoCategoryAssociatedData($data, $article);

        //format the posted extJs related article association
        $data = $this->prepareRelatedAssociatedData($data, $article);

        //format the posted extJs related product streams association
        $data = $this->prepareRelatedProductStreamsData($data);

        //format the posted extJs similar article association
        $data = $this->prepareSimilarAssociatedData($data, $article);

        //format the posted extJs article image data
        $data = $this->prepareImageAssociatedData($data);

        //format the posted extJs article link data
        $data = $this->prepareLinkAssociatedData($data);

        //format the posted extJs article download data
        $data = $this->prepareDownloadAssociatedData($data);

        $data = $this->prepareConfiguratorTemplateData($data, $article);

        return $data;
    }

    /**
     * Internal helper function which resolves the passed configurator template foreign keys
     * with the associated models.
     *
     * @param $data
     * @param $article
     *
     * @return mixed
     */
    protected function prepareConfiguratorTemplateData($data, $article)
    {
        if (empty($data['configuratorTemplate'])) {
            unset($data['configuratorTemplate']);

            return $data;
        }
        $data['configuratorTemplate'] = $data['configuratorTemplate'][0];

        if (empty($data['configuratorTemplate'])) {
            $data['configuratorTemplate'] = null;

            return $data;
        }

        if (!empty($data['configuratorTemplate']['unitId'])) {
            $data['configuratorTemplate']['unit'] = Shopware()->Models()->find('Shopware\Models\Article\Unit', $data['configuratorTemplate']['unitId']);
        } else {
            $data['configuratorTemplate']['unit'] = null;
        }

        $data['configuratorTemplate']['prices'] = $this->preparePricesAssociatedData($data['configuratorTemplate']['prices'], $article, $data['tax']);
        $data['configuratorTemplate']['article'] = $article;

        return $data;
    }

    /**
     * Internal helper function which resolves the passed customer group ids
     * with Shopware\Models\Customer\Group models.
     * The configured customer groups are not allowed to set the article in the store front.
     *
     * @param $data
     *
     * @return mixed
     */
    protected function prepareAvoidCustomerGroups($data)
    {
        if (!empty($data['customerGroups'])) {
            $customerGroups = [];
            foreach ($data['customerGroups'] as $customerGroup) {
                if (!empty($customerGroup['id'])) {
                    $customerGroups[] = Shopware()->Models()->find('Shopware\Models\Customer\Group', $customerGroup['id']);
                }
            }
            $data['customerGroups'] = $customerGroups;
        } else {
            $data['customerGroups'] = null;
        }

        return $data;
    }

    /**
     * Internal helper function to check if the article is configured as
     * multiple dimensional article (Configurator activated).
     * The following scenarios are possible:
     * <code>
     *  - New Article
     *    --> Checkbox activated
     *    --> "isConfigurator" = true  / configuratorSetId = null
     *    --> A new configurator set will be created with the name "Set-ArticleNumber"
     *
     *  - Existing Article
     *    --> Checkbox wasn't activated before, now the user activated the checkbox
     *    --> "isConfigurator" = true  / configuratorSetId = null
     *    --> A new configurator set will be created with the name "Set-ArticleNumber"
     *
     *  - Existing Article
     *    --> Checkbox was activated before, now the user deactivated the checkbox
     *    --> "isConfigurator" = false / configuratorSetId = Some Numeric value
     *    --> The old configurator set will be deleted.
     *
     * </code>
     *
     * @param $data
     * @param $article Article
     *
     * @return array
     */
    protected function prepareConfiguratorAssociatedData($data, $article)
    {
        if (!empty($data['configuratorSetId'])) {
            $data['configuratorSet'] = Shopware()->Models()->find('Shopware\Models\Article\Configurator\Set', $data['configuratorSetId']);
        } elseif ($data['isConfigurator']) {
            $set = new \Shopware\Models\Article\Configurator\Set();
            $set->setName('Set-' . $data['mainDetail']['number']);
            $set->setPublic(false);
            $data['configuratorSet'] = $set;
        } else {
            //if the article has an configurator set, we have to remove this set if it isn't used for other articles
            if ($article->getConfiguratorSet() && $article->getConfiguratorSet()->getId()) {
                $builder = Shopware()->Models()->createQueryBuilder();
                $articles = $builder->select(['articles'])
                    ->from('Shopware\Models\Article\Article', 'articles')
                    ->where('articles.configuratorSetId = ?1')
                    ->setParameter(1, $article->getConfiguratorSet()->getId())
                    ->getQuery()
                    ->getArrayResult();

                if (count($articles) <= 1) {
                    $set = Shopware()->Models()->find('Shopware\Models\Article\Configurator\Set', $article->getConfiguratorSet()->getId());
                    Shopware()->Models()->remove($set);
                }
            }
            $data['configuratorSet'] = null;
        }

        return $data;
    }

    /**
     * This function prepares the posted extJs data of the article model.
     *
     * @param $data
     *
     * @return array
     */
    protected function prepareArticleAssociatedData($data)
    {
        //check if a tax id is passed and load the tax model or set the tax parameter to null.
        if (!empty($data['taxId'])) {
            $data['tax'] = Shopware()->Models()->find('Shopware\Models\Tax\Tax', $data['taxId']);
        } else {
            $data['tax'] = null;
        }

        //check if a supplier id is passed and load the supplier model or set the supplier parameter to null.
        if (!empty($data['supplierId'])) {
            $data['supplier'] = Shopware()->Models()->find('Shopware\Models\Article\Supplier', $data['supplierId']);
        } elseif (!empty($data['supplierName'])) {
            $supplier = $this->getManager()->getRepository('Shopware\Models\Article\Supplier')->findOneBy(['name' => trim($data['supplierName'])]);
            if (!$supplier) {
                $supplier = new \Shopware\Models\Article\Supplier();
                $supplier->setName($data['supplierName']);
            }
            $data['supplier'] = $supplier;
        } else {
            $data['supplier'] = null;
        }

        //check if a supplier id is passed and load the supplier model or set the supplier parameter to null.
        if (!empty($data['priceGroupId'])) {
            $data['priceGroup'] = Shopware()->Models()->find('Shopware\Models\Price\Group', $data['priceGroupId']);
        } else {
            $data['priceGroup'] = null;
        }

        if (!empty($data['filterGroupId'])) {
            $data['propertyGroup'] = Shopware()->Models()->find('Shopware\Models\Property\Group', $data['filterGroupId']);
        } else {
            $data['propertyGroup'] = null;
        }

        $data['changed'] = new \DateTime();

        return $data;
    }

    /**
     * Prepares the data for the article main detail object.
     *
     * @param $data
     *
     * @return array
     */
    protected function prepareMainDetailAssociatedData($data)
    {
        $data['mainDetail'] = $data['mainDetail'][0];
        $data['mainDetail']['active'] = $data['active'];
        if (!empty($data['mainDetail']['unitId'])) {
            $data['mainDetail']['unit'] = Shopware()->Models()->find('Shopware\Models\Article\Unit', $data['mainDetail']['unitId']);
        } else {
            $data['mainDetail']['unit'] = null;
        }
        unset($data['mainDetail']['configuratorOptions']);

        return $data;
    }

    /**
     * This function loads the category models for the passed ids in the "categories" parameter.
     *
     * @param $data
     *
     * @return array
     */
    protected function prepareCategoryAssociatedData($data)
    {
        $categories = [];
        foreach ($data['categories'] as $categoryData) {
            if (!empty($categoryData['id'])) {
                $model = Shopware()->Models()->find('Shopware\Models\Category\Category', $categoryData['id']);
                $categories[] = $model;
            }
        }
        $data['categories'] = $categories;

        return $data;
    }

    /**
     * Resolves the passed seo category data.
     * The functions resolves the passed foreign keys for the
     * assigned category and shop model.
     *
     * @param $data
     * @param Shopware\Models\Article\ $article
     *
     * @return array
     */
    protected function prepareSeoCategoryAssociatedData($data, $article)
    {
        if (!isset($data['seoCategories'])) {
            return $data;
        }

        $categories = [];
        foreach ($data['seoCategories'] as &$categoryData) {
            $categoryData['article'] = $article;

            if (empty($categoryData['shopId'])) {
                continue;
            }

            if (empty($categoryData['categoryId'])) {
                continue;
            }

            $categoryData['shop'] = $this->getManager()->find(
                'Shopware\Models\Shop\Shop',
                $categoryData['shopId']
            );

            $categoryData['category'] = $this->getManager()->find(
                'Shopware\Models\Category\Category',
                $categoryData['categoryId']
            );

            if (!($categoryData['shop'] instanceof Shopware\Models\Shop\Shop)) {
                continue;
            }

            if (!($categoryData['category'] instanceof Shopware\Models\Category\Category)) {
                continue;
            }

            $categories[] = $categoryData;
        }

        $data['seoCategories'] = $categories;

        return $data;
    }

    /**
     * This function loads the related article models for the passed ids in the "related" parameter.
     *
     * @param $data
     * @param $article Article
     *
     * @return array
     */
    protected function prepareRelatedAssociatedData($data, $article)
    {
        $related = [];
        foreach ($data['related'] as $relatedData) {
            if (empty($relatedData['id'])) {
                continue;
            }
            /** @var $relatedArticle Article */
            $relatedArticle = $this->getRepository()->find($relatedData['id']);

            //if the user select the cross
            if ($relatedData['cross'] && !$relatedArticle->getRelated()->contains($article)) {
                $relatedArticle->getRelated()->add($article);
                Shopware()->Models()->persist($relatedArticle);
            }
            $related[] = $relatedArticle;
        }
        $data['related'] = $related;

        return $data;
    }

    /**
     * This function loads the related product stream models for the passed ids in the "streams" parameter.
     *
     * @param array $data
     *
     * @return Shopware\Models\ProductStream\ProductStream[]
     */
    protected function prepareRelatedProductStreamsData($data)
    {
        $relatedStreams = [];
        foreach ($data['streams'] as $relatedProductStreamData) {
            if (empty($relatedProductStreamData['id'])) {
                continue;
            }

            /** @var $relatedProductStream \Shopware\Models\ProductStream\ProductStream */
            $relatedProductStream = $this->get('models')->getRepository('Shopware\Models\ProductStream\ProductStream')
                ->find($relatedProductStreamData['id']);

            $relatedStreams[] = $relatedProductStream;
        }
        $data['relatedProductStreams'] = $relatedStreams;

        return $data;
    }

    /**
     * This function loads the similar models for the passed ids in the "similar" parameter.
     *
     * @param $data
     * @param $article Article
     *
     * @return array
     */
    protected function prepareSimilarAssociatedData($data, $article)
    {
        $similar = [];
        foreach ($data['similar'] as $similarData) {
            if (empty($similarData['id'])) {
                continue;
            }
            /** @var $similarArticle Article */
            $similarArticle = $this->getRepository()->find($similarData['id']);

            //if the user select the cross
            if ($similarData['cross'] && !$similarArticle->getSimilar()->contains($article)) {
                $similarArticle->getSimilar()->add($article);
                Shopware()->Models()->persist($similarArticle);
            }
            $similar[] = $similarArticle;
        }
        $data['similar'] = $similar;

        return $data;
    }

    /**
     * This function loads the category models for the passed ids in the "categories" parameter.
     *
     * @param $data
     *
     * @return array
     */
    protected function prepareImageAssociatedData($data)
    {
        $position = 1;
        foreach ($data['images'] as &$imageData) {
            $imageData['position'] = $position;
            if (!empty($imageData['mediaId'])) {
                $media = Shopware()->Models()->find('Shopware\Models\Media\Media', $imageData['mediaId']);
                if ($media instanceof \Shopware\Models\Media\Media) {
                    $imageData['media'] = $media;
                } else {
                    $imageData['media'] = null;
                }
            } else {
                $imageData['media'] = null;
            }
            unset($imageData['mappings']);
            unset($imageData['children']);
            unset($imageData['parent']);
            ++$position;
        }

        return $data;
    }

    /**
     * This function prepares the prices for the article main detail object.
     *
     * @param $data
     * @param $article Article
     *
     * @return mixed
     */
    protected function prepareMainPricesAssociatedData($data, $article)
    {
        $data['mainDetail']['prices'] = $this->preparePricesAssociatedData($data['mainPrices'], $article, $data['tax']);

        return $data;
    }

    /**
     * @param $prices array
     * @param $article Article
     * @param $tax \Shopware\Models\Tax\Tax
     *
     * @return array
     */
    protected function preparePricesAssociatedData($prices, $article, $tax)
    {
        foreach ($prices as $key => &$priceData) {
            //load the customer group of the price definition
            $customerGroup = $this->getCustomerGroupRepository()->findOneBy(['key' => $priceData['customerGroupKey']]);

            //if no customer group found, remove price and continue
            if (!$customerGroup instanceof \Shopware\Models\Customer\Group) {
                unset($prices[$key]);
                continue;
            }

            $priceData['to'] = intval($priceData['to']);

            //if the "to" value isn't numeric, set the place holder "beliebig"
            if ($priceData['to'] <= 0) {
                $priceData['to'] = 'beliebig';
            }

            if ($customerGroup->getTaxInput()) {
                $priceData['price'] = $priceData['price'] / (100 + $tax->getTax()) * 100;
                $priceData['pseudoPrice'] = $priceData['pseudoPrice'] / (100 + $tax->getTax()) * 100;
            }

            //resolve the oneToMany association of ExtJs to an oneToOne association for doctrine.
            $priceData['customerGroup'] = $customerGroup;
            $priceData['article'] = $article;
            $priceData['articleDetail'] = $article->getMainDetail();
        }

        return $prices;
    }

    /**
     * Prepares the link data of the article.
     *
     * @param $data
     *
     * @return array
     */
    protected function prepareLinkAssociatedData($data)
    {
        foreach ($data['links'] as &$linkData) {
            $linkData['link'] = trim($linkData['link']);
            // map the boolean ExtJS link target to the string format which used in the database
            $linkData['target'] = ($linkData['target'] === true) ? '_blank' : '_parent';
        }

        return $data;
    }

    /**
     * Prepares the download data of the article.
     *
     * @param $data
     *
     * @return array
     */
    protected function prepareDownloadAssociatedData($data)
    {
        $mediaService = Shopware()->Container()->get('shopware_media.media_service');
        foreach ($data['downloads'] as &$downloadData) {
            $downloadData['file'] = $mediaService->normalize($downloadData['file']);
        }

        return $data;
    }

    /**
     * Returns a list of all article detail templates as array.
     *
     * @return array
     */
    protected function getTemplates()
    {
        $config = Shopware()->Config()->detailTemplates;
        $data = [];
        foreach (explode(';', $config) as $path) {
            list($id, $name) = explode(':', $path);
            $data[] = ['id' => $id, 'name' => $name];
        }

        return $data;
    }

    /**
     * Internal helper function which returns default data for a new article.
     *
     * @return array
     */
    protected function getNewArticleData()
    {
        $prefix = Shopware()->Config()->backendAutoOrderNumberPrefix;

        $sql = "SELECT number FROM s_order_number WHERE name = 'articleordernumber'";
        $number = Shopware()->Db()->fetchOne($sql);

        if (!empty($number)) {
            do {
                ++$number;

                $sql = 'SELECT id FROM s_articles_details WHERE ordernumber LIKE ?';
                $hit = Shopware()->Db()->fetchOne($sql, $prefix . $number);
            } while ($hit);
        }

        return [
            'number' => $prefix . $number,
            'autoNumber' => $number,
        ];
    }

    /**
     * Internal helper function to remove all article prices quickly.
     *
     * @param $articleId
     */
    protected function removePrices($articleId)
    {
        $query = $this->getRepository()->getRemovePricesQuery($articleId);
        $query->execute();
    }

    /**
     * Internal helper function to remove the article attributes quickly.
     *
     * @param $articleId
     */
    protected function removeAttributes($articleId)
    {
        $query = $this->getRepository()->getRemoveAttributesQuery($articleId);
        $query->execute();
    }

    /**
     * Internal helper function to remove the detail esd configuration quickly.
     *
     * @param $articleId
     */
    protected function removeArticleEsd($articleId)
    {
        $query = $this->getRepository()->getRemoveESDQuery($articleId);
        $query->execute();
    }

    /**
     * @param $article Article
     */
    protected function removeArticleDetails($article)
    {
        $sql = 'SELECT id FROM s_articles_details WHERE articleID = ? AND kind != 1';
        $details = Shopware()->Db()->fetchAll($sql, [$article->getId()]);

        foreach ($details as $detail) {
            $query = $this->getRepository()->getRemoveImageQuery($detail['id']);
            $query->execute();

            $sql = 'DELETE FROM s_article_configurator_option_relations WHERE article_id = ?';
            Shopware()->Db()->query($sql, [$detail['id']]);

            $query = $this->getRepository()->getRemoveVariantTranslationsQuery($detail['id']);
            $query->execute();

            $query = $this->getRepository()->getRemoveDetailQuery($detail['id']);
            $query->execute();
        }
    }

    /**
     * @param $article Article
     */
    protected function removeArticleTranslations($article)
    {
        $query = $this->getRepository()->getRemoveArticleTranslationsQuery($article->getId());
        $query->execute();

        $sql = 'DELETE FROM s_articles_translations WHERE articleID = ?';
        $this->container->get('dbal_connection')->executeQuery($sql, [$article->getId()]);
    }

    /**
     * Increase the number of the s_order_number
     *
     * @param $autoNumber
     * @param $number
     *
     * @internal param $data
     * @internal param $mainDetail
     */
    protected function increaseAutoNumber($autoNumber, $number)
    {
        if (strlen($number) > 2) {
            $number = substr($number, strlen(Shopware()->Config()->backendAutoOrderNumberPrefix));
        }
        if ($number == $autoNumber) {
            $sql = "UPDATE s_order_number SET number = ? WHERE name = 'articleordernumber'";
            Shopware()->Db()->query($sql, [$autoNumber]);
        }
    }

    /**
     * Helper function which creates a query builder object to select all article variants
     * with their configuration options. This builder is used for the order number
     * generation in the backend module.
     *
     * @param $articleId
     * @param null $offset
     * @param null $limit
     *
     * @return \Doctrine\ORM\QueryBuilder|\Shopware\Components\Model\QueryBuilder
     */
    protected function getVariantsWithOptionsBuilder($articleId, $offset = null, $limit = null)
    {
        $builder = Shopware()->Models()->createQueryBuilder();
        $builder->select(['details', 'options']);
        $builder->from('Shopware\Models\Article\Detail', 'details')
            ->leftJoin('details.configuratorOptions', 'options')
            ->where('details.articleId = :articleId')
            ->setParameter('articleId', $articleId);

        if ($offset !== null && $limit !== null) {
            $builder->setFirstResult($offset)
                ->setMaxResults($limit);
        }

        return $builder;
    }

    /**
     * Start function for number generation. Iterates the different commands,
     * resolves the cursor or counter and starts the recursive
     *
     * @param Article $article
     * @param Detail  $detail
     * @param array   $commands
     * @param int     $counter
     *
     * @return string
     */
    protected function interpretNumberSyntax(Article $article, Detail $detail, array $commands, $counter)
    {
        $name = [];
        foreach ($commands as $command) {
            //if the command isn't equals "n" we have to execute commands
            if ($command !== 'n') {
                //first we have to resolve the cursor object which used for the first command
                //the cursor object is set over the "prepareNumberSyntax" function.
                if ($command['cursor'] === 'detail') {
                    $cursor = $detail;
                } else {
                    $cursor = $article;
                }
                //call the recursive interpreter to resolve all commands
                $value = $this->recursiveInterpreter($cursor, 0, $command['commands']);
                $name[] = str_replace(' ', '-', $value);
            } else {
                $name[] = $counter;
            }
        }
        //return all command results, concat with a dot
        return implode('.', $name);
    }

    /**
     * This function executes the different commands for the number regeneration function.
     * First the function executes the current command on the passed cursor object.
     * If the result is traversable
     *
     * @param Article|Detail $cursor
     * @param int            $index
     * @param array          $commands
     *
     * @return string
     */
    protected function recursiveInterpreter($cursor, $index, $commands)
    {
        if (!is_object($cursor)) {
            return '';
        }

        if (!method_exists($cursor, $commands[$index]['command'])) {
            return $commands[$index]['origin'];
        }

        //first we execute the current command on the cursor object
        $result = $cursor->{$commands[$index]['command']}();

        //now we increment the command index
        ++$index;

        //if the result of the current command on the cursor is an array
        if ($result instanceof \Traversable) {
            //we have to execute the following command on each array element.
            $results = [];
            foreach ($result as $object) {
                $results[] = $this->recursiveInterpreter($object, $index, $commands);
            }

            return implode('.', $results);

            //if the result of the current command on the cursor is an object
        } elseif (is_object($result)) {
            //we have to execute the next command on the result
            return $this->recursiveInterpreter($result, $index, $commands);

            //otherwise we can return directly.
        }

        return $result;
    }

    /**
     * Prepares the passed number syntax. Executes a regular expression
     * to get all syntax commands and maps this commands to the rout
     * object.
     *
     * @param string $syntax
     *
     * @return array
     */
    protected function prepareNumberSyntax($syntax)
    {
        preg_match_all('#\{(.*?)\}#msi', $syntax, $result);
        $syntax = $result[1];

        $properties = [];
        foreach ($syntax as $path) {
            if ($path !== 'n') {
                $properties[] = $this->getCommandMapping($path);
            } else {
                $properties[] = $path;
            }
        }

        return $properties;
    }

    /**
     * Internal helper function which helps the get the cursor object for the passed syntax command.
     *
     * @param string $syntax
     *
     * @return array
     */
    protected function getCommandMapping($syntax)
    {
        //we have to explode the current command to resolve the multiple properties.
        $paths = explode('.', $syntax);

        //we have to map the different properties to define the start cursor object.
        switch ($paths[0]) {
            //options are only available for the different article variants
            case 'options':
                $cursor = 'detail';
                $paths[0] = 'configuratorOptions';
                break;
            //all other commands will rout to the article
            default:
                $cursor = 'article';
        }

        $commands = [];

        //now we convert the property names to the getter functions.
        foreach ($paths as $path) {
            $commands[] = ['origin' => $path, 'command' => 'get' . ucfirst($path)];
        }

        return [
            'cursor' => $cursor,
            'commands' => $commands,
        ];
    }

    /**
     * Internal helper function to get the field names of the passed violation array.
     *
     * @param $violations \Symfony\Component\Validator\ConstraintViolationList
     *
     * @return string
     */
    protected function getViolationFields($violations)
    {
        $fields = [];
        /** @var $violation Symfony\Component\Validator\ConstraintViolation */
        foreach ($violations as $violation) {
            $fields[] = $violation->getPropertyPath();
        }

        return $fields;
    }

    /**
     * Helper method which swaps the translations of the newMainDetail and the oldMainDetail
     * Needed because mainDetails' translations are stored for the article, not for the variant itself
     *
     * @param Detail $newMainDetail
     * @param Detail $oldMainDetail
     */
    private function swapDetailTranslations($newMainDetail, $oldMainDetail)
    {
        $articleId = $oldMainDetail->getArticle()->getId();

        // Get available translations for the old mainDetail (stored on the article)
        $sql = "
            SELECT objectlanguage, objectdata
            FROM s_core_translations
            WHERE objecttype = 'article' AND objectkey = ?
        ";
        $oldTranslations = Shopware()->Db()->fetchAssoc($sql, [$articleId]);

        // Get available translations for the new mainDetail (stored for the detail)
        $sql = "
            SELECT objectlanguage, objectdata
            FROM s_core_translations
            WHERE objecttype='variant' AND objectkey = ?
        ";
        $newTranslations = Shopware()->Db()->fetchAssoc($sql, [$newMainDetail->getId()]);

        // We need to determine which of the old article translations can be used for the translation of the
        // variant which was the mainDetail before.
        // We'll get a list of translatable variant fields from the variant which is going to become the new mainDetail
        $translatedFields = [];
        foreach ($newTranslations as $values) {
            $data = $values['objectdata'];
            foreach (unserialize($data) as $field => $translation) {
                if (!array_key_exists($field, $translatedFields)) {
                    $translatedFields[$field] = true;
                }
            }
        }

        // Save the old article translation as new variant translations
        foreach ($oldTranslations as $language => $values) {
            $data = unserialize($values['objectdata']);
            $newData = array_intersect_key($data, $translatedFields);
            $this->getTranslationComponent()->write(
                $language,
                'variant',
                $oldMainDetail->getId(),
                $newData,
                false
            );
        }

        // Save the new mainDetail translations as article translations
        foreach ($newTranslations as $language => $values) {
            $data = unserialize($values['objectdata']);
            $newData = array_intersect_key($data, $translatedFields);
            // We need to check and include old translations, as an article
            // translation is a superset of a variant translation
            if ($oldValues = $oldTranslations[$language]) {
                $oldData = unserialize($oldValues['objectdata']);
                $newData = array_merge($oldData, $newData);
            }
            $this->getTranslationComponent()->write(
                $language,
                'article',
                $articleId,
                $newData,
                false
            );
        }
    }

    /**
     * Helper function to get a one or null result over the pagination extension
     *
     * @param $query \Doctrine\ORM\Query
     *
     * @return array
     */
    private function getOneOrNullResult($query)
    {
        $query->setHydrationMode(\Doctrine\ORM\AbstractQuery::HYDRATE_ARRAY);

        $paginator = $this->getModelManager()->createPaginator($query);

        return $paginator->getIterator()->getArrayCopy();
    }

    /**
     * @param $detailData
     * @param $article
     *
     * @return mixed
     */
    private function setDetailDataReferences($detailData, $article)
    {
        foreach ($detailData['prices'] as &$price) {
            $price['article'] = $article;
            unset($price['id']);
            $price['customerGroup'] = Shopware()->Models()->find('Shopware\Models\Customer\Group', $price['customerGroup']['id']);
        }
        if ($detailData['unitId']) {
            $detailData['unit'] = Shopware()->Models()->find('Shopware\Models\Article\Unit', $detailData['unitId']);
        }

        return $detailData;
    }

    /**
     * @param string $number
     *
     * @return bool
     */
    private function orderNumberExist($number)
    {
        $detail = $this->getArticleDetailRepository()->findOneBy([
            'number' => $number,
        ]);

        return !empty($detail);
    }

    /**
     * Helper method which selects esd attributes and maps them into the esd listing array
     *
     * @param array $esdAttributesList
     *
     * @return array
     */
    private function getEsdListingAttributes($esdAttributesList)
    {
        $products = $this->buildListProducts($esdAttributesList);
        $products = $this->getAdditionalTexts($products);

        return $this->assignAdditionalText($esdAttributesList, $products);
    }

    /**
     * @param ListProduct[] $products
     *
     * @return ListProduct[]
     */
    private function getAdditionalTexts($products)
    {
        /** @var Repository $shopRepo */
        $shopRepo = $this->get('models')->getRepository('Shopware\Models\Shop\Shop');

        /** @var Shop $shop */
        $shop = $shopRepo->getActiveDefault();

        /** @var ContextServiceInterface $contextService */
        $contextService = $this->get('shopware_storefront.context_service');

        $context = $contextService->createShopContext(
            $shop->getId(),
            $shop->getCurrency()->getId(),
            ContextService::FALLBACK_CUSTOMER_GROUP
        );

        /** @var AdditionalTextServiceInterface $service */
        $service = $this->get('shopware_storefront.additional_text_service');

        return $service->buildAdditionalTextLists($products, $context);
    }

    /**
     * @param array $result
     *
     * @return ListProduct[]
     */
    private function buildListProducts(array $result)
    {
        $products = [];
        foreach ($result as $item) {
            $number = $item['number'];

            $product = new ListProduct(
                $item['articleId'],
                $item['articleDetailId'],
                $item['number']
            );
            if ($item['additionalText']) {
                $product->setAdditional($item['additionalText']);
            }
            $products[$number] = $product;
        }

        return $products;
    }

    /**
     * @param array         $data
     * @param ListProduct[] $products
     *
     * @return array
     */
    private function assignAdditionalText(array $data, array $products)
    {
        foreach ($data as &$item) {
            $number = $item['number'];
            if (!isset($products[$number])) {
                continue;
            }
            $product = $products[$number];
            $item['additionalText'] = $product->getAdditional();
        }

        return $data;
    }
}<|MERGE_RESOLUTION|>--- conflicted
+++ resolved
@@ -2261,12 +2261,9 @@
             $mainData['releaseDate'] = $mainDetail->getReleaseDate();
             $mainData['shippingTime'] = $mainDetail->getShippingTime();
             $mainData['shippingFree'] = $mainDetail->getShippingFree();
-<<<<<<< HEAD
-=======
             $mainData['width'] = $mainDetail->getWidth();
             $mainData['height'] = $mainDetail->getHeight();
             $mainData['len'] = $mainDetail->getLen();
->>>>>>> 2b5ea018
         }
         if ($mapping['attributes']) {
             $builder = Shopware()->Models()->createQueryBuilder();
