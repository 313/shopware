<?php
/**
 * Shopware 5
 * Copyright (c) shopware AG
 *
 * According to our dual licensing model, this program can be used either
 * under the terms of the GNU Affero General Public License, version 3,
 * or under a proprietary license.
 *
 * The texts of the GNU Affero General Public License with an additional
 * permission and of our proprietary license can be found at and
 * in the LICENSE file you have received along with this program.
 *
 * This program is distributed in the hope that it will be useful,
 * but WITHOUT ANY WARRANTY; without even the implied warranty of
 * MERCHANTABILITY or FITNESS FOR A PARTICULAR PURPOSE. See the
 * GNU Affero General Public License for more details.
 *
 * "Shopware" is a registered trademark of shopware AG.
 * The licensing of the program under the AGPLv3 does not imply a
 * trademark license. Therefore any rights, title and interest in
 * our trademarks remain entirely with us.
 */

use Doctrine\DBAL\Connection;
use Shopware\Components\CSRFWhitelistAware;
use Shopware\Components\Random;
use Shopware\Models\Article\Detail as ArticleDetail;
use Shopware\Models\Country\Country;
use Shopware\Models\Country\State;
use Shopware\Models\Customer\Customer;
use Shopware\Models\Dispatch\Dispatch;
use Shopware\Models\Order\Billing;
use Shopware\Models\Order\Detail;
use Shopware\Models\Order\DetailStatus;
use Shopware\Models\Order\Document\Document;
use Shopware\Models\Order\Order;
use Shopware\Models\Order\Shipping;
use Shopware\Models\Order\Status;
use Shopware\Models\Payment\Payment;
use Shopware\Models\Shop\Shop;
use Shopware\Models\Tax\Tax;

/**
 * Backend Controller for the order backend module.
 *
 * Displays all orders in an Ext.grid.Panel and allows to delete,
 * add and edit orders.
 */
class Shopware_Controllers_Backend_Order extends Shopware_Controllers_Backend_ExtJs implements CSRFWhitelistAware
{
    /**
     * Order repository. Declared for an fast access to the order repository.
     *
     * @var \Shopware\Models\Order\Repository
     */
    public static $repository;

    /**
     * Shop repository. Declared for an fast access to the shop repository.
     *
     * @var \Shopware\Models\Shop\Repository
     */
    public static $shopRepository;

    /**
     * Country repository. Declared for an fast access to the country repository.
     *
     * @var \Shopware\Models\Country\Repository
     */
    public static $countryRepository;

    /**
     * Payment repository. Declared for an fast access to the country repository.
     *
     * @var \Shopware\Models\Payment\Repository
     */
    public static $paymentRepository;

    /**
     * Dispatch repository. Declared for an fast access to the dispatch repository.
     *
     * @var \Shopware\Models\Dispatch\Repository
     */
    public static $dispatchRepository;

    /**
     * Contains the shopware model manager
     *
     * @var \Shopware\Components\Model\ModelManager
     */
    public static $manager;

    /**
     * Contains the dynamic receipt repository
     *
     * @var \Shopware\Components\Model\ModelRepository
     */
    public static $documentRepository;

    /**
     * Registers the different acl permission for the different controller actions.
     */
    public function initAcl()
    {
        $this->addAclPermission('loadStores', 'read', 'Insufficient Permissions');
        $this->addAclPermission('save', 'update', 'Insufficient Permissions');
        $this->addAclPermission('deletePosition', 'update', 'Insufficient Permissions');
        $this->addAclPermission('savePosition', 'update', 'Insufficient Permissions');
        $this->addAclPermission('createDocument', 'update', 'Insufficient Permissions');
        $this->addAclPermission('batchProcess', 'update', 'Insufficient Permissions');
        $this->addAclPermission('delete', 'delete', 'Insufficient Permissions');
    }

    /**
     * Get a list of available payment status
     */
    public function getPaymentStatusAction()
    {
        $orderStatus = $this->getRepository()->getPaymentStatusQuery()->getArrayResult();

        $this->View()->assign([
            'success' => true,
            'data' => $orderStatus,
        ]);
    }

    /**
     * Enable json renderer for index / load action
     * Check acl rules
     */
    public function preDispatch()
    {
        $actions = ['index', 'load', 'skeleton', 'extends', 'mergeDocuments'];
        if (!in_array($this->Request()->getActionName(), $actions)) {
            $this->Front()->Plugins()->Json()->setRenderer();
        }
    }

    /**
     * {@inheritdoc}
     */
    public function getWhitelistedCSRFActions()
    {
        return [
            'openPdf',
            'createDocument',
            'mergeDocuments',
        ];
    }

    public function loadListAction()
    {
        $filters = [['property' => 'status.id', 'expression' => '!=', 'value' => '-1']];
        $orderStatus = $this->getRepository()->getOrderStatusQuery($filters)->getArrayResult();
        $paymentStatus = $this->getRepository()->getPaymentStatusQuery()->getArrayResult();
        $positionStatus = $this->getRepository()->getDetailStatusQuery()->getArrayResult();

        $this->View()->assign([
            'success' => true,
            'data' => [
                'orderStatus' => $orderStatus,
                'paymentStatus' => $paymentStatus,
                'positionStatus' => $positionStatus,
            ],
        ]);
    }

    /**
     * Get documents of a specific type for the given orders
     *
     * @param $orderIds
     * @param $docType
     *
     * @return \Doctrine\ORM\Query
     */
    public function getOrderDocumentsQuery($orderIds, $docType)
    {
        $builder = Shopware()->Models()->createQueryBuilder();
        $builder->select([
            'orders',
            'documents',
        ]);

        $builder->from(Order::class, 'orders');
        $builder->leftJoin('orders.documents', 'documents')
            ->where('documents.typeId = :type')
            ->andWhere('orders.id IN (:orderIds)')
            ->setParameter('orderIds', $orderIds, \Doctrine\DBAL\Connection::PARAM_INT_ARRAY)
            ->setParameter(':type', $docType);

        return $builder->getQuery();
    }

    /**
     * This class has its own OrderStatusQuery as we need to get rid of states with status.id = -1
     *
     * @param array|null $filter
     * @param array|null $order
     * @param int|null   $offset
     * @param int|null   $limit
     *
     * @return \Doctrine\ORM\Query
     */
    public function getOrderStatusQuery($filter = null, $order = null, $offset = null, $limit = null)
    {
        $builder = Shopware()->Models()->createQueryBuilder();
        $builder->select(['status'])
            ->from(Status::class, 'status')
            ->andWhere("status.group = 'state'");

        if ($filter !== null) {
            $builder->addFilter($filter);
        }
        if ($order !== null) {
            $builder->addOrderBy($order);
        } else {
            $builder->orderBy('status.position', 'ASC');
        }

        if ($offset !== null) {
            $builder->setFirstResult($offset)
                ->setMaxResults($limit);
        }

        return $builder->getQuery();
    }

    /**
     * batch function which summarizes some queries in order to speed up the order-detail startup
     */
    public function loadStoresAction()
    {
        $id = $this->Request()->getParam('orderId');
        if ($id === null) {
            $this->View()->assign(['success' => false, 'message' => 'No orderId passed']);

            return;
        }

        $orderStatus = $this->getOrderStatusQuery()->getArrayResult();
        $paymentStatus = $this->getRepository()->getPaymentStatusQuery()->getArrayResult();
        $shops = $this->getShopRepository()->getBaseListQuery()->getArrayResult();
        $countries = $this->getCountryRepository()->getCountriesQuery()->getArrayResult();
        $payments = $this->getPaymentRepository()->getAllPaymentsQuery()->getArrayResult();
        $dispatches = $this->getDispatchRepository()->getDispatchesQuery()->getArrayResult();
        $documentTypes = $this->getRepository()->getDocumentTypesQuery()->getArrayResult();

        $this->View()->assign([
            'success' => true,
            'data' => [
                'orderStatus' => $orderStatus,
                'paymentStatus' => $paymentStatus,
                'shops' => $shops,
                'countries' => $countries,
                'payments' => $payments,
                'dispatches' => $dispatches,
                'documentTypes' => $documentTypes,
            ],
        ]);
    }

    /**
     * Event listener method which fires when the order store is loaded. Returns an array of order data
     * which displayed in an Ext.grid.Panel. The order data contains all associations of an order (positions, shop, customer, ...).
     * The limit, filter and order parameter are used in the id query. The result of the id query are used
     * to filter the detailed query which created over the getListQuery function.
     */
    public function getListAction()
    {
        //read store parameter to filter and paginate the data.
        $limit = $this->Request()->getParam('limit', 20);
        $offset = $this->Request()->getParam('start', 0);
<<<<<<< HEAD
        $sort = $this->Request()->getParam('sort', []);
        $filter = $this->Request()->getParam('filter', []);
=======
        $sort = $this->Request()->getParam('sort');
        $filter = $this->Request()->getParam('filter');
>>>>>>> 2c3bf380
        $orderId = $this->Request()->getParam('orderID');

        if (null !== $orderId) {
            $orderIdFilter = ['property' => 'orders.id', 'value' => $orderId];
            if (!is_array($filter)) {
                $filter = [];
            }
            $filter[] = $orderIdFilter;
        }

        $list = $this->getList($filter, $sort, $offset, $limit);

        $this->View()->assign($list);
    }

    /**
     * Returns an array of all defined taxes. Used for the position grid combo box on the detail page of the backend order module.
     */
    public function getTaxAction()
    {
        $builder = Shopware()->Models()->createQueryBuilder();
        $tax = $builder->select(['tax'])
            ->from(Tax::class, 'tax')
            ->getQuery()
            ->getArrayResult();

        $this->View()->assign(['success' => true, 'data' => $tax]);
    }

    /**
     * The getVouchers function is used by the extJs voucher store which used for a
     * combo box on the order detail page.
     */
    public function getVouchersAction()
    {
        $vouchers = $this->getRepository()->getVoucherQuery()->getArrayResult();
        $this->View()->assign(['success' => true, 'data' => $vouchers]);
    }

    /**
     * Returns all supported document types. The data is used for the configuration panel.
     */
    public function getDocumentTypesAction()
    {
        $types = $this->getRepository()->getDocumentTypesQuery()->getArrayResult();
        $this->View()->assign(['success' => true, 'data' => $types]);
    }

    /**
     * Event listener function of the history store in the order backend module.
     * Returns the status history of the passed order.
     */
    public function getStatusHistoryAction()
    {
        $orderId = $this->Request()->getParam('orderID');
        $limit = $this->Request()->getParam('limit', 20);
        $offset = $this->Request()->getParam('start', 0);
        $sort = $this->Request()->getParam('sort', [['property' => 'history.changeDate', 'direction' => 'DESC']]);

        /** @var $namespace Enlight_Components_Snippet_Namespace */
        $namespace = Shopware()->Snippets()->getNamespace('backend/order');

        //the backend order module have no function to create a new order so an order id must be passed.
        if (empty($orderId)) {
            $this->View()->assign([
                'success' => false,
                'data' => $this->Request()->getParams(),
                'message' => $namespace->get('no_order_id_passed', 'No valid order id passed.'),
            ]);

            return;
        }

        $history = $this->getRepository()
            ->getOrderStatusHistoryListQuery($orderId, $sort, $offset, $limit)
            ->getArrayResult();

        $this->View()->assign([
            'success' => true,
            'data' => $history,
        ]);
    }

    /**
     * CRUD function save and update of the order model.
     *
     * Event listener method of the backend/order/model/order.js model which
     * is used for the backend order module detail page to edit a single order.
     */
    public function saveAction()
    {
        $id = $this->Request()->getParam('id');

        /** @var $namespace Enlight_Components_Snippet_Namespace */
        $namespace = Shopware()->Snippets()->getNamespace('backend/order');

        //the backend order module have no function to create a new order so an order id must be passed.
        if (empty($id)) {
            $this->View()->assign([
                'success' => false,
                'data' => $this->Request()->getParams(),
                'message' => $namespace->get('no_order_id_passed', 'No valid order id passed.'),
            ]);

            return;
        }

        $order = $this->getRepository()->find($id);

        //the backend order module have no function to create a new order so an order id must be passed.
        if (!($order instanceof Order)) {
            $this->View()->assign([
                'success' => false,
                'data' => $this->Request()->getParams(),
                'message' => $namespace->get('no_order_id_passed', 'No valid order id passed.'),
            ]);

            return;
        }

        $billing = $order->getBilling();
        $shipping = $order->getShipping();

        //check if the shipping and billing model already exist. If not create a new instance.
        if (!$shipping instanceof \Shopware\Models\Order\Shipping) {
            $shipping = new Shipping();
        }

        if (!$billing instanceof \Shopware\Models\Order\Billing) {
            $billing = new Billing();
        }
        //get all passed order data
        $data = $this->Request()->getParams();

        //prepares the associated data of an order.
        $data = $this->getAssociatedData($data, $order, $billing, $shipping);

        //before we can create the status mail, we need to save the order data. Otherwise
        //the status mail would be created with the old order status and amount.
        /** @var $order \Shopware\Models\Order\Order */
        $statusBefore = $order->getOrderStatus();
        $clearedBefore = $order->getPaymentStatus();
        $invoiceShippingBefore = $order->getInvoiceShipping();
        $invoiceShippingNetBefore = $order->getInvoiceShippingNet();

        if (!empty($data['clearedDate'])) {
            try {
                $data['clearedDate'] = new \DateTime($data['clearedDate']);
            } catch (\Exception $e) {
                $data['clearedDate'] = null;
            }
        }

        $order->fromArray($data);

        //check if the invoice shipping has been changed
        $invoiceShippingChanged = (bool) ($invoiceShippingBefore != $order->getInvoiceShipping());
        $invoiceShippingNetChanged = (bool) ($invoiceShippingNetBefore != $order->getInvoiceShippingNet());
        if ($invoiceShippingChanged || $invoiceShippingNetChanged) {
            //recalculate the new invoice amount
            $order->calculateInvoiceAmount();
        }

        Shopware()->Models()->flush();
        Shopware()->Models()->clear();
        $order = $this->getRepository()->find($id);

        //if the status has been changed an status mail is created.
        $mail = null;
        if ($order->getOrderStatus()->getId() !== $statusBefore->getId() || $order->getPaymentStatus()->getId() !== $clearedBefore->getId()) {
            if ($order->getOrderStatus()->getId() !== $statusBefore->getId()) {
                $mail = $this->getMailForOrder($order->getId(), $order->getOrderStatus()->getId());
            } else {
                $mail = $this->getMailForOrder($order->getId(), $order->getPaymentStatus()->getId());
            }
        }

        $data = $this->getOrder($order->getId());
        if (!empty($mail)) {
            $data['mail'] = $mail['data'];
        } else {
            $data['mail'] = null;
        }

        $this->View()->assign([
            'success' => true,
            'data' => $data,
        ]);
    }

    /**
     * Deletes a single order from the database.
     * Expects a single order id which placed in the parameter id
     */
    public function deleteAction()
    {
        /** @var $namespace Enlight_Components_Snippet_Namespace */
        $namespace = Shopware()->Snippets()->getNamespace('backend/order');

        //get posted customers
        $orderId = $this->Request()->getParam('id');

        if (empty($orderId) || !is_numeric($orderId)) {
            $this->View()->assign([
                'success' => false,
                'data' => $this->Request()->getParams(),
                'message' => $namespace->get('no_order_id_passed', 'No valid order id passed.'),
            ]);

            return;
        }

        $entity = $this->getRepository()->find($orderId);
        $this->getManager()->remove($entity);

        //Performs all of the collected actions.
        $this->getManager()->flush();

        $this->View()->assign(['success' => true]);
    }

    /**
     * CRUD function save and update of the position store of the backend order module.
     * The function handles the update and insert routine of a single order position.
     * After the position has been added to the order, the order invoice amount will be recalculated.
     * The refreshed order will be assigned to the view to refresh the panels and grids.
     */
    public function savePositionAction()
    {
        $id = $this->Request()->getParam('id');

        $orderId = $this->Request()->getParam('orderId');

        /** @var $namespace Enlight_Components_Snippet_Namespace */
        $namespace = Shopware()->Snippets()->getNamespace('backend/order');

        //check if an order id is passed. If no order id passed, return success false
        if (empty($orderId)) {
            $this->View()->assign([
                'success' => false,
                'data' => $this->Request()->getParams(),
                'message' => $namespace->get('no_order_id_passed', 'No valid order id passed.'),
            ]);

            return;
        }

        //find the order model. If no model founded, return success false
        $order = $this->getRepository()->find($orderId);
        if (empty($order)) {
            $this->View()->assign([
                'success' => false,
                'data' => $this->Request()->getParams(),
                'message' => $namespace->get('no_order_id_passed', 'No valid order id passed.'),
            ]);

            return;
        }

        //check if the passed position data is a new position or an existing position.
        if (empty($id)) {
            $position = new Detail();
            $attribute = new Shopware\Models\Attribute\OrderDetail();
            $position->setAttribute($attribute);
            Shopware()->Models()->persist($position);
        } else {
            $detailRepository = Shopware()->Models()->getRepository(Detail::class);
            $position = $detailRepository->find($id);
        }

        $data = $this->Request()->getParams();
        $data['number'] = $order->getNumber();

        $data = $this->getPositionAssociatedData($data);
        // If $data === null, the article was not found
        if ($data === null) {
            $this->View()->assign([
                'success' => false,
                'data' => [],
                'message' => 'The articlenumber "' . $this->Request()->getParam('articleNumber', '') . '" is not valid',
            ]);

            return;
        }

        $position->fromArray($data);
        $position->setOrder($order);

        Shopware()->Models()->flush();

        //If the passed data is a new position, the flush function will add the new id to the position model
        $data['id'] = $position->getId();

        //The position model will refresh the article stock, so the article stock
        //will be assigned to the view to refresh the grid or form panel.
        $articleRepository = Shopware()->Models()->getRepository(ArticleDetail::class);
        $article = $articleRepository->findOneBy(['number' => $position->getArticleNumber()]);
        if ($article instanceof ArticleDetail) {
            $data['inStock'] = $article->getInStock();
        }
        $order = $this->getRepository()->find($order->getId());

        Shopware()->Models()->persist($order);
        Shopware()->Models()->flush();

        $invoiceAmount = $order->getInvoiceAmount();

        if ($position->getOrder() instanceof \Shopware\Models\Order\Order) {
            $invoiceAmount = $position->getOrder()->getInvoiceAmount();
        }

        $this->View()->assign([
            'success' => true,
            'data' => $data,
            'invoiceAmount' => $invoiceAmount,
        ]);
    }

    /**
     * CRUD function delete of the position and list store of the backend order module.
     * The function can delete one or many order positions. After the positions has been deleted
     * the order invoice amount will be recalculated. The refreshed order will be assigned to the
     * view to refresh the panels and grids.
     */
    public function deletePositionAction()
    {
        /** @var $namespace Enlight_Components_Snippet_Namespace */
        $namespace = Shopware()->Snippets()->getNamespace('backend/order');

        $positions = $this->Request()->getParam('positions', [['id' => $this->Request()->getParam('id')]]);

        //check if any positions is passed.
        if (empty($positions)) {
            $this->View()->assign([
                'success' => false,
                'data' => $this->Request()->getParams(),
                'message' => $namespace->get('no_order_passed', 'No orders passed'),
            ]);

            return;
        }

        //if no order id passed it isn't possible to update the order amount, so we will cancel the position deletion here.
        $orderId = $this->Request()->getParam('orderID');

        if (empty($orderId)) {
            $this->View()->assign([
                'success' => false,
                'data' => $this->Request()->getParams(),
                'message' => $namespace->get('no_order_id_passed', 'No valid order id passed.'),
            ]);

            return;
        }

        foreach ($positions as $position) {
            if (empty($position['id'])) {
                continue;
            }
            $model = Shopware()->Models()->find(Detail::class, $position['id']);

            //check if the model was founded.
            if ($model instanceof \Shopware\Models\Order\Detail) {
                Shopware()->Models()->remove($model);
            }
        }
        //after each model has been removed to executes the doctrine flush.
        Shopware()->Models()->flush();

        /** @var $order \Shopware\Models\Order\Order */
        $order = $this->getRepository()->find($orderId);
        $order->calculateInvoiceAmount();

        Shopware()->Models()->flush();

        $data = $this->getOrder($order->getId());
        $this->View()->assign([
            'success' => true,
            'data' => $data,
        ]);
    }

    /**
     * The batchProcessAction function handles the request of the batch window in order backend module.
     * It is responsible to create the order document for the passed parameters and updates the order
     * or|and payment status that passed for each order. If the order or payment status has been changed
     * the function will create for each order an status mail which will be assigned to the passed order
     * and will be displayed in the email panel on the right side of the batch window.
     * If the parameter "autoSend" is set to true (configurable over the checkbox in the form panel) each
     * created status mail will be send directly.
     */
    public function batchProcessAction()
    {
        $autoSend = $this->Request()->getParam('autoSend') === 'true';
        $orders = $this->Request()->getParam('orders', [0 => $this->Request()->getParams()]);
<<<<<<< HEAD
        $documentType = $this->Request()->getParam('docType', null);
        $documentMode = $this->Request()->getParam('mode');
        $addAttachments = $this->request->getParam('addAttachments') === 'true';
=======
        $documentType = $this->Request()->getParam('docType');
        $documentMode = $this->Request()->getParam('mode', 0);
>>>>>>> 2c3bf380

        /** @var $namespace Enlight_Components_Snippet_Namespace */
        $namespace = Shopware()->Snippets()->getNamespace('backend/order');

        if (empty($orders)) {
            $this->View()->assign([
                'success' => false,
                'data' => $this->Request()->getParams(),
<<<<<<< HEAD
                'message' => $namespace->get('no_order_id_passed', 'No valid order id passed.'), ]
            );
=======
                'message' => $namespace->get('no_order_id_passed', 'No valid order id passed.'),
            ]);
>>>>>>> 2c3bf380

            return;
        }

        foreach ($orders as $key => $data) {
            $orders[$key]['mail'] = null;
            $orders[$key]['languageSubShop'] = null;

            if (empty($data) || empty($data['id'])) {
                continue;
            }

            /** @var $order \Shopware\Models\Order\Order */
            $order = Shopware()->Models()->find(Order::class, $data['id']);
            if (!$order) {
                continue;
            }

            //we have to flush the status changes directly, because the "createStatusMail" function in the
            //sOrder.php core class, use the order data from the database. So we have to save the new status before we
            //create the status mail
            $statusBefore = $order->getOrderStatus();
            $clearedBefore = $order->getPaymentStatus();

            //refresh the status models to return the new status data which will be displayed in the batch list
            if (!empty($data['status']) || $data['status'] === 0) {
                $order->setOrderStatus(Shopware()->Models()->find(Status::class, $data['status']));
            }
            if (!empty($data['cleared'])) {
                $order->setPaymentStatus(Shopware()->Models()->find(Status::class, $data['cleared']));
            }

            try {
                Shopware()->Models()->flush($order);
            } catch (Exception $e) {
                continue;
            }

            // the setOrder function of the Shopware_Components_Document change the currency of the shop.
            // this would create a new Shop if we execute an flush();
            $this->createOrderDocuments($documentType, $documentMode, $order);

            $data['paymentStatus'] = Shopware()->Models()->toArray($order->getPaymentStatus());
            $data['orderStatus'] = Shopware()->Models()->toArray($order->getOrderStatus());

            $data['mail'] = $this->checkOrderStatus($order, $statusBefore, $clearedBefore, $autoSend, $documentType, $addAttachments);
            //return the modified data array.
            $orders[$key] = $data;
        }

        $this->View()->assign([
            'success' => true,
            'data' => $orders,
        ]);
    }

    /**
     * This function is called by the batch controller after all documents were created
     * It will read the created documents' hashes from database and merge them
     */
    public function mergeDocumentsAction()
    {
        $data = $this->Request()->getParam('data');

        // Disable Smarty rendering
        $this->Front()->Plugins()->ViewRenderer()->setNoRender();

        if ($data === null) {
            $this->View()->assign([
                'success' => false,
                'message' => 'No valid data passed.',
            ]);

            return;
        }

        $data = json_decode($data);

        if ($data->orders === null || count($data->orders) === 0) {
            $this->View()->assign([
                'success' => false,
                'message' => 'No valid order id passed.',
            ]);

            return;
        }

        $files = [];
        $query = $this->getOrderDocumentsQuery($data->orders, $data->docType);
        /** @var Order[] $models */
        $models = $query->getResult();
        foreach ($models as $model) {
            foreach ($model->getDocuments() as $document) {
                $files[] = Shopware()->DocPath('files/documents') . $document->getHash() . '.pdf';
            }
        }
        $this->mergeDocuments($files);
    }

    /**
     * The sendMailAction fired from the batch window in the order backend module when the user want to send the order
     * status mail manually.
     */
    public function sendMailAction()
    {
        $data = $this->Request()->getParams();
        $orderId = $this->request->getParam('orderId');
        $attachments = $this->request->getParam('attachment');

        /** @var $namespace Enlight_Components_Snippet_Namespace */
        $namespace = Shopware()->Snippets()->getNamespace('backend/order');

        if (empty($data)) {
            $this->View()->assign([
                'success' => false,
                'data' => $data,
                'message' => $namespace->get('no_data_passed', 'No mail data passed'),
            ]);

            return;
        }

        $mail = clone $this->container->get('mail');
        $mail = $this->addAttachments($mail, $orderId, $attachments);
        $mail->clearRecipients();
        $mail->setSubject($this->Request()->getParam('subject', ''));

        if ($this->Request()->getParam('isHtml')) {
            $mail->setBodyHtml($this->Request()->getParam('contentHtml', ''));
        } else {
            $mail->setBodyText($this->Request()->getParam('content', ''));
        }

        $mail->setFrom($this->Request()->getParam('fromMail', ''), $this->Request()->getParam('fromName', ''));
        $mail->addTo($this->Request()->getParam('to', ''));

        Shopware()->Modules()->Order()->sendStatusMail($mail);

        $this->View()->assign([
            'success' => true,
            'data' => $data,
        ]);
    }

    /**
     * Deletes a document by the requested document id.
     */
    public function deleteDocumentAction()
    {
        $documentId = $this->request->getParam('documentId');
        $documentPath = $this->container->getParameter('kernel.root_dir') . '/files/documents/';
        /** @var \Doctrine\DBAL\Connection $connection */
        $connection = $this->container->get('dbal_connection');
        $queryBuilder = $connection->createQueryBuilder();

        try {
            $documentHash = $queryBuilder->select('hash')
                ->from('s_order_documents')
                ->where('id = :documentId')
                ->setParameter('documentId', $documentId)
                ->execute()
                ->fetchColumn();

            $queryBuilder = $connection->createQueryBuilder();
            $queryBuilder->delete('s_order_documents')
                ->where('id = :documentId')
                ->setParameter('documentId', $documentId)
                ->execute();

            $file = $documentPath . $documentHash . '.pdf';
            if (!is_file($file)) {
                $this->View()->assign('success', true);

                return;
            }

            unlink($file);
        } catch (\Exception $exception) {
            $this->View()->assign([
                'success' => false,
                'errorMessage' => $exception->getMessage(),
            ]);
        }

        $this->View()->assign('success', true);
    }

    /**
     * Creates a mail by the requested orderId and assign it to the view.
     */
    public function createMailAction()
    {
        $orderId = $this->request->getParam('orderId');

        /** @var $mail Enlight_Components_Mail */
        $mail = Shopware()->Modules()->Order()->createStatusMail($orderId, 0, 'sORDERDOCUMENTS');

        $this->view->assign([
            'mail' => [
                'error' => false,
                'content' => $mail->getPlainBodyText(),
                'contentHtml' => $mail->getPlainBody(),
                'subject' => $mail->getPlainSubject(),
                'to' => implode(', ', $mail->getTo()),
                'fromMail' => $mail->getFrom(),
                'fromName' => $mail->getFromName(),
                'sent' => false,
                'isHtml' => !empty($mail->getPlainBody()),
                'orderId' => $orderId,
            ],
        ]);
    }

    /**
     * CRUD function of the document store. The function creates the order document with the passed
     * request parameters.
     */
    public function createDocumentAction()
    {
        $orderId = $this->Request()->getParam('orderId');
        $documentType = $this->Request()->getParam('documentType');

        if (!empty($orderId) && !empty($documentType)) {
            $this->createDocument($orderId, $documentType);
        }

        $query = $this->getRepository()->getOrdersQuery([['property' => 'orders.id', 'value' => $orderId]], null, 0, 1);
        $query->setHydrationMode(\Doctrine\ORM\AbstractQuery::HYDRATE_ARRAY);
        $paginator = $this->getModelManager()->createPaginator($query);
        $order = $paginator->getIterator()->getArrayCopy();

        $this->View()->assign([
            'success' => true,
            'data' => $order,
        ]);
    }

    /**
     * Fires when the user want to open a generated order document from the backend order module.
     * Returns the created pdf file.
     */
    public function openPdfAction()
    {
        $name = basename($this->Request()->getParam('id')) . '.pdf';
        $file = Shopware()->DocPath('files/documents') . $name;
        if (!file_exists($file)) {
            $this->View()->assign([
                'success' => false,
                'data' => $this->Request()->getParams(),
                'message' => 'File not exist',
            ]);

            return;
        }

        // Disable Smarty rendering
        $this->Front()->Plugins()->ViewRenderer()->setNoRender();
        $this->Front()->Plugins()->Json()->setRenderer(false);

        $orderModel = Shopware()->Models()->getRepository(Document::class)->findBy(['hash' => $this->Request()->getParam('id')]);
        $orderModel = Shopware()->Models()->toArray($orderModel);
        $orderId = $orderModel[0]['documentId'];

        $response = $this->Response();
        $response->setHeader('Cache-Control', 'public');
        $response->setHeader('Content-Description', 'File Transfer');
        $response->setHeader('Content-disposition', 'attachment; filename=' . $orderId . '.pdf');
        $response->setHeader('Content-Type', 'application/pdf');
        $response->setHeader('Content-Transfer-Encoding', 'binary');
        $response->setHeader('Content-Length', filesize($file));
        $response->sendHeaders();

        readfile($file);
        exit;
    }

    /**
     * Returns filterable partners
     */
    public function getPartnersAction()
    {
        $limit = $this->Request()->getParam('limit', 20);
        $offset = $this->Request()->getParam('start', 0);

        /** @var \Doctrine\DBAL\Query\QueryBuilder $dbalBuilder */
        $dbalBuilder = $this->get('dbal_connection')->createQueryBuilder();

        $data = $dbalBuilder
            ->select(['SQL_CALC_FOUND_ROWS MAX(IFNULL(partner.company, orders.partnerID)) as name', 'orders.partnerID as `value`'])
            ->from('s_order', 'orders')
            ->leftJoin('orders', 's_emarketing_partner', 'partner', 'orders.partnerID = partner.idcode')
            ->where('orders.partnerID IS NOT NULL')
            ->andWhere('orders.partnerID != ""')
            ->groupBy('orders.partnerID')
            ->setFirstResult($offset)
            ->setMaxResults($limit)
            ->execute()
            ->fetchAll();

        $total = (int) $this->get('dbal_connection')->fetchColumn('SELECT FOUND_ROWS()');

        $this->View()->assign(['success' => true, 'data' => $data, 'total' => $total]);
    }

    /**
     * Returns the shopware model manager
     *
     * @return Shopware\Components\Model\ModelManager
     */
    protected function getManager()
    {
        if (self::$manager === null) {
            self::$manager = Shopware()->Models();
        }

        return self::$manager;
    }

    /**
     * Helper function to get access on the static declared repository
     *
     * @return null|Shopware\Models\Order\Repository
     */
    protected function getRepository()
    {
        if (self::$repository === null) {
            self::$repository = Shopware()->Models()->getRepository(Order::class);
        }

        return self::$repository;
    }

    /**
     * Helper function to get access on the static declared repository
     *
     * @return null|Shopware\Models\Shop\Repository
     */
    protected function getShopRepository()
    {
        if (self::$shopRepository === null) {
            self::$shopRepository = Shopware()->Models()->getRepository(Shop::class);
        }

        return self::$shopRepository;
    }

    /**
     * Helper function to get access on the static declared repository
     *
     * @return null|Shopware\Models\Country\Repository
     */
    protected function getCountryRepository()
    {
        if (self::$countryRepository === null) {
            self::$countryRepository = Shopware()->Models()->getRepository(Country::class);
        }

        return self::$countryRepository;
    }

    /**
     * Helper function to get access on the static declared repository
     *
     * @return null|Shopware\Models\Payment\Repository
     */
    protected function getPaymentRepository()
    {
        if (self::$paymentRepository === null) {
            self::$paymentRepository = Shopware()->Models()->getRepository(Payment::class);
        }

        return self::$paymentRepository;
    }

    /**
     * Helper function to get access on the static declared repository
     *
     * @return null|Shopware\Models\Dispatch\Repository
     */
    protected function getDispatchRepository()
    {
        if (self::$dispatchRepository === null) {
            self::$dispatchRepository = Shopware()->Models()->getRepository(Dispatch::class);
        }

        return self::$dispatchRepository;
    }

    /**
     * Helper function to get access on the static declared repository
     *
     * @return \Shopware\Components\Model\ModelRepository
     */
    protected function getDocumentRepository()
    {
        if (self::$documentRepository === null) {
            self::$documentRepository = Shopware()->Models()->getRepository(Document::class);
        }

        return self::$documentRepository;
    }

    /**
     * @param $filter
     * @param $sort
     * @param $offset
     * @param $limit
     *
     * @return array
     */
    protected function getList($filter, $sort, $offset, $limit)
    {
        $sort = $this->resolveSortParameter($sort);

        $searchResult = $this->getRepository()->search($offset, $limit, $filter, $sort);

        $total = $searchResult['total'];

        $ids = array_column($searchResult['orders'], 'id');

        $orders = $this->getRepository()->getList($ids);
        $documents = $this->getRepository()->getDocuments($ids);
        $details = $this->getRepository()->getDetails($ids);
        $payments = $this->getRepository()->getPayments($ids);

        $orders = $this->assignAssociation($orders, $documents, 'documents');
        $orders = $this->assignAssociation($orders, $details, 'details');
        $orders = $this->assignAssociation($orders, $payments, 'paymentInstances');

        /** @var Enlight_Components_Snippet_Namespace $namespace */
        $namespace = $this->get('snippets')->getNamespace('frontend/salutation');

        $numbers = [];
        foreach ($orders as $order) {
            $temp = array_column($order['details'], 'articleNumber');
            $numbers = array_merge($numbers, (array) $temp);
        }
        $stocks = $this->getVariantsStock($numbers);

        $result = [];
        foreach ($ids as $id) {
            if (!array_key_exists($id, $orders)) {
                continue;
            }
            $order = $orders[$id];

            $order['locale'] = $order['languageSubShop']['locale'];

            //Deprecated: use payment instance
            $order['debit'] = $order['customer']['debit'];
            $order['customerEmail'] = $order['customer']['email'];
            $order['billing']['salutationSnippet'] = $namespace->get($order['billing']['salutation']);
            $order['shipping']['salutationSnippet'] = $namespace->get($order['shipping']['salutation']);

            foreach ($order['details'] as &$orderDetail) {
<<<<<<< HEAD
                $number = $orderDetail['articleNumber'];
                $orderDetail['inStock'] = 0;
                if (!isset($stocks[$number])) {
                    continue;
=======
                $articleRepository = Shopware()->Models()->getRepository(ArticleDetail::class);
                $article = $articleRepository->findOneBy(['number' => $orderDetail['articleNumber']]);
                if ($article instanceof ArticleDetail) {
                    $orderDetail['inStock'] = $article->getInStock();
>>>>>>> 2c3bf380
                }
                $orderDetail['inStock'] = $stocks[$number];
            }
            $result[] = $order;
        }

        return [
            'success' => true,
            'data' => $result,
            'total' => $total,
        ];
    }

    /**
     * Prepare address data - loads countryModel from a given countryId
     *
     * @param array $data
     *
     * @return array
     */
    protected function prepareAddressData(array $data)
    {
        if (isset($data['countryId']) && !empty($data['countryId'])) {
            $countryModel = $this->getCountryRepository()->find($data['countryId']);
            if ($countryModel) {
                $data['country'] = $countryModel;
            }
            unset($data['countryId']);
        }

        if (isset($data['stateId']) && !empty($data['stateId'])) {
            $stateModel = Shopware()->Models()->find(State::class, $data['stateId']);
            if ($stateModel) {
                $data['state'] = $stateModel;
            }
            unset($data['stateId']);
        }

        return $data;
    }

    /**
     * @param array[] $sorts
     *
     * @return array[]
     */
    private function resolveSortParameter($sorts)
    {
        if (empty($sorts)) {
            return [
                ['property' => 'orders.orderTime', 'direction' => 'DESC'],
            ];
        }

        $resolved = [];
        foreach ($sorts as $sort) {
            $direction = $sort['direction'] ?: 'ASC';
            switch (true) {
                //custom sort field for customer email
                case $sort['property'] === 'customerEmail':
                    $resolved[] = ['property' => 'customer.email', 'direction' => $direction];
                    break;

                //custom sort field for customer name
                case $sort['property'] === 'customerName':
                    $resolved[] = ['property' => 'billing.lastName', 'direction' => $direction];
                    $resolved[] = ['property' => 'billing.firstName', 'direction' => $direction];
                    $resolved[] = ['property' => 'billing.company', 'direction' => $direction];
                    break;

                //contains no sql prefix? add orders as default prefix
                case strpos($sort['property'], '.') === false:
                    $resolved[] = ['property' => 'orders.' . $sort['property'], 'direction' => $direction];
                    break;

                //already prefixed with an alias?
                default:
                    $resolved[] = $sort;
            }
        }

        return $resolved;
    }

    /**
<<<<<<< HEAD
     * @param array[] $orders
     * @param array[] $associations
     * @param string  $arrayKey
     *
     * @return array[]
     */
    private function assignAssociation($orders, $associations, $arrayKey)
    {
        foreach ($orders as &$order) {
            $order[$arrayKey] = [];
        }

        foreach ($associations as $association) {
            $id = $association['orderId'];
            $orders[$id][$arrayKey][] = $association;
        }

        return $orders;
    }

    /**
=======
>>>>>>> 2c3bf380
     * Helper function to select a single order.
     *
     * @param $id
     *
     * @return mixed
     */
    private function getOrder($id)
    {
        $query = $this->getRepository()->getOrdersQuery([['property' => 'orders.id', 'value' => $id]], []);
        $data = $query->getArrayResult();

        return $data[0];
    }

    /**
     * Simple helper function which actually merges a given array of document-paths
     *
     * @param $paths
     *
     * @return string The created document's url
     */
    private function mergeDocuments($paths)
    {
        $pdf = new FPDI();

        foreach ($paths as $path) {
            $numPages = $pdf->setSourceFile($path);
            for ($i = 1; $i <= $numPages; ++$i) {
                $template = $pdf->importPage($i);
                $size = $pdf->getTemplateSize($template);
                $pdf->AddPage('P', [$size['w'], $size['h']]);
                $pdf->useTemplate($template);
            }
        }

        $hash = Random::getAlphanumericString(32);

        $pdf->Output($hash . '.pdf', 'D');
    }

    /**
     * Internal helper function which checks if the batch process needs a document creation.
     *
     * @param $documentType
     * @param $documentMode
     * @param \Shopware\Models\Order\Order $order
     */
    private function createOrderDocuments($documentType, $documentMode, $order)
    {
        if (!empty($documentType)) {
            $documents = $order->getDocuments();

            //create only not existing documents
            if ($documentMode == 1) {
                $alreadyCreated = false;
                foreach ($documents as $document) {
                    if ($document->getTypeId() == $documentType) {
                        $alreadyCreated = true;
                        break;
                    }
                }
                if ($alreadyCreated === false) {
                    $this->createDocument($order->getId(), $documentType);
                }
            } else {
                $this->createDocument($order->getId(), $documentType);
            }
        }
    }

    /**
     * Internal helper function to check if the order or payment status has been changed. If one
     * of the status changed, the function will create a status mail. If the passed autoSend parameter
     * is true, the created status mail will be send directly.
     *
     * @param Order                         $order
     * @param \Shopware\Models\Order\Status $statusBefore
     * @param \Shopware\Models\Order\Status $clearedBefore
     * @param bool                          $autoSend
     * @param int|string                    $documentType
     * @param bool                          $addAttachments
     *
     * @return array
     */
    private function checkOrderStatus($order, $statusBefore, $clearedBefore, $autoSend, $documentType, $addAttachments)
    {
        if ($autoSend ||
            $order->getOrderStatus()->getId() !== $statusBefore->getId() ||
            $order->getPaymentStatus()->getId() !== $clearedBefore->getId()) {
            //status or cleared changed?
            if ($order->getOrderStatus()->getId() !== $statusBefore->getId()) {
                $mail = $this->getMailForOrder($order->getId(), $order->getOrderStatus()->getId());
            } elseif ($order->getPaymentStatus()->getId() !== $clearedBefore->getId()) {
                $mail = $this->getMailForOrder($order->getId(), $order->getPaymentStatus()->getId());
            } else {
                $mail = $this->getMailForOrder($order->getId(), null);
            }

            //mail object created and auto send activated, then send mail directly.
            if ($autoSend && is_object($mail['mail'])) {
                if ($addAttachments) {
                    $document = $this->getDocument($documentType, $order);
                    $mail['mail'] = $this->addAttachments($mail['mail'], $order->getId(), [$document]);
                }
                $result = Shopware()->Modules()->Order()->sendStatusMail($mail['mail']);

                //check if send mail was successfully.
                $mail['data']['sent'] = is_object($result);
            }

            return $mail['data'];
        }

        return null;
    }

    /**
     * @param int   $typeId
     * @param Order $order
     *
     * @return array
     */
    private function getDocument($typeId, Order $order)
    {
        foreach ($order->getDocuments()->toArray() as $document) {
            if ($document->getTypeId() == $typeId) {
                return [
                    'hash' => $document->getHash(),
                    'type' => [
                        [
                            'id' => $document->getTypeId(),
                            'name' => $document->getType()->getName(),
                        ],
                    ],
                ];
            }
        }

        return $this->getDocumentFromDatabase($order->getId(), $typeId);
    }

    /**
     * @param int $orderId
     * @param int $typeId
     *
     * @return array
     */
    private function getDocumentFromDatabase($orderId, $typeId)
    {
        $queryBuilder = $this->container->get('dbal_connection')->createQueryBuilder();
        $queryResult = $queryBuilder->select('doc.hash, template.id, template.name')
            ->from('s_order_documents', 'doc')
            ->join('doc', 's_core_documents', 'template', 'doc.type = template.id')
            ->where('doc.orderID = :orderId')
            ->andWhere('doc.type = :type')
            ->setParameter('orderId', $orderId)
            ->setParameter('type', $typeId)
            ->execute()
            ->fetch(PDO::FETCH_ASSOC);

        if ($queryResult) {
            return [
                'hash' => $queryResult['hash'],
                'type' => [
                    [
                        'id' => $queryResult['id'],
                        'name' => $queryResult['name'],
                    ],
                ],
            ];
        }

        return[];
    }

    /**
     * Adds the requested attachments to the given $mail object
     *
     * @param Enlight_Components_Mail $mail
     * @param int|string              $orderId
     * @param array                   $attachments
     *
     * @return Enlight_Components_Mail
     */
    private function addAttachments(Enlight_Components_Mail $mail, $orderId, array $attachments = [])
    {
        $rootDirectory = $this->container->getParameter('kernel.root_dir');
        $documentDirectory = $rootDirectory . '/files/documents';

        foreach ($attachments as $attachment) {
            $filePath = $documentDirectory . '/' . $attachment['hash'] . '.pdf';
            $fileName = $this->getFileName($orderId, $attachment['type'][0]['id']);

            if (!is_file($filePath)) {
                continue;
            }

            $mail->addAttachment($this->createAttachment($filePath, $fileName));
        }

        return $mail;
    }

    /**
     * Creates a attachment by a file path.
     *
     * @param string $filePath
     * @param string $fileName
     *
     * @return Zend_Mime_Part
     */
    private function createAttachment($filePath, $fileName)
    {
        $content = file_get_contents($filePath);
        $zendAttachment = new Zend_Mime_Part($content);
        $zendAttachment->type = 'application/pdf';
        $zendAttachment->disposition = Zend_Mime::DISPOSITION_ATTACHMENT;
        $zendAttachment->encoding = Zend_Mime::ENCODING_BASE64;
        $zendAttachment->filename = $fileName;

        return $zendAttachment;
    }

    /**
     * @param int|string $orderId
     * @param int|string $typeId
     * @param string     $fileExtension
     *
     * @return string
     */
    private function getFileName($orderId, $typeId, $fileExtension = '.pdf')
    {
        $localeId = $this->getOrderLocaleId($orderId);

        $translationReader = new Shopware_Components_Translation();
        $translations = $translationReader->read($localeId, 'documents', $typeId, true);

        if (empty($translations) || empty($translations['name'])) {
            return $this->getDefaultName($typeId) . $fileExtension;
        }

        return $translations['name'] . $fileExtension;
    }

    /**
     * Returns the locale id from the order
     *
     * @param int|string $orderId
     *
     * @return bool|string
     */
    private function getOrderLocaleId($orderId)
    {
        $queryBuilder = $this->container->get('dbal_connection')->createQueryBuilder();

        return $queryBuilder->select('language')
            ->from('s_order')
            ->where('id = :orderId')
            ->setParameter('orderId', $orderId)
            ->execute()
            ->fetchColumn();
    }

    /**
     * Gets the default name from the document template
     *
     * @param int|string $typeId
     *
     * @return bool|string
     */
    private function getDefaultName($typeId)
    {
        /** @var $queryBuilder \Doctrine\DBAL\Query\QueryBuilder $builder */
        $queryBuilder = $this->container->get('dbal_connection')->createQueryBuilder();

        return $queryBuilder->select('name')
            ->from('s_core_documents')
            ->where('`id` = :typeId')
            ->setParameter('typeId', $typeId)
            ->execute()
            ->fetchColumn();
    }

    /**
     * Internal helper function which is used from the batch function and the createDocumentAction.
     * The batch function fired from the batch window to create multiple documents for many orders.
     * The createDocumentAction fired from the detail page when the user clicks the "create Document button"
     *
     * @param $orderId
     * @param $documentType
     *
     * @return bool
     */
    private function createDocument($orderId, $documentType)
    {
        $renderer = 'pdf'; // html / pdf

        $deliveryDate = $this->Request()->getParam('deliveryDate');
        if (!empty($deliveryDate)) {
            $deliveryDate = new \DateTime($deliveryDate);
            $deliveryDate = $deliveryDate->format('d.m.Y');
        }

        $displayDate = $this->Request()->getParam('displayDate');
        if (!empty($displayDate)) {
            $displayDate = new \DateTime($displayDate);
            $displayDate = $displayDate->format('d.m.Y');
        }

        $document = Shopware_Components_Document::initDocument(
            $orderId,
            $documentType,
            [
                'netto' => (bool) $this->Request()->getParam('taxFree', false),
                'bid' => $this->Request()->getParam('invoiceNumber'),
                'voucher' => $this->Request()->getParam('voucher'),
                'date' => $displayDate,
                'delivery_date' => $deliveryDate,
                // Don't show shipping costs on delivery note #SW-4303
                'shippingCostsAsPosition' => (int) $documentType !== 2,
                '_renderer' => $renderer,
                '_preview' => $this->Request()->getParam('preview', false),
                '_previewForcePagebreak' => $this->Request()->getParam('pageBreak'),
                '_previewSample' => $this->Request()->getParam('sampleData'),
                'docComment' => $this->Request()->getParam('docComment'),
                'forceTaxCheck' => $this->Request()->getParam('forceTaxCheck', false),
            ]
        );
        $document->render();

        if ($renderer === 'html') {
            exit;
        } // Debu//g-Mode

        return true;
    }

    /**
     * Internal helper function which insert the order detail association data into the passed data array
     *
     * @param array $data
     *
     * @return array
     */
    private function getPositionAssociatedData($data)
    {
        //checks if the status id for the position is passed and search for the assigned status model
        if ($data['statusId'] >= 0) {
            $data['status'] = Shopware()->Models()->find(DetailStatus::class, $data['statusId']);
        } else {
            unset($data['status']);
        }

        //checks if the tax id for the position is passed and search for the assigned tax model
        if (!empty($data['taxId'])) {
            $tax = Shopware()->Models()->find(Tax::class, $data['taxId']);
            if ($tax instanceof \Shopware\Models\Tax\Tax) {
                $data['tax'] = $tax;
                $data['taxRate'] = $tax->getTax();
            }
        } else {
            unset($data['tax']);
        }

        /** @var ArticleDetail $articleDetails */
        $articleDetails = Shopware()->Models()->getRepository(ArticleDetail::class)
            ->findOneBy(['number' => $data['articleNumber']]);

        //Load ean, unit and pack unit (translate if needed)
        if ($articleDetails) {
            $data['ean'] = $articleDetails->getEan() ?: $articleDetails->getArticle()->getMainDetail()->getEan();
            $unit = $articleDetails->getUnit() ?: $articleDetails->getArticle()->getMainDetail()->getUnit();
            $data['unit'] = $unit ? $unit->getName() : null;
            $data['packunit'] = $articleDetails->getPackUnit() ?: $articleDetails->getArticle()->getMainDetail()->getPackUnit();

            $languageData = Shopware()->Db()->fetchRow(
                'SELECT s_core_shops.default, s_order.language AS languageId
                FROM s_core_shops
                INNER JOIN s_order ON s_order.language = s_core_shops.id
                WHERE s_order.id = :orderId
                LIMIT 1',
                [
                    'orderId' => $data['orderId'],
                ]
            );

            if (!$languageData['default']) {
                $translator = new Shopware_Components_Translation();

                // Translate unit
                if ($unit) {
                    $unitTranslation = $translator->read(
                        $languageData['languageId'],
                        'config_units'
                    );
                    if (!empty($unitTranslation[$unit->getId()]['description'])) {
                        $data['unit'] = $unitTranslation[$unit->getId()]['description'];
                    } elseif ($unit) {
                        $data['unit'] = $unit->getName();
                    }
                }

                $articleTranslation = [];

                // Load variant translations if we are adding a variant to the order
                if ($articleDetails->getId() != $articleDetails->getArticle()->getMainDetail()->getId()) {
                    $articleTranslation = $translator->read(
                        $languageData['languageId'],
                        'variant',
                        $articleDetails->getId()
                    );
                }

                // Load article translations if we are adding a main article or the variant translation is incomplete
                if ($articleDetails->getId() == $articleDetails->getArticle()->getMainDetail()->getId()
                    || empty($articleTranslation['packUnit'])
                ) {
                    $articleTranslation = $translator->read(
                        $languageData['languageId'],
                        'article',
                        $articleDetails->getArticle()->getId()
                    );
                }

                if (!empty($articleTranslation['packUnit'])) {
                    $data['packUnit'] = $articleTranslation['packUnit'];
                }
            }
        }

        return $data;
    }

    /**
     * Internal helper function which insert the order association data into the passed data array.
     *
     * @param $data
     *
     * @return array
     */
    private function getAssociatedData($data)
    {
        //check if a customer id has passed and fill the customer element with the associated customer model
        if (!empty($data['customerId'])) {
            $data['customer'] = Shopware()->Models()->find(Customer::class, $data['customerId']);
        } else {
            //if no customer id passed, we have to unset the array element, otherwise the existing customer model would be overwritten
            unset($data['customer']);
        }

        //if a payment id passed, load the associated payment model
        if (!empty($data['paymentId'])) {
            $data['payment'] = Shopware()->Models()->find(Payment::class, $data['paymentId']);
        } else {
            unset($data['payment']);
        }

        //if a dispatch id is passed, load the associated dispatch model
        if (!empty($data['dispatchId'])) {
            $data['dispatch'] = Shopware()->Models()->find(Dispatch::class, $data['dispatchId']);
        } else {
            unset($data['dispatch']);
        }

        //if a shop id is passed, load the associated shop model
        if (!empty($data['shopId'])) {
            $data['shop'] = Shopware()->Models()->find(Shop::class, $data['shopId']);
        } else {
            unset($data['shop']);
        }

        //if a status id is passed, load the associated order status model
        if (isset($data['status']) && $data['status'] !== null) {
            $data['orderStatus'] = Shopware()->Models()->find(Status::class, $data['status']);
        } else {
            unset($data['orderStatus']);
        }

        //if a payment status id is passed, load the associated payment status model
        if (isset($data['cleared']) && $data['cleared'] !== null) {
            $data['paymentStatus'] = Shopware()->Models()->find(Status::class, $data['cleared']);
        } else {
            unset($data['paymentStatus']);
        }

        //the documents will be created over the "createDocumentAction" so we have to unset the array element, otherwise the
        //created documents models would be overwritten.
        unset($data['documents']);

        //For now the paymentInstances information is not editable, so it's just discarded at this point
        unset($data['paymentInstances']);

        $data['billing'] = $this->prepareAddressData($data['billing'][0]);
        $data['shipping'] = $this->prepareAddressData($data['shipping'][0]);

        //unset calculated values
        unset($data['invoiceAmountNet']);
        unset($data['invoiceAmountEuro']);

        //at least we return the prepared associated data.
        return $data;
    }

    /**
     * Creates the status mail order for the passed order id and new status object.
     *
     * @param int      $orderId
     * @param int|null $statusId
     *
     * @return array
     */
    private function getMailForOrder($orderId, $statusId)
    {
        // If there is no state change, we send a generic "here are some documents regarding your order"-mail
        if ($statusId === null) {
            /** @var $mail Enlight_Components_Mail */
            $mail = Shopware()->Modules()->Order()->createStatusMail($orderId, 0, 'sORDERDOCUMENTS');
        } else {
            /** @var $mail Enlight_Components_Mail */
            $mail = Shopware()->Modules()->Order()->createStatusMail($orderId, $statusId);
        }

        if ($mail instanceof Enlight_Components_Mail) {
            return [
                'mail' => $mail,
                'data' => [
                    'error' => false,
                    'content' => $mail->getPlainBodyText(),
                    'contentHtml' => $mail->getPlainBody(),
                    'subject' => $mail->getPlainSubject(),
                    'to' => implode(', ', $mail->getTo()),
                    'fromMail' => $mail->getFrom(),
                    'fromName' => $mail->getFromName(),
                    'sent' => false,
                    'isHtml' => !empty($mail->getPlainBody()),
                    'orderId' => $orderId,
                ],
            ];
        }

        return [];
    }

    /**
     * @param string[] $numbers
     *
     * @return array
     */
    private function getVariantsStock(array $numbers)
    {
        $query = Shopware()->Container()->get('dbal_connection')->createQueryBuilder();
        $query->select(['variant.ordernumber', 'variant.instock']);
        $query->from('s_articles_details', 'variant');
        $query->where('variant.ordernumber IN (:numbers)');
        $query->setParameter(':numbers', $numbers, Connection::PARAM_STR_ARRAY);

        return $query->execute()->fetchAll(PDO::FETCH_KEY_PAIR);
    }
}<|MERGE_RESOLUTION|>--- conflicted
+++ resolved
@@ -271,13 +271,8 @@
         //read store parameter to filter and paginate the data.
         $limit = $this->Request()->getParam('limit', 20);
         $offset = $this->Request()->getParam('start', 0);
-<<<<<<< HEAD
         $sort = $this->Request()->getParam('sort', []);
         $filter = $this->Request()->getParam('filter', []);
-=======
-        $sort = $this->Request()->getParam('sort');
-        $filter = $this->Request()->getParam('filter');
->>>>>>> 2c3bf380
         $orderId = $this->Request()->getParam('orderID');
 
         if (null !== $orderId) {
@@ -673,14 +668,9 @@
     {
         $autoSend = $this->Request()->getParam('autoSend') === 'true';
         $orders = $this->Request()->getParam('orders', [0 => $this->Request()->getParams()]);
-<<<<<<< HEAD
-        $documentType = $this->Request()->getParam('docType', null);
+        $documentType = $this->Request()->getParam('docType');
         $documentMode = $this->Request()->getParam('mode');
         $addAttachments = $this->request->getParam('addAttachments') === 'true';
-=======
-        $documentType = $this->Request()->getParam('docType');
-        $documentMode = $this->Request()->getParam('mode', 0);
->>>>>>> 2c3bf380
 
         /** @var $namespace Enlight_Components_Snippet_Namespace */
         $namespace = Shopware()->Snippets()->getNamespace('backend/order');
@@ -689,13 +679,8 @@
             $this->View()->assign([
                 'success' => false,
                 'data' => $this->Request()->getParams(),
-<<<<<<< HEAD
-                'message' => $namespace->get('no_order_id_passed', 'No valid order id passed.'), ]
-            );
-=======
                 'message' => $namespace->get('no_order_id_passed', 'No valid order id passed.'),
             ]);
->>>>>>> 2c3bf380
 
             return;
         }
@@ -1151,17 +1136,10 @@
             $order['shipping']['salutationSnippet'] = $namespace->get($order['shipping']['salutation']);
 
             foreach ($order['details'] as &$orderDetail) {
-<<<<<<< HEAD
                 $number = $orderDetail['articleNumber'];
                 $orderDetail['inStock'] = 0;
                 if (!isset($stocks[$number])) {
                     continue;
-=======
-                $articleRepository = Shopware()->Models()->getRepository(ArticleDetail::class);
-                $article = $articleRepository->findOneBy(['number' => $orderDetail['articleNumber']]);
-                if ($article instanceof ArticleDetail) {
-                    $orderDetail['inStock'] = $article->getInStock();
->>>>>>> 2c3bf380
                 }
                 $orderDetail['inStock'] = $stocks[$number];
             }
@@ -1247,7 +1225,6 @@
     }
 
     /**
-<<<<<<< HEAD
      * @param array[] $orders
      * @param array[] $associations
      * @param string  $arrayKey
@@ -1269,8 +1246,6 @@
     }
 
     /**
-=======
->>>>>>> 2c3bf380
      * Helper function to select a single order.
      *
      * @param $id
