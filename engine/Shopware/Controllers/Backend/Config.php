--- conflicted
+++ resolved
@@ -64,18 +64,12 @@
             ->leftJoin('element.translations', 'elementTranslation', \Doctrine\ORM\Query\Expr\Join::WITH, 'elementTranslation.localeId = :localeId')
             ->leftJoin('form.translations', 'translation', \Doctrine\ORM\Query\Expr\Join::WITH, 'translation.localeId = :localeId')
             ->leftJoin('form.children', 'children')
-<<<<<<< HEAD
-=======
             ->leftJoin('form.plugin', 'plugin')
->>>>>>> 2b5ea018
             ->select([
                 'form.id',
                 'IFNULL(translation.label,IFNULL(form.label, form.name)) as label',
                 'COUNT(children.id) as childrenCount',
-<<<<<<< HEAD
-=======
                 'plugin.translations',
->>>>>>> 2b5ea018
             ])
             ->groupBy('form.id')
             ->setParameter('localeId', $locale->getId());
@@ -100,8 +94,6 @@
         }
 
         $data = $builder->getQuery()->getArrayResult();
-<<<<<<< HEAD
-=======
 
         foreach ($data as &$treeItem) {
             if (!$treeItem['translations']) {
@@ -119,7 +111,6 @@
             unset($treeItem['translations']);
         }
 
->>>>>>> 2b5ea018
         $this->View()->assign([
             'success' => true,
             'data' => $data,
@@ -145,12 +136,8 @@
             ->leftJoin('form.translations', 'formTranslation', \Doctrine\ORM\Query\Expr\Join::WITH, 'formTranslation.localeId = :localeId')
             ->leftJoin('element.translations', 'elementTranslation', \Doctrine\ORM\Query\Expr\Join::WITH, 'elementTranslation.localeId = :localeId')
             ->leftJoin('element.values', 'value')
-<<<<<<< HEAD
-            ->select(['form', 'element', 'value', 'elementTranslation', 'formTranslation'])
-=======
             ->leftJoin('form.plugin', 'plugin')
             ->select(['form', 'element', 'value', 'elementTranslation', 'formTranslation', 'plugin'])
->>>>>>> 2b5ea018
             ->setParameter('localeId', $locale->getId());
 
         $builder->addOrderBy((array) $this->Request()->getParam('sort', []))
