--- conflicted
+++ resolved
@@ -22,11 +22,11 @@
  * our trademarks remain entirely with us.
  */
 
+use DoctrineExtensions\Paginate\Paginate;
 use Symfony\Component\HttpFoundation\File\UploadedFile as UploadedFile;
 use Shopware\Models\Media\Album as Album;
 use Shopware\Models\Media\Settings as Settings;
 use Shopware\Models\Media\Media as Media;
-
 /**
  * Shopware MediaManager Controller
  *
@@ -166,7 +166,6 @@
         return $founded;
     }
 
-<<<<<<< HEAD
     /**
      * Provides a way to download the original resource in the media manager. The
      * method sets the correct HTTP-Header to trigger the save dialog of the browser
@@ -187,7 +186,7 @@
             return;
         }
 
-        $file = Shopware()->DocPath() . $media['path'];
+        $file = $media['path'];
         $tmpFileName = $media['name'] . '.' . $media['extension'];
 
         @set_time_limit(0);
@@ -199,40 +198,6 @@
         $response->setHeader('Content-Length', filesize($file));
         readfile($file);
     }
-=======
-	/**
-	 * Provides a way to download the original resource in the media manager. The
-	 * method sets the correct HTTP-Header to trigger the save dialog of the browser
-	 * and disables all available renderer's.
-	 *
-	 * @return void
-	 */
-	public function downloadAction()
-	{
-		Shopware()->Plugins()->Controller()->ViewRenderer()->setNoRender();
-		$this->Front()->Plugins()->Json()->setRenderer(false);
-
-		$mediaId = $this->Request()->getParam('mediaId');
-		$media = $this->getMedia($mediaId)->getQuery()->getOneOrNullResult(\Doctrine\ORM\AbstractQuery::HYDRATE_ARRAY);
-
-		if(!$media) {
-			echo 'file not found';
-			return;
-		}
-
-		$file = $media['path'];
-		$tmpFileName = $media['name'] . '.' . $media['extension'];
-
-		@set_time_limit(0);
-		$response = $this->Response();
-		$response->setHeader('Cache-Control', 'public');
-		$response->setHeader('Content-Description', 'File Transfer');
-		$response->setHeader('Content-disposition', 'attachment; filename='.$tmpFileName);
-		$response->setHeader('Content-Transfer-Encoding', 'binary');
-		$response->setHeader('Content-Length', filesize($file));
-		readfile($file);
-	}
->>>>>>> b07b070a
 
     /**
      * The getAlbumMediaAction returns the associated media for the passed album id.
@@ -271,7 +236,6 @@
 
         //returns the total count of the query
         $totalResult = $paginator->count();
-
         //returns the customer data
         $media = $query->getResult();
         $mediaData = $query->getArrayResult();
@@ -409,7 +373,7 @@
      */
     private function removeAlbum($params)
     {
-        $albumId = (int)$params['albumID'];
+        $albumId = (int) $params['albumID'];
         //album id passed?
         if (!isset($albumId) || empty($albumId)) {
             $this->View()->assign(array('success' => false, 'message' => 'No valid album Id'));
@@ -422,12 +386,7 @@
             return false;
         }
 
-<<<<<<< HEAD
         /** @var $album \Shopware\Models\Media\Album */
-=======
-
-        /**@var $album \Shopware\Models\Media\Album*/
->>>>>>> b07b070a
         $album = Shopware()->Models()->find('Shopware\Models\Media\Album', $albumId);
         $repo = Shopware()->Models()->getRepository('Shopware\Models\Media\Settings');
         $settings = $repo->findOneBy(array('albumId' => $albumId));
@@ -717,27 +676,11 @@
         $name = $media->getName();
 
         //check if the name passed and is valid
-<<<<<<< HEAD
-        if (isset($params['name'])
-            && $params['name'] !== null
-            && $params['name'] !== ''
-            && $media->getName() !== $params['name']
-        ) {
-            $media->setName($params['name']);
-            $path = Shopware()->DocPath('media_' .
-                    strtolower($media->getType())) .
-                    $media->getName() .
-                    '.' .
-                    $media->getExtension();
-
-            if (file_exists($path)) {
-=======
         if (!empty($name)) {
             $path = 'media/' . strtolower($media->getType()) . '/' .   $name . '.' . $media->getExtension();
             $path = Shopware()->DocPath() . $path;
 
             if (file_exists($path) && $name !== $oldName) {
->>>>>>> b07b070a
                 $this->View()->assign(array('success' => false, 'message' => 'Name already exist'));
                 return;
             }
@@ -748,9 +691,9 @@
         $media->setAttribute($params['attribute'][0]);
         //check if the album id passed and is valid
         if (isset($params['newAlbumID'])
-            && $params['newAlbumID'] !== null
-            && $params['newAlbumID'] !== 0
-            && $params['newAlbumID'] !== '')
+                && $params['newAlbumID'] !== null
+                && $params['newAlbumID'] !== 0
+                && $params['newAlbumID'] !== '')
         {
             $media->setAlbumId($params['newAlbumID']);
         }
