--- conflicted
+++ resolved
@@ -49,11 +49,7 @@
         $userID = (int) $identity->id;
 
         $builder = Shopware()->Container()->get('models')->createQueryBuilder();
-<<<<<<< HEAD
-        $builder->select(['widget', 'view'])
-=======
         $builder->select(['widget', 'view', 'plugin'])
->>>>>>> 2b5ea018
             ->from('Shopware\Models\Widget\Widget', 'widget')
             ->leftJoin('widget.views', 'view', 'WITH', 'view.authId = ?1')
             ->leftJoin('widget.plugin', 'plugin')
@@ -704,18 +700,18 @@
         }
         if ($status == 'accepted') {
             Shopware()->Container()->get('db')->query(
-                    "
+                "
                                     UPDATE s_user SET customergroup = validation, validation = '' WHERE id = ?
                                     ",
-                    [$userId]
-                );
+                [$userId]
+            );
         } else {
             Shopware()->Container()->get('db')->query(
-                    "
+                "
                                     UPDATE s_user SET validation = '' WHERE id = ?
                                     ",
-                    [$userId]
-                );
+                [$userId]
+            );
         }
 
         $this->View()->assign(['success' => true, 'message' => 'The mail was send successfully.']);
