<?php
/**
 * Shopware 5
 * Copyright (c) shopware AG
 *
 * According to our dual licensing model, this program can be used either
 * under the terms of the GNU Affero General Public License, version 3,
 * or under a proprietary license.
 *
 * The texts of the GNU Affero General Public License with an additional
 * permission and of our proprietary license can be found at and
 * in the LICENSE file you have received along with this program.
 *
 * This program is distributed in the hope that it will be useful,
 * but WITHOUT ANY WARRANTY; without even the implied warranty of
 * MERCHANTABILITY or FITNESS FOR A PARTICULAR PURPOSE. See the
 * GNU Affero General Public License for more details.
 *
 * "Shopware" is a registered trademark of shopware AG.
 * The licensing of the program under the AGPLv3 does not imply a
 * trademark license. Therefore any rights, title and interest in
 * our trademarks remain entirely with us.
 */

use Shopware\Models\Mail\Attachment;
use Shopware\Models\Mail\Mail;
<<<<<<< HEAD
=======
use Shopware\Models\Shop\Shop;
>>>>>>> 2b5ea018

/**
 * Backend Controller for the mail backend module
 */
class Shopware_Controllers_Backend_Mail extends Shopware_Controllers_Backend_ExtJs
{
    /**
     * @var \Shopware\Models\Mail\Repository
     */
    protected $repository = null;

    /**
     * Returns available mails
     */
    public function getMailsAction()
    {
        /** @var $namespace Enlight_Components_Snippet_Namespace */
        $snippet = Shopware()->Snippets()->getNamespace('backend/mail/view/navigation');

        // if id is provided return a single mail instead of a collection
        $id = $this->Request()->getParam('id');
        if (!empty($id) && is_numeric($id)) {
            $this->getSingleMail($id);

            return;
        }

        $mails = $this->getRepository()->findAll();

        $nodes = [];

        $statusNodes = [
            'name' => $snippet->get('mails_status', 'Status emails'),
            'leaf' => false,
            'data' => [],
        ];

        $paymentNodes = [
            'name' => $snippet->get('mails_status_payment', 'Payment status'),
            'leaf' => false,
            'data' => [],
        ];

        $orderNodes = [
            'name' => $snippet->get('mails_status_order', 'Order status'),
            'leaf' => false,
            'data' => [],
        ];

        $systemNodes = [
            'name' => $snippet->get('mails_system', 'System emails'),
            'leaf' => false,
            'data' => [],
        ];

        $userNodes = [
            'name' => $snippet->get('mails_user', 'User emails'),
            'leaf' => false,
            'data' => [],
        ];

        /* @var $mail Mail */
        foreach ($mails as $mail) {
            $node = [
                'leaf' => true,
                'name' => $mail->getName(),
                'id' => $mail->getId(),
                'iconCls' => 'sprite-mail',
            ];

            if ($mail->isOrderStateMail()) {
                $orderStatus = $mail->getStatus();
                $node['name'] = $this->get('snippets')
                        ->getNamespace('backend/static/order_status')
                        ->get($orderStatus->getName(), $orderStatus->getDescription());
                $orderNodes['data'][] = $node;
            } elseif ($mail->isPaymentStateMail()) {
                $paymentStatus = $mail->getStatus();
                $node['name'] = $this->get('snippets')
                    ->getNamespace('backend/static/payment_status')
                    ->get($paymentStatus->getName(), $paymentStatus->getDescription());
                $paymentNodes['data'][] = $node;
            } elseif ($mail->isSystemMail()) {
                $systemNodes['data'][] = $node;
            } elseif ($mail->isUserMail()) {
                $node['checked'] = false;
                $userNodes['data'][] = $node;
            }
        }

        $statusNodes['data'][] = $paymentNodes;
        $statusNodes['data'][] = $orderNodes;

        $nodes[] = $statusNodes;
        $nodes[] = $systemNodes;
        $nodes[] = $userNodes;

        $this->View()->assign(['success' => true, 'data' => $nodes]);
    }

    /**
     * Creates new mail
     */
    public function createMailAction()
    {
        $params = $this->Request()->getParams();

        $mail = new Mail();
        $params['dirty'] = 1;
        $mail->fromArray($params);

        try {
            Shopware()->Models()->persist($mail);
            Shopware()->Models()->flush();
        } catch (Exception $e) {
            $this->View()->assign(['success' => false, 'message' => $e->getMessage()]);

            return;
        }

        $data = $this->getMail($mail->getId());
        $data = $data['data'];

        $this->View()->assign(['success' => true, 'data' => $data]);
    }

    /**
     * Updates mail
     */
    public function updateMailAction()
    {
        if (!($id = $this->Request()->getParam('id'))) {
            $this->View()->assign(['success' => false, 'message' => 'mail id found']);

            return;
        }

        /* @var $mail Mail */
        $mail = Shopware()->Models()->getRepository(Mail::class)->find($id);
        if (!$mail) {
            $this->View()->assign(['success' => false, 'message' => 'Mail not found']);

            return;
        }

        $params = $this->Request()->getParams();
        $params['dirty'] = 1;

        $mail->fromArray($params);

        try {
            Shopware()->Models()->persist($mail);
            Shopware()->Models()->flush();
        } catch (Exception $e) {
            $this->View()->assign(['success' => false, 'message' => $e->getMessage()]);

            return;
        }

        $data = $this->getMail($mail->getId());
        $data = $data['data'];

        $this->View()->assign(['success' => true, 'data' => $data]);
    }

    /**
     * Remove mail action
     */
    public function removeMailAction()
    {
        if (!($id = $this->Request()->getParam('id'))) {
            $this->View()->assign(['success' => false, 'message' => 'mail id found']);

            return;
        }

        /* @var $mail Mail */
        $mail = $this->getRepository()->find($id);
        if (!$mail) {
            $this->View()->assign(['success' => false, 'message' => 'Mail not found']);

            return;
        }

        if (!$mail->isUserMail()) {
            $this->View()->assign(['success' => false, 'message' => 'Only Usermails may be removed']);

            return;
        }

        Shopware()->Models()->remove($mail);
        Shopware()->Models()->flush();

        $this->View()->assign(['success' => true]);
    }

    /**
     * Copy mail action
     */
    public function copyMailAction()
    {
        if (!($id = $this->Request()->getParam('id'))) {
            $this->View()->assign(['success' => false, 'message' => 'mail id found']);

            return;
        }

        /* @var $mail Mail */
        $mail = $this->getRepository()->find($id);
        if (!$mail) {
            $this->View()->assign(['success' => false, 'message' => 'Mail not found']);

            return;
        }

        if (!$mail->isUserMail()) {
            $this->View()->assign(['success' => false, 'message' => 'Only Usermails may be cloned']);

            return;
        }

        $clonedMail = clone $mail;
        $clonedMail->setName('Copy of ' . $mail->getName());

        Shopware()->Models()->persist($clonedMail);
        Shopware()->Models()->flush();

        $this->View()->assign(['success' => true]);
    }

    /**
     * Validate name action
     *
     * Validates whether or not the provided value exists in the database
     *
     * @return void|string
     */
    public function validateNameAction()
    {
        $this->Front()->Plugins()->Json()->setRenderer(false);

        if (!($name = $this->Request()->getParam('value'))) {
            return;
        }

        $id = $this->Request()->getParam('param', false);

        $mail = $this->getRepository()
                     ->getValidateNameQuery($name, $id)
                     ->getResult(\Doctrine\ORM\AbstractQuery::HYDRATE_OBJECT);

        if (!empty($mail)) {
            $this->View()->assign(['success' => false, 'message' => 'Mail found found']);

            return;
        }

        echo 'true';
    }

    /**
     * Verify smarty Action
     *
     * Validates if the given value contains valid smartystring
     */
    public function sendTestmailAction()
    {
        if (!($id = $this->Request()->getParam('id'))) {
            $this->View()->assign(['success' => false, 'message' => 'no mail id found']);

            return;
        }

        /* @var $mail Mail */
        $mail = $this->getRepository()->find($id);
        if (!$mail) {
            $this->View()->assign(['success' => false, 'message' => 'Mail not found']);

            return;
        }

        if (!($value = $this->Request()->getParam('value'))) {
            $this->View()->assign(['success' => false, 'message' => 'Value not found']);
        }

        $recipient = Shopware()->Config()->get('mail');

        $shop = Shopware()->Models()->getRepository(Shop::class)->getActiveDefault();
        $shop->registerResources();

<<<<<<< HEAD
        $defaultContext = [
            'sShop' => Shopware()->Config()->get('ShopName'),
            'sShopURL' => 'http://' . $shop->getHost() . $shop->getBasePath(),
            'sConfig' => Shopware()->Config(),
        ];

=======
>>>>>>> 2b5ea018
        try {
            $templateMail = Shopware()->TemplateMail()->createMail($mail, array_merge($this->getDefaultMailContext($shop), $mail->getContext()), $shop);
            $templateMail->addTo($recipient);
            $templateMail->send();
        } catch (\Exception $e) {
            $this->View()->assign(['success' => false, 'message' => $e->getMessage()]);

            return;
        }

        $this->View()->assign(['success' => true]);
    }

    /**
     * Verify smarty Action
     *
     * Validates if the given value contains valid smartystring
     */
    public function verifySmartyAction()
    {
        if (!($id = $this->Request()->getParam('id'))) {
            $this->View()->assign(['success' => false, 'message' => 'mail id found']);

            return;
        }

        /* @var $mail Mail */
        $mail = $this->getRepository()->find($id);
        if (!$mail) {
            $this->View()->assign(['success' => false, 'message' => 'Mail not found']);

            return;
        }

        if (!($value = $this->Request()->getParam('value'))) {
            $this->View()->assign(['success' => false, 'message' => 'Value not found']);
        }

        $compiler = new Shopware_Components_StringCompiler($this->View()->Engine());

        $shop = Shopware()->Models()->getRepository(Shop::class)->getActiveDefault();
        $shop->registerResources();

<<<<<<< HEAD
        $defaultContext = [
            'sShop' => Shopware()->Config()->get('ShopName'),
            'sShopURL' => 'http://' . $shop->getHost() . $shop->getBasePath(),
            'sConfig' => Shopware()->Config(),
        ];

        $compiler->setContext(array_merge($defaultContext, $mail->getContext()));
=======
        $compiler->setContext(array_merge($this->getDefaultMailContext($shop), $mail->getContext()));
>>>>>>> 2b5ea018

        try {
            $template = $compiler->compileString($value);
        } catch (Enlight_Exception $e) {
            $this->View()->assign(['success' => false, 'message' => $e->getMessage()]);

            return;
        }

        $this->View()->assign(['success' => true, 'message' => $template]);
    }

    /**
     * Adds a attachment to given mail
     */
    public function addAttachmentAction()
    {
        if (!($mailId = $this->Request()->getParam('mailId'))) {
            $this->View()->assign(['success' => false, 'message' => 'MailId not found']);

            return;
        }

        if (!($mediaId = $this->Request()->getParam('mediaId'))) {
            $this->View()->assign(['success' => false, 'message' => 'MediaId not found']);

            return;
        }

        /* @var $mail \Shopware\Models\Mail\Mail */
        $mail = $this->getRepository()->find($mailId);
        if (!$mail) {
            $this->View()->assign(['success' => false, 'message' => 'Mail not found']);

            return;
        }

        /* @var $media \Shopware\Models\Media\Media */
        $media = Shopware()->Models()->getRepository(\Shopware\Models\Media\Media::class)->find($mediaId);
        if (!$media) {
            $this->View()->assign(['success' => false, 'message' => 'Media not found']);

            return;
        }

        $attachment = new Attachment($mail, $media);

        try {
            Shopware()->Models()->persist($attachment);
            Shopware()->Models()->flush();
        } catch (Exception $e) {
            $this->View()->assign(['success' => false, 'message' => $e->getMessage()]);

            return;
        }

        $data = Shopware()->Models()->toArray($attachment);

        $this->View()->assign(['success' => true, 'data' => $data]);
    }

    /**
     * Remove attachment action
     */
    public function removeAttachmentAction()
    {
        if (!($attachmentId = $this->Request()->getParam('id'))) {
            $this->View()->assign(['success' => false, 'message' => 'Id not found']);
        }

        /* @var $attachment Attachment */
        $attachment = Shopware()->Models()->getRepository(Attachment::class)->find($attachmentId);
        if (!$attachment) {
            $this->View()->assign(['success' => false, 'message' => 'Attachment not found']);

            return;
        }

        try {
            Shopware()->Models()->remove($attachment);
            Shopware()->Models()->flush();
        } catch (Exception $e) {
            $this->View()->assign(['success' => false, 'message' => $e->getMessage()]);

            return;
        }

        $this->View()->assign(['success' => true]);
    }

    /**
     * Update attachment action
     */
    public function updateAttachmentAction()
    {
        if (!($attachmentId = $this->Request()->getParam('id'))) {
            $this->View()->assign(['success' => false, 'message' => 'Id not found']);

            return;
        }

        if (!($shopId = $this->Request()->getParam('destinationShopId'))) {
            $this->View()->assign(['success' => false, 'message' => 'destinationShopId not found']);

            return;
        }

        if ($shopId == 0) {
            $shop = null;
        } else {
            /* @var $shop Shop */
            $shop = Shopware()->Models()->getRepository(Shop::class)->find($shopId);
            if (!$shop) {
                $this->View()->assign(['success' => false, 'message' => 'Shop not found']);

                return;
            }
        }

        /* @var $attachment Attachment */
        $attachment = Shopware()->Models()->getRepository(Attachment::class)->find($attachmentId);
        if (!$attachment) {
            $this->View()->assign(['success' => false, 'message' => 'Attachment not found']);

            return;
        }

        $attachment->setShop($shop);

        try {
            Shopware()->Models()->flush();
        } catch (Exception $e) {
            $this->View()->assign(['success' => false, 'message' => $e->getMessage()]);

            return;
        }

        $this->View()->assign(['success' => true]);
    }

    /**
     * Get attachment action
     */
    public function getAttachmentsAction()
    {
        $mailId = $this->Request()->getParam('mailId', false);
        $attachments = [];

        if ($mailId) {
            /* @var $mail \Shopware\Models\Mail\Mail */
            $mail = $this->getRepository()->find($mailId);
            if ($mail) {
                $attachments = $mail->getAttachments();
            }
        }

        $nodes = [];

        /** @var $shop Shop */
        $shops = Shopware()->Models()->getRepository(Shop::class)->findAll();
        foreach ($shops as $shop) {
            $shopNode = [
                'allowDrag' => false,
                'leaf' => false,
                'filename' => $shop->getName(),
                'expanded' => true,
                'data' => [],
                'shopId' => $shop->getId(),
            ];

            $childNodes = [];
            foreach ($attachments as $attachment) {
                if ($shop->getId() != $attachment->getShopId()) {
                    continue;
                }

                $childNodes[] = [
                    'leaf' => true,
                    'checked' => false,
                    'id' => $attachment->getId(),
                    'filename' => $attachment->getFileName(),
                    'size' => $attachment->getFormattedFileSize(),
                    'shopId' => $attachment->getShopId(),
                ];
            }

            $shopNode['data'] = $childNodes;

            $nodes[] = $shopNode;
        }

        $childNodes = [];
        foreach ($attachments as $attachment) {
            if ($attachment->getShopId() !== null) {
                continue;
            }

            $childNodes[] = [
                'leaf' => true,
                'checked' => false,
                'id' => $attachment->getId(),
                'filename' => $attachment->getFileName(),
                'size' => $attachment->getFormattedFileSize(),
            ];
        }

        $all = [
            'allowDrag' => false,
            'leaf' => false,
            'filename' => 'Global',
            'expanded' => true,
            'data' => $childNodes,
        ];

        $nodes[] = $all;

        $this->View()->assign(['success' => true, 'data' => $nodes]);
    }

    /**
     * Method to define acl dependencies in backend controllers
     */
    protected function initAcl()
    {
        $this->addAclPermission('index', 'update');

        $this->addAclPermission('index', 'read');
        $this->addAclPermission('getMails', 'read');
        $this->addAclPermission('createMail', 'create');
        $this->addAclPermission('removeMail', 'delete');
        $this->addAclPermission('updateMail', 'update');
        $this->addAclPermission('copyMail', 'create');

        $this->addAclPermission('getAttachments', 'read');
        $this->addAclPermission('addAttachment', 'update');
        $this->addAclPermission('removeAttachment', 'update');
        $this->addAclPermission('updateAttachment', 'update');
    }

    /**
     * Gets a single mail
     *
     * @param $id
     */
    protected function getSingleMail($id)
    {
        $data = $this->getMail($id);
        $mail = $data['mail'];
        $data = $data['data'];

        /** @var $mail \Shopware\Models\Mail\Mail */
        if (!$mail instanceof \Shopware\Models\Mail\Mail) {
            $this->View()->assign(['success' => false, 'message' => 'Mail not found']);

            return;
        }

<<<<<<< HEAD
        /** @var $shop \Shopware\Models\Shop\Shop * */
        $shop = Shopware()->Models()->getRepository('Shopware\Models\Shop\Shop')->getActiveDefault();
        $shop->registerResources();

        $defaultContext = [
            'sShop' => Shopware()->Config()->get('ShopName'),
            'sShopURL' => 'http://' . $shop->getHost() . $shop->getBasePath(),
            'sConfig' => Shopware()->Config(),
        ];

=======
        /** @var $shop Shop * */
        $shop = Shopware()->Models()->getRepository(Shop::class)->getActiveDefault();
        $shop->registerResources();

>>>>>>> 2b5ea018
        $context = $mail->getContext();
        if (empty($context)) {
            $context = [];
        }
<<<<<<< HEAD
        $data['contextPath'] = $mail->arrayGetPath(array_merge($defaultContext, $context));
=======
        $data['contextPath'] = $mail->arrayGetPath(array_merge($this->getDefaultMailContext($shop), $context));
>>>>>>> 2b5ea018

        $this->View()->assign(['success' => true, 'data' => $data, 'total' => 1]);
    }

    /**
     * Internal helper function to get access to the mail repository.
     *
     * @return null|Shopware\Models\Mail\Repository
     */
    private function getRepository()
    {
        if ($this->repository === null) {
            $this->repository = Shopware()->Models()->getRepository('Shopware\Models\Mail\Mail');
        }

        return $this->repository;
    }

    /**
     * Returns an array with the converted mail data and a mail object for the passed mail id.
     *
     * @param $id
     *
     * @return array
     */
    private function getMail($id)
    {
        $query = $this->getRepository()->getMailQuery($id);
        $mail = $query->getOneOrNullResult(\Doctrine\ORM\AbstractQuery::HYDRATE_OBJECT);

        if (!$mail instanceof \Shopware\Models\Mail\Mail) {
            $this->View()->assign(['success' => false, 'message' => 'Mail not found']);

            return false;
        }

        if ($mail->isOrderStateMail()) {
            $type = 'orderState';
        } elseif ($mail->isPaymentStateMail()) {
            $type = 'paymentState';
        } elseif ($mail->isSystemMail()) {
            $type = 'systemMail';
        } else {
            $type = 'userMail';
        }

        $data = $query->getOneOrNullResult(\Doctrine\ORM\AbstractQuery::HYDRATE_ARRAY);
        $data['type'] = $type;

        return [
            'data' => $data,
            'mail' => $mail,
        ];
<<<<<<< HEAD
=======
    }

    /**
     * @param Shop $shop
     *
     * @return array
     */
    private function getDefaultMailContext(Shop $shop)
    {
        return [
            'sShop' => $this->container->get('config')->get('ShopName'),
            'sShopURL' => ($shop->getAlwaysSecure() ?
                'https://' . $shop->getSecureHost() . $shop->getSecureBasePath() :
                'http://' . $shop->getHost() . $shop->getBasePath()),
            'sConfig' => $this->container->get('config'),
        ];
>>>>>>> 2b5ea018
    }
}<|MERGE_RESOLUTION|>--- conflicted
+++ resolved
@@ -24,10 +24,7 @@
 
 use Shopware\Models\Mail\Attachment;
 use Shopware\Models\Mail\Mail;
-<<<<<<< HEAD
-=======
 use Shopware\Models\Shop\Shop;
->>>>>>> 2b5ea018
 
 /**
  * Backend Controller for the mail backend module
@@ -318,15 +315,6 @@
         $shop = Shopware()->Models()->getRepository(Shop::class)->getActiveDefault();
         $shop->registerResources();
 
-<<<<<<< HEAD
-        $defaultContext = [
-            'sShop' => Shopware()->Config()->get('ShopName'),
-            'sShopURL' => 'http://' . $shop->getHost() . $shop->getBasePath(),
-            'sConfig' => Shopware()->Config(),
-        ];
-
-=======
->>>>>>> 2b5ea018
         try {
             $templateMail = Shopware()->TemplateMail()->createMail($mail, array_merge($this->getDefaultMailContext($shop), $mail->getContext()), $shop);
             $templateMail->addTo($recipient);
@@ -370,17 +358,7 @@
         $shop = Shopware()->Models()->getRepository(Shop::class)->getActiveDefault();
         $shop->registerResources();
 
-<<<<<<< HEAD
-        $defaultContext = [
-            'sShop' => Shopware()->Config()->get('ShopName'),
-            'sShopURL' => 'http://' . $shop->getHost() . $shop->getBasePath(),
-            'sConfig' => Shopware()->Config(),
-        ];
-
-        $compiler->setContext(array_merge($defaultContext, $mail->getContext()));
-=======
         $compiler->setContext(array_merge($this->getDefaultMailContext($shop), $mail->getContext()));
->>>>>>> 2b5ea018
 
         try {
             $template = $compiler->compileString($value);
@@ -638,32 +616,15 @@
             return;
         }
 
-<<<<<<< HEAD
-        /** @var $shop \Shopware\Models\Shop\Shop * */
-        $shop = Shopware()->Models()->getRepository('Shopware\Models\Shop\Shop')->getActiveDefault();
-        $shop->registerResources();
-
-        $defaultContext = [
-            'sShop' => Shopware()->Config()->get('ShopName'),
-            'sShopURL' => 'http://' . $shop->getHost() . $shop->getBasePath(),
-            'sConfig' => Shopware()->Config(),
-        ];
-
-=======
         /** @var $shop Shop * */
         $shop = Shopware()->Models()->getRepository(Shop::class)->getActiveDefault();
         $shop->registerResources();
 
->>>>>>> 2b5ea018
         $context = $mail->getContext();
         if (empty($context)) {
             $context = [];
         }
-<<<<<<< HEAD
-        $data['contextPath'] = $mail->arrayGetPath(array_merge($defaultContext, $context));
-=======
         $data['contextPath'] = $mail->arrayGetPath(array_merge($this->getDefaultMailContext($shop), $context));
->>>>>>> 2b5ea018
 
         $this->View()->assign(['success' => true, 'data' => $data, 'total' => 1]);
     }
@@ -717,8 +678,6 @@
             'data' => $data,
             'mail' => $mail,
         ];
-<<<<<<< HEAD
-=======
     }
 
     /**
@@ -735,6 +694,5 @@
                 'http://' . $shop->getHost() . $shop->getBasePath()),
             'sConfig' => $this->container->get('config'),
         ];
->>>>>>> 2b5ea018
     }
 }