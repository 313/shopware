--- conflicted
+++ resolved
@@ -21,6 +21,7 @@
  * trademark license. Therefore any rights, title and interest in
  * our trademarks remain entirely with us.
  */
+
 use Shopware\Components\CSRFWhitelistAware;
 
 /**
@@ -104,17 +105,6 @@
     }
 
     /**
-<<<<<<< HEAD
-     * Returns a list with actions which should not be validated for CSRF protection
-     *
-     * @return string[]
-     */
-    public function getWhitelistedCSRFActions()
-    {
-        return [
-            'index'
-        ];
-=======
      * @param string $output Path to output file
      */
     private function generateExport($output)
@@ -189,6 +179,17 @@
         }
 
         return $dirName;
->>>>>>> e0f4ac7e
+    }
+
+    /**
+     * Returns a list with actions which should not be validated for CSRF protection
+     *
+     * @return string[]
+     */
+    public function getWhitelistedCSRFActions()
+    {
+        return [
+            'index'
+        ];
     }
 }