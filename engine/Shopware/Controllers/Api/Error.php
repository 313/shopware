<?php
/**
 * Shopware 5
 * Copyright (c) shopware AG
 *
 * According to our dual licensing model, this program can be used either
 * under the terms of the GNU Affero General Public License, version 3,
 * or under a proprietary license.
 *
 * The texts of the GNU Affero General Public License with an additional
 * permission and of our proprietary license can be found at and
 * in the LICENSE file you have received along with this program.
 *
 * This program is distributed in the hope that it will be useful,
 * but WITHOUT ANY WARRANTY; without even the implied warranty of
 * MERCHANTABILITY or FITNESS FOR A PARTICULAR PURPOSE. See the
 * GNU Affero General Public License for more details.
 *
 * "Shopware" is a registered trademark of shopware AG.
 * The licensing of the program under the AGPLv3 does not imply a
 * trademark license. Therefore any rights, title and interest in
 * our trademarks remain entirely with us.
 */

use Shopware\Components\Api\Exception as ApiException;

/**
 * REST API Error Handler
 */
class Shopware_Controllers_Api_Error extends Shopware_Controllers_Api_Rest
{
    public function invalidAction()
    {
        $this->View()->assign(['success' => false, 'message' => 'Invalid method or invalid json string.']);
    }

    public function noAuthAction()
    {
        $this->View()->assign(['success' => false, 'message' => 'Invalid or missing auth']);
    }

    /**
     * Error Action to catch all Exceptions and return valid json response
     */
    public function errorAction()
    {
        $error = $this->Request()->getParam('error_handler');

        /** @var \Exception $exception */
        $exception = $error->exception;

        if ($exception instanceof Enlight_Controller_Exception) {
            $this->Response()->setHttpResponseCode(404);

            $this->View()->assign([
                'success' => false,
                'message' => 'Resource not found',
            ]);

            return;
        }

        if ($exception instanceof ApiException\PrivilegeException) {
            $this->Response()->setHttpResponseCode(403);

            $this->View()->assign([
                'success' => false,
                'message' => $exception->getMessage(),
            ]);

            return;
        }

        if ($exception instanceof ApiException\NotFoundException) {
            $this->Response()->setHttpResponseCode(404);

            $this->View()->assign([
                'success' => false,
                'message' => $exception->getMessage(),
            ]);

            return;
        }

        if ($exception instanceof ApiException\ParameterMissingException) {
            $this->Response()->setHttpResponseCode(400);

            if ($exception->getMissingParam() === null) {
                $this->View()->assign([
                   'success' => false,
                   'code' => 400,
                   'message' => 'A required parameter is missing',
                ]);
            } else {
                $this->View()->assign([
                   'success' => false,
                   'code' => 400,
                   'message' => sprintf('A required parameter is missing: %s', $exception->getMissingParam()),
                ]);
            }

            return;
        }

        if ($exception instanceof ApiException\CustomValidationException) {
            $this->Response()->setHttpResponseCode(400);

            $this->View()->assign([
                'success' => false,
                'message' => $exception->getMessage(),
            ]);

            return;
        }

        if ($exception instanceof ApiException\ValidationException) {
            /* @var \Shopware\Components\Api\Exception\ValidationException $exception */
            $this->Response()->setHttpResponseCode(400);

            $errors = [];
            /** @var \Symfony\Component\Validator\ConstraintViolation $violation */
            foreach ($exception->getViolations() as $violation) {
                $errors[] = sprintf(
                    '%s: %s',
                    $violation->getPropertyPath(),
                    $violation->getMessage()
                );
            }

            $this->View()->assign([
                'success' => false,
                'message' => 'Validation error',
                'errors' => $errors,
            ]);

            return;
        }

        if ($exception instanceof ApiException\BatchInterfaceNotImplementedException) {
            $this->Response()->setHttpResponseCode(405);
            $this->View()->assign([
                'success' => false,
                'code' => 405,
                'message' => 'This resource has no support for batch operations.',
            ]);

            return;
        }

        $this->Response()->setHttpResponseCode(500);
<<<<<<< HEAD
        $debug = true;
        if ($debug) {
            $this->View()->assign(['success' => false, 'message' => 'Errormesage: ' . $exception->getMessage()]);
        } else {
            $this->View()->assign(['success' => false, 'message' => 'Unknown Error']);
        }
=======
        $this->View()->assign(['success' => false, 'message' => 'Error message: ' . $exception->getMessage()]);
>>>>>>> 2b5ea018
    }
}<|MERGE_RESOLUTION|>--- conflicted
+++ resolved
@@ -148,15 +148,6 @@
         }
 
         $this->Response()->setHttpResponseCode(500);
-<<<<<<< HEAD
-        $debug = true;
-        if ($debug) {
-            $this->View()->assign(['success' => false, 'message' => 'Errormesage: ' . $exception->getMessage()]);
-        } else {
-            $this->View()->assign(['success' => false, 'message' => 'Unknown Error']);
-        }
-=======
         $this->View()->assign(['success' => false, 'message' => 'Error message: ' . $exception->getMessage()]);
->>>>>>> 2b5ea018
     }
 }