--- conflicted
+++ resolved
@@ -70,7 +70,7 @@
         );
 
         $facets = array();
-        foreach($categoryArticles['facets'] as $facet) {
+        foreach ($categoryArticles['facets'] as $facet) {
             if (!$facet instanceof FacetResultInterface || $facet->getFacetName() == 'manufacturer') {
                 continue;
             }
@@ -97,19 +97,13 @@
 
         $categoryId = $this->Request()->getParam('sCategory');
 
-        $categoryContent = Shopware()->Modules()->Categories()->sGetCategoryContent($categoryId);
-
-<<<<<<< HEAD
-        $categoryId = $categoryContent['id'];
-=======
-        /**@var $repository \Shopware\Models\Category\Repository*/
-        $categoryRepository = Shopware()->Models()->getRepository('Shopware\Models\Category\Category');
-
         if ($categoryId && !$this->isValidCategoryPath($categoryId)) {
             return $this->forward('index', 'index');
         }
 
->>>>>>> fddab4a4
+        $categoryContent = Shopware()->Modules()->Categories()->sGetCategoryContent($categoryId);
+
+        $categoryId = $categoryContent['id'];
         Shopware()->System()->_GET['sCategory'] = $categoryId;
 
         $location = $this->getRedirectLocation($categoryContent);
@@ -156,7 +150,6 @@
             }
 
             $viewAssignments['showListing'] = (bool) max(array_column($emotions, 'showListing'));
-
         } else {
             //check category emotions
             $emotion = $this->getCategoryEmotion($categoryId);
@@ -199,7 +192,6 @@
             $this->Response()->setHeader('Content-Type', 'text/xml');
             $type = $this->Request()->getParam('sRss') ? 'rss' : 'atom';
             $this->View()->loadTemplate('frontend/listing/' . $type . '.tpl');
-
         } elseif (!empty($categoryContent['template']) && empty($categoryContent['layout'])) {
             $this->view->loadTemplate('frontend/listing/' . $categoryContent['template']);
         }
@@ -216,26 +208,20 @@
 
         if (!empty($categoryContent['external'])) {
             $location = $categoryContent['external'];
-
         } elseif (empty($categoryContent)) {
             $location = array('controller' => 'index');
-
         } elseif (Shopware()->Config()->categoryDetailLink && $categoryContent['articleCount'] == 1) {
-<<<<<<< HEAD
             /**@var $repository \Shopware\Models\Category\Repository*/
             $repository = Shopware()->Models()->getRepository('Shopware\Models\Category\Category');
             $articleId = $repository->getActiveArticleIdByCategoryId($categoryContent['id']);
 
-=======
-            $articleId = $categoryRepository->getActiveArticleIdByCategoryId($categoryContent['id']);
->>>>>>> fddab4a4
             if (!empty($articleId)) {
                 $location = array(
                     'sViewport' => 'detail',
                     'sArticle' => $articleId
                 );
             }
-        } elseif ($this->isShopsBaseCategoryPage($categoryId)) {
+        } elseif ($this->isShopsBaseCategoryPage($categoryContent['id'])) {
             $location = array('controller' => 'index');
         }
 
@@ -259,11 +245,10 @@
         $content['metaKeywords'] = $manufacturer->getMetaKeywords();
 
         $path = $this->Front()->Router()->assemble(array(
-                'sViewport' => 'listing',
-                'sAction'   => 'manufacturer',
-                'sSupplier' => $manufacturer->getId(),
-            ));
-<<<<<<< HEAD
+            'sViewport' => 'listing',
+            'sAction'   => 'manufacturer',
+            'sSupplier' => $manufacturer->getId(),
+        ));
 
         if ($path) {
             $content['sSelfCanonical'] = $path;
@@ -271,16 +256,8 @@
 
         if ($manufacturer->getMetaTitle()) {
             $content['title'] = $manufacturer->getMetaTitle() . ' | ' . $this->get('shop')->getName();
-
         } elseif ($manufacturer->getName()) {
             $content['title'] = $manufacturer->getName();
-=======
-            if ($path) {
-                $categoryContent['sSelfCanonical'] = $path;
-            }
-            $categoryContent['title'] = !empty($supplierTitle) ? $supplierTitle : $supplierName;
-            $categoryContent['canonicalTitle'] = $supplierName;
->>>>>>> fddab4a4
         }
 
         $content['canonicalTitle'] = $manufacturer->getName();
@@ -354,17 +331,14 @@
     private function getCategoryTemplate($categoryContent, $categoryArticles)
     {
         $template = array();
-        if(empty($categoryContent['noViewSelect'])
+        if (empty($categoryContent['noViewSelect'])
             && !empty($categoryArticles['sTemplate'])
             && !empty($categoryContent['layout'])) {
-
             if ($categoryArticles['sTemplate'] == 'table') {
-
                 if ($categoryContent['layout'] == '1col') {
                     $template['layout'] = '3col';
                     $template['template'] = 'article_listing_3col.tpl';
                 }
-
             } else {
                 $template['layout'] = '1col';
                 $template['template'] = 'article_listing_1col.tpl';
@@ -372,6 +346,27 @@
         }
 
         return $template;
+    }
+
+    /**
+     * Helper function which checks the configuration for listing filters.
+     * @return boolean
+     */
+    protected function displayFiltersInListing()
+    {
+        return Shopware()->Config()->get('displayFiltersInListings', true);
+    }
+
+    /**
+     * Returns listing breadcrumb
+     *
+     * @param int $categoryId
+     * @return array
+     */
+    public function getBreadcrumb($categoryId)
+    {
+        $breadcrumb = Shopware()->Modules()->Categories()->sGetCategoriesByParent($categoryId);
+        return array_reverse($breadcrumb);
     }
 
     /**
@@ -414,25 +409,4 @@
 
         return ($defaultShopCategoryId == $categoryId && !array_diff($queryParamsNames, $queryParamsWhiteList));
     }
-
-    /**
-     * Helper function which checks the configuration for listing filters.
-     * @return boolean
-     */
-    protected function displayFiltersInListing()
-    {
-        return Shopware()->Config()->get('displayFiltersInListings', true);
-    }
-
-    /**
-     * Returns listing breadcrumb
-     *
-     * @param int $categoryId
-     * @return array
-     */
-    public function getBreadcrumb($categoryId)
-    {
-        $breadcrumb = Shopware()->Modules()->Categories()->sGetCategoriesByParent($categoryId);
-        return array_reverse($breadcrumb);
-    }
 }