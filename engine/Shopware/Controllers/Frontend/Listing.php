<?php
/**
 * Shopware 5
 * Copyright (c) shopware AG
 *
 * According to our dual licensing model, this program can be used either
 * under the terms of the GNU Affero General Public License, version 3,
 * or under a proprietary license.
 *
 * The texts of the GNU Affero General Public License with an additional
 * permission and of our proprietary license can be found at and
 * in the LICENSE file you have received along with this program.
 *
 * This program is distributed in the hope that it will be useful,
 * but WITHOUT ANY WARRANTY; without even the implied warranty of
 * MERCHANTABILITY or FITNESS FOR A PARTICULAR PURPOSE. See the
 * GNU Affero General Public License for more details.
 *
 * "Shopware" is a registered trademark of shopware AG.
 * The licensing of the program under the AGPLv3 does not imply a
 * trademark license. Therefore any rights, title and interest in
 * our trademarks remain entirely with us.
 */

use Shopware\Bundle\EmotionBundle\Service\StoreFrontEmotionDeviceConfiguration;
use Shopware\Bundle\SearchBundle\Criteria;
use Shopware\Bundle\SearchBundle\FacetResultInterface;
use Shopware\Bundle\SearchBundle\ProductNumberSearchResult;
use Shopware\Bundle\SearchBundle\StoreFrontCriteriaFactoryInterface;
use Shopware\Bundle\StoreFrontBundle\Service\CustomFacetServiceInterface;
use Shopware\Bundle\StoreFrontBundle\Struct\Product\Manufacturer;
use Shopware\Bundle\StoreFrontBundle\Struct\ProductContextInterface;
use Shopware\Bundle\StoreFrontBundle\Struct\Search\CustomFacet;
use Shopware\Bundle\StoreFrontBundle\Struct\Search\CustomSorting;
use Shopware\Bundle\StoreFrontBundle\Struct\ShopContextInterface;

/**
 * Listing controller
 *
 * @category  Shopware
 *
 * @copyright Copyright (c) shopware AG (http://www.shopware.de)
 */
class Shopware_Controllers_Frontend_Listing extends Enlight_Controller_Action
{
    /**
<<<<<<< HEAD
=======
     * Listing of all manufacturer products.
     * Templates extends from the normal listing template.
     */
    public function manufacturerAction()
    {
        $manufacturerId = $this->Request()->getParam('sSupplier', null);

        /** @var $context ProductContextInterface */
        $context = $this->get('shopware_storefront.context_service')->getShopContext();

        if (!$this->Request()->getParam('sCategory')) {
            $this->Request()->setParam('sCategory', $context->getShop()->getCategory()->getId());
        }

        /** @var $criteria Criteria */
        $criteria = $this->get('shopware_search.store_front_criteria_factory')
            ->createListingCriteria($this->Request(), $context);

        if ($criteria->hasCondition('manufacturer')) {
            $condition = $criteria->getCondition('manufacturer');
            $criteria->removeCondition('manufacturer');
            $criteria->addBaseCondition($condition);
        }

        $categoryArticles = Shopware()->Modules()->Articles()->sGetArticlesByCategory(
            $context->getShop()->getCategory()->getId(),
            $criteria
        );

        /** @var $manufacturer Manufacturer */
        $manufacturer = $this->get('shopware_storefront.manufacturer_service')->get(
            $manufacturerId,
            $this->get('shopware_storefront.context_service')->getShopContext()
        );

        $facets = [];
        foreach ($categoryArticles['facets'] as $facet) {
            if (!$facet instanceof FacetResultInterface || $facet->getFacetName() == 'manufacturer') {
                continue;
            }
            $facets[] = $facet;
        }

        $categoryArticles['facets'] = $facets;

        $this->View()->assign($categoryArticles);
        $this->View()->assign('showListing', true);
        $this->View()->assign('manufacturer', $manufacturer);
        $this->View()->assign('ajaxCountUrlParams', [
            'sSupplier' => $manufacturerId,
            'sCategory' => $context->getShop()->getCategory()->getId(),
        ]);

        $this->View()->assign('sCategoryContent', $this->getSeoDataOfManufacturer($manufacturer));
    }

    /**
>>>>>>> 2b5ea018
     * Index action method
     */
    public function indexAction()
    {
        $requestCategoryId = $this->Request()->getParam('sCategory');

        if ($requestCategoryId && !$this->isValidCategoryPath($requestCategoryId)) {
            throw new Enlight_Controller_Exception(
                'Listing category missing, non-existent or invalid for the current shop',
                404
            );
        }

        $categoryContent = Shopware()->Modules()->Categories()->sGetCategoryContent($requestCategoryId);

        $categoryId = $categoryContent['id'];
        Shopware()->System()->_GET['sCategory'] = $categoryId;

        $emotionConfiguration = $this->getEmotionConfiguration($categoryId);

        $location = $this->getRedirectLocation($categoryContent, $emotionConfiguration['hasEmotion']);
        if ($location) {
<<<<<<< HEAD
            $this->redirect($location, ['code' => 301]);
=======
            return $this->redirect($location, ['code' => 301]);
        }

        //check for seo information about the current manufacturer
        $seoSupplier = $this->get('config')->get('seoSupplier');
        $manufacturerId = $this->Request()->getParam('sSupplier', false);

        //old manufacturer listing
        if ($seoSupplier === true && $categoryContent['parentId'] == 1 && $manufacturerId) {
            /** @var $manufacturer Manufacturer */
            $manufacturer = $this->get('shopware_storefront.manufacturer_service')->get(
                $manufacturerId,
                $this->get('shopware_storefront.context_service')->getShopContext()
            );

            if ($manufacturer === null) {
                throw new Enlight_Controller_Exception(
                    'Manufacturer missing, non-existent or invalid',
                    404
                );
            }

            $manufacturerContent = $this->getSeoDataOfManufacturer($manufacturer);
>>>>>>> 2b5ea018

            return;
        }

<<<<<<< HEAD
        $this->View()->assign($emotionConfiguration);
        $this->View()->assign([
=======
        $viewAssignments = [
>>>>>>> 2b5ea018
            'sBanner' => Shopware()->Modules()->Marketing()->sBanner($categoryId),
            'sBreadcrumb' => $this->getBreadcrumb($categoryId),
            'sCategoryContent' => $categoryContent,
            'activeFilterGroup' => $this->request->getQuery('sFilterGroup'),
<<<<<<< HEAD
            'ajaxCountUrlParams' => ['sCategory' => $categoryContent['id']],
        ]);
=======
            'hasEscapedFragment' => $this->Request()->has('_escaped_fragment_'),
            'ajaxCountUrlParams' => ['sCategory' => $categoryContent['id']],
        ];
>>>>>>> 2b5ea018

        // only show the listing if an emotion viewport is empty or the showListing option is active
        if (!$emotionConfiguration['showListing']) {
            return;
        }

        $context = $this->get('shopware_storefront.context_service')->getShopContext();

        /** @var \Shopware\Bundle\StoreFrontBundle\Service\CustomSortingServiceInterface $service */
        $service = $this->get('shopware_storefront.custom_sorting_service');

        $sortings = $service->getSortingsOfCategories([$categoryId], $context);

        /** @var CustomSorting[] $sortings */
        $sortings = array_shift($sortings);

        $this->setDefaultSorting($sortings);

        if ($categoryContent['streamId']) {
            $criteria = $this->createCategoryStreamCriteria($categoryId, $categoryContent['streamId']);
        } else {
            /** @var $criteria Criteria */
            $criteria = $this->get('shopware_search.store_front_criteria_factory')
                ->createListingCriteria($this->Request(), $context);
        }

        if ($categoryContent['hideFilter']) {
            $criteria->resetFacets();
        }

        $categoryArticles = Shopware()->Modules()->Articles()->sGetArticlesByCategory($categoryId, $criteria);

        if ($this->Request()->getParam('sRss') || $this->Request()->getParam('sAtom')) {
            $this->Response()->setHeader('Content-Type', 'text/xml');
            $type = $this->Request()->getParam('sRss') ? 'rss' : 'atom';
            $this->View()->loadTemplate('frontend/listing/' . $type . '.tpl');
        } elseif (!empty($categoryContent['template'])) {
            if ($this->View()->templateExists('frontend/listing/' . $categoryContent['template'])) {
                $this->View()->loadTemplate('frontend/listing/' . $categoryContent['template']);
            } else {
                $this->get('corelogger')->error(
                    'Missing category template detected. Please correct the template for category "' . $categoryContent['name'] . '".',
                    [
                        'uri' => $this->Request()->getRequestUri(),
                        'categoryId' => $requestCategoryId,
                        'categoryName' => $categoryContent['name'],
                    ]
                );
            }
        }

        /** @var \Shopware\Components\ProductStream\FacetFilter $facetFilter */
        $facetFilter = $this->get('shopware_product_stream.facet_filter');
        $facets = $facetFilter->filter($categoryArticles['facets'], $criteria);
        $categoryArticles['facets'] = $facets;

        $this->View()->assign($categoryArticles);
        $this->View()->assign('sortings', $sortings);
    }

    /**
     * Listing of all manufacturer products.
     * Templates extends from the normal listing template.
     */
    public function manufacturerAction()
    {
        $manufacturerId = $this->Request()->getParam('sSupplier', null);

        /** @var $context ProductContextInterface */
        $context = $this->get('shopware_storefront.context_service')->getShopContext();

        if (!$this->Request()->getParam('sCategory')) {
            $this->Request()->setParam('sCategory', $context->getShop()->getCategory()->getId());
        }

        /** @var $criteria Criteria */
        $criteria = $this->get('shopware_search.store_front_criteria_factory')
            ->createListingCriteria($this->Request(), $context);

        if ($criteria->hasCondition('manufacturer')) {
            $condition = $criteria->getCondition('manufacturer');
            $criteria->removeCondition('manufacturer');
            $criteria->addBaseCondition($condition);
        }

        $categoryArticles = Shopware()->Modules()->Articles()->sGetArticlesByCategory(
            $context->getShop()->getCategory()->getId(),
            $criteria
        );

        /** @var $manufacturer Manufacturer */
        $manufacturer = $this->get('shopware_storefront.manufacturer_service')->get(
            $manufacturerId,
            $this->get('shopware_storefront.context_service')->getShopContext()
        );

        if ($manufacturer->getCoverFile()) {
            $mediaService = Shopware()->Container()->get('shopware_media.media_service');
            $manufacturer->setCoverFile($mediaService->getUrl($manufacturer->getCoverFile()));
        }

        $facets = [];
        foreach ($categoryArticles['facets'] as $facet) {
            if (!$facet instanceof FacetResultInterface || $facet->getFacetName() == 'manufacturer') {
                continue;
            }
            $facets[] = $facet;
        }

        $categoryArticles['facets'] = $facets;

        $this->View()->assign($categoryArticles);
        $this->View()->assign('showListing', true);
        $this->View()->assign('manufacturer', $manufacturer);
        $this->View()->assign('ajaxCountUrlParams', [
            'sSupplier' => $manufacturerId,
            'sCategory' => $context->getShop()->getCategory()->getId(),
        ]);

        $this->View()->assign('sCategoryContent', $this->getSeoDataOfManufacturer($manufacturer));
    }

    /**
     * Returns listing breadcrumb
     *
     * @param int $categoryId
     *
     * @return array
     */
    public function getBreadcrumb($categoryId)
    {
        $breadcrumb = Shopware()->Modules()->Categories()->sGetCategoriesByParent($categoryId);

        return array_reverse($breadcrumb);
    }

    /**
     * @param int $categoryId
     *
     * @return array
     */
    protected function getEmotionConfiguration($categoryId)
    {
        if ($this->Request()->getParam('sPage')) {
            return [
                'hasEmotion' => false,
                'showListing' => true,
                'showListingDevices' => [],
            ];
        }
        $context = Shopware()->Container()->get('shopware_storefront.context_service')->getShopContext();

        /** @var StoreFrontEmotionDeviceConfiguration $service */
        $service = $this->get('shopware_emotion.store_front_emotion_device_configuration');
        $emotions = $service->getCategoryConfiguration($categoryId, $context);

        return [
            'emotions' => $emotions,
            'hasEmotion' => !empty($emotions),
            'showListing' => $this->hasListing($emotions),
            'showListingDevices' => $this->getDevicesWithListing($emotions),
        ];
    }

    /**
     * Returns listing breadcrumb
     *
     * @param int $categoryId
     *
     * @return array
     */
    public function getBreadcrumb($categoryId)
    {
        $breadcrumb = Shopware()->Modules()->Categories()->sGetCategoriesByParent($categoryId);

        return array_reverse($breadcrumb);
    }

    /**
     * Helper function which checks the configuration for listing filters.
     *
     * @return bool
     */
    protected function displayFiltersInListing()
    {
        return Shopware()->Config()->get('displayFiltersInListings', true);
    }

    /**
     * @param int $templateVersion
     * @param int $categoryId
     *
     * @return array
     */
    protected function getEmotionConfiguration($categoryId)
    {
        if ($this->Request()->getParam('sPage')) {
            return [
                'hasEmotion' => false,
                'showListing' => true,
            ];
        }

        $emotions = $this->get('emotion_device_configuration')->get($categoryId);

        return [
            'emotions' => $emotions,
            'hasEmotion' => !empty($emotions),
            'showListing' => empty($emotions) || (bool) max(array_column($emotions, 'showListing')),
        ];
    }

    /**
     * @param array $categoryContent
     * @param bool  $hasEmotion
     *
     * @return array|bool
     */
    private function getRedirectLocation($categoryContent, $hasEmotion)
    {
        $location = false;

        $checkRedirect = (
            ($hasEmotion && $this->Request()->getParam('sPage'))
            ||
            (!$hasEmotion)
        );

        if (!empty($categoryContent['external'])) {
            $location = $categoryContent['external'];
        } elseif (empty($categoryContent)) {
            $location = ['controller' => 'index'];
        } elseif ($this->isShopsBaseCategoryPage($categoryContent['id'])) {
            $location = ['controller' => 'index'];
        } elseif ($this->get('config')->get('categoryDetailLink') && $checkRedirect) {
            /** @var $context ShopContextInterface */
            $context = $this->get('shopware_storefront.context_service')->getShopContext();

            /** @var $factory StoreFrontCriteriaFactoryInterface */
            $factory = $this->get('shopware_search.store_front_criteria_factory');
            $criteria = $factory->createListingCriteria($this->Request(), $context);

            $criteria->resetFacets()
                ->resetConditions()
                ->resetSorting()
                ->offset(0)
                ->limit(2)
                ->setFetchCount(false);

            /** @var $result ProductNumberSearchResult */
            $result = $this->get('shopware_search.product_number_search')->search($criteria, $context);

            if (count($result->getProducts()) === 1) {
                /** @var $first \Shopware\Bundle\StoreFrontBundle\Struct\BaseProduct */
                $first = array_shift($result->getProducts());
                $location = ['controller' => 'detail', 'sArticle' => $first->getId()];
            }
        }

        return $location;
    }

    /**
     * Converts the provided manufacturer to the category seo data structure.
     * Result can be merged with "sCategoryContent" to override relevant seo category data with
     * manufacturer data.
     *
     * @param Manufacturer $manufacturer
     *
     * @return array
     */
    private function getSeoDataOfManufacturer(Manufacturer $manufacturer)
    {
        $content = [];

        $content['metaDescription'] = $manufacturer->getMetaDescription();
        $content['metaKeywords'] = $manufacturer->getMetaKeywords();

        $canonicalParams = [
            'sViewport' => 'listing',
            'sAction' => 'manufacturer',
            'sSupplier' => $manufacturer->getId(),
        ];

        $content['canonicalParams'] = $canonicalParams;

        $path = $this->Front()->Router()->assemble($canonicalParams);

        if ($path) {
            /* @deprecated */
            $content['sSelfCanonical'] = $path;
        }

        $content['metaTitle'] = $manufacturer->getMetaTitle();
        $content['title'] = $manufacturer->getName();

        return $content;
    }

    /**
<<<<<<< HEAD
=======
     * Returns a single emotion definition for the provided category id.
     *
     * @param $categoryId
     *
     * @return array|mixed
     */
    private function getCategoryEmotion($categoryId)
    {
        if ($this->Request()->getQuery('sSupplier')
            || $this->Request()->getQuery('sPage')
            || $this->Request()->getQuery('sFilterProperties')
            || $this->Request()->getParam('sRss')
            || $this->Request()->getParam('sAtom')
        ) {
            return [];
        }

        $data = Shopware()->Models()->getRepository('Shopware\Models\Emotion\Emotion')
            ->getCategoryBaseEmotionsQuery($categoryId)->getArrayResult();

        if (empty($data)) {
            return [];
        }

        return [
            'id' => $data[0]['id'],
            'showListing' => $data[0]['showListing'],
        ];
    }

    /**
>>>>>>> 2b5ea018
     * Checks if the provided $categoryId is in the current shop's category tree
     *
     * @param int $categoryId
     *
     * @return bool
     */
    private function isValidCategoryPath($categoryId)
    {
        $defaultShopCategoryId = Shopware()->Shop()->getCategory()->getId();

        /** @var $repository \Shopware\Models\Category\Repository */
        $categoryRepository = Shopware()->Models()->getRepository('Shopware\Models\Category\Category');
        $categoryPath = $categoryRepository->getPathById($categoryId);

        if (!in_array($defaultShopCategoryId, array_keys($categoryPath))) {
            $this->Request()->setQuery('sCategory', $defaultShopCategoryId);
            $this->Response()->setHttpResponseCode(404);

            return false;
        }

        return true;
    }

    /**
     * Helper function used in the listing action to detect if
     * the user is trying to open the page matching the shop's root category
     *
     * @param $categoryId
     *
     * @return bool
     */
    private function isShopsBaseCategoryPage($categoryId)
    {
        $defaultShopCategoryId = Shopware()->Shop()->getCategory()->getId();

        $queryParamsWhiteList = ['controller', 'action', 'sCategory', 'sViewport', 'rewriteUrl', 'module'];
        $queryParamsNames = array_keys($this->Request()->getParams());
        $paramsDiff = array_diff($queryParamsNames, $queryParamsWhiteList);

        return $defaultShopCategoryId == $categoryId && !$paramsDiff;
<<<<<<< HEAD
    }

    /**
     * Determines if the product listing has to be loaded/shown at all
     *
     * @param array $emotions
     *
     * @return bool
     */
    private function hasListing(array $emotions)
    {
        if (empty($emotions)) {
            return true;
        }

        $showListing = (bool) max(array_column($emotions, 'showListing'));
        if ($showListing) {
            return true;
        }

        $devices = $this->getDevicesWithListing($emotions);

        return !empty($devices);
    }

    /**
     * Filters the device types down to which have to show the product listing
     *
     * @param array $emotions
     *
     * @return int[]
     */
    private function getDevicesWithListing(array $emotions)
    {
        $visibleDevices = [0, 1, 2, 3, 4];
        $permanentVisibleDevices = [];

        foreach ($emotions as $emotion) {
            // always show the listing in the emotion viewports when the option "show listing" is active
            if ($emotion['showListing']) {
                $permanentVisibleDevices = array_merge($permanentVisibleDevices, $emotion['devicesArray']);
            }

            $visibleDevices = array_diff($visibleDevices, $emotion['devicesArray']);
        }

        $visibleDevices = array_merge($permanentVisibleDevices, $visibleDevices);

        return array_values($visibleDevices);
    }

    /**
     * @param CustomSorting[] $sortings
     */
    private function setDefaultSorting($sortings)
    {
        if ($this->Request()->has('sSort')) {
            return;
        }

        /** @var CustomSorting $default */
        $default = array_shift($sortings);

        if (!$default) {
            return;
        }

        $this->Request()->setParam('sSort', $default->getId());
    }

    /**
     * @param int $categoryId
     * @param int $streamId
     *
     * @return Criteria
     */
    private function createCategoryStreamCriteria($categoryId, $streamId)
    {
        /** @var \Shopware\Bundle\StoreFrontBundle\Service\ContextServiceInterface $contextService */
        $contextService = $this->get('shopware_storefront.context_service');
        $context = $contextService->getShopContext();

        /** @var \Shopware\Components\ProductStream\CriteriaFactoryInterface $factory */
        $factory = $this->get('shopware_product_stream.criteria_factory');
        $criteria = $factory->createCriteria($this->Request(), $context);

        /** @var \Shopware\Components\ProductStream\RepositoryInterface $streamRepository */
        $streamRepository = $this->get('shopware_product_stream.repository');
        $streamRepository->prepareCriteria($criteria, $streamId);

        /** @var CustomFacetServiceInterface $facetService */
        $facetService = $this->get('shopware_storefront.custom_facet_service');
        $facets = $facetService->getFacetsOfCategories([$categoryId], $context);

        /** @var CustomFacet[] $facets */
        $facets = array_shift($facets);
        foreach ($facets as $facet) {
            $criteria->addFacet($facet->getFacet());
        }

        /** @var \Shopware\Components\ProductStream\FacetFilter $facetFilter */
        $facetFilter = $this->get('shopware_product_stream.facet_filter');
        $facetFilter->add($criteria);

        return $criteria;
=======
>>>>>>> 2b5ea018
    }
}<|MERGE_RESOLUTION|>--- conflicted
+++ resolved
@@ -44,66 +44,6 @@
 class Shopware_Controllers_Frontend_Listing extends Enlight_Controller_Action
 {
     /**
-<<<<<<< HEAD
-=======
-     * Listing of all manufacturer products.
-     * Templates extends from the normal listing template.
-     */
-    public function manufacturerAction()
-    {
-        $manufacturerId = $this->Request()->getParam('sSupplier', null);
-
-        /** @var $context ProductContextInterface */
-        $context = $this->get('shopware_storefront.context_service')->getShopContext();
-
-        if (!$this->Request()->getParam('sCategory')) {
-            $this->Request()->setParam('sCategory', $context->getShop()->getCategory()->getId());
-        }
-
-        /** @var $criteria Criteria */
-        $criteria = $this->get('shopware_search.store_front_criteria_factory')
-            ->createListingCriteria($this->Request(), $context);
-
-        if ($criteria->hasCondition('manufacturer')) {
-            $condition = $criteria->getCondition('manufacturer');
-            $criteria->removeCondition('manufacturer');
-            $criteria->addBaseCondition($condition);
-        }
-
-        $categoryArticles = Shopware()->Modules()->Articles()->sGetArticlesByCategory(
-            $context->getShop()->getCategory()->getId(),
-            $criteria
-        );
-
-        /** @var $manufacturer Manufacturer */
-        $manufacturer = $this->get('shopware_storefront.manufacturer_service')->get(
-            $manufacturerId,
-            $this->get('shopware_storefront.context_service')->getShopContext()
-        );
-
-        $facets = [];
-        foreach ($categoryArticles['facets'] as $facet) {
-            if (!$facet instanceof FacetResultInterface || $facet->getFacetName() == 'manufacturer') {
-                continue;
-            }
-            $facets[] = $facet;
-        }
-
-        $categoryArticles['facets'] = $facets;
-
-        $this->View()->assign($categoryArticles);
-        $this->View()->assign('showListing', true);
-        $this->View()->assign('manufacturer', $manufacturer);
-        $this->View()->assign('ajaxCountUrlParams', [
-            'sSupplier' => $manufacturerId,
-            'sCategory' => $context->getShop()->getCategory()->getId(),
-        ]);
-
-        $this->View()->assign('sCategoryContent', $this->getSeoDataOfManufacturer($manufacturer));
-    }
-
-    /**
->>>>>>> 2b5ea018
      * Index action method
      */
     public function indexAction()
@@ -126,55 +66,19 @@
 
         $location = $this->getRedirectLocation($categoryContent, $emotionConfiguration['hasEmotion']);
         if ($location) {
-<<<<<<< HEAD
             $this->redirect($location, ['code' => 301]);
-=======
-            return $this->redirect($location, ['code' => 301]);
-        }
-
-        //check for seo information about the current manufacturer
-        $seoSupplier = $this->get('config')->get('seoSupplier');
-        $manufacturerId = $this->Request()->getParam('sSupplier', false);
-
-        //old manufacturer listing
-        if ($seoSupplier === true && $categoryContent['parentId'] == 1 && $manufacturerId) {
-            /** @var $manufacturer Manufacturer */
-            $manufacturer = $this->get('shopware_storefront.manufacturer_service')->get(
-                $manufacturerId,
-                $this->get('shopware_storefront.context_service')->getShopContext()
-            );
-
-            if ($manufacturer === null) {
-                throw new Enlight_Controller_Exception(
-                    'Manufacturer missing, non-existent or invalid',
-                    404
-                );
-            }
-
-            $manufacturerContent = $this->getSeoDataOfManufacturer($manufacturer);
->>>>>>> 2b5ea018
 
             return;
         }
 
-<<<<<<< HEAD
         $this->View()->assign($emotionConfiguration);
         $this->View()->assign([
-=======
-        $viewAssignments = [
->>>>>>> 2b5ea018
             'sBanner' => Shopware()->Modules()->Marketing()->sBanner($categoryId),
             'sBreadcrumb' => $this->getBreadcrumb($categoryId),
             'sCategoryContent' => $categoryContent,
             'activeFilterGroup' => $this->request->getQuery('sFilterGroup'),
-<<<<<<< HEAD
             'ajaxCountUrlParams' => ['sCategory' => $categoryContent['id']],
         ]);
-=======
-            'hasEscapedFragment' => $this->Request()->has('_escaped_fragment_'),
-            'ajaxCountUrlParams' => ['sCategory' => $categoryContent['id']],
-        ];
->>>>>>> 2b5ea018
 
         // only show the listing if an emotion viewport is empty or the showListing option is active
         if (!$emotionConfiguration['showListing']) {
@@ -271,9 +175,11 @@
             $this->get('shopware_storefront.context_service')->getShopContext()
         );
 
-        if ($manufacturer->getCoverFile()) {
-            $mediaService = Shopware()->Container()->get('shopware_media.media_service');
-            $manufacturer->setCoverFile($mediaService->getUrl($manufacturer->getCoverFile()));
+        if ($manufacturer === null) {
+            throw new Enlight_Controller_Exception(
+                'Manufacturer missing, non-existent or invalid',
+                404
+            );
         }
 
         $facets = [];
@@ -336,54 +242,6 @@
             'hasEmotion' => !empty($emotions),
             'showListing' => $this->hasListing($emotions),
             'showListingDevices' => $this->getDevicesWithListing($emotions),
-        ];
-    }
-
-    /**
-     * Returns listing breadcrumb
-     *
-     * @param int $categoryId
-     *
-     * @return array
-     */
-    public function getBreadcrumb($categoryId)
-    {
-        $breadcrumb = Shopware()->Modules()->Categories()->sGetCategoriesByParent($categoryId);
-
-        return array_reverse($breadcrumb);
-    }
-
-    /**
-     * Helper function which checks the configuration for listing filters.
-     *
-     * @return bool
-     */
-    protected function displayFiltersInListing()
-    {
-        return Shopware()->Config()->get('displayFiltersInListings', true);
-    }
-
-    /**
-     * @param int $templateVersion
-     * @param int $categoryId
-     *
-     * @return array
-     */
-    protected function getEmotionConfiguration($categoryId)
-    {
-        if ($this->Request()->getParam('sPage')) {
-            return [
-                'hasEmotion' => false,
-                'showListing' => true,
-            ];
-        }
-
-        $emotions = $this->get('emotion_device_configuration')->get($categoryId);
-
-        return [
-            'emotions' => $emotions,
-            'hasEmotion' => !empty($emotions),
-            'showListing' => empty($emotions) || (bool) max(array_column($emotions, 'showListing')),
         ];
     }
 
@@ -475,40 +333,6 @@
     }
 
     /**
-<<<<<<< HEAD
-=======
-     * Returns a single emotion definition for the provided category id.
-     *
-     * @param $categoryId
-     *
-     * @return array|mixed
-     */
-    private function getCategoryEmotion($categoryId)
-    {
-        if ($this->Request()->getQuery('sSupplier')
-            || $this->Request()->getQuery('sPage')
-            || $this->Request()->getQuery('sFilterProperties')
-            || $this->Request()->getParam('sRss')
-            || $this->Request()->getParam('sAtom')
-        ) {
-            return [];
-        }
-
-        $data = Shopware()->Models()->getRepository('Shopware\Models\Emotion\Emotion')
-            ->getCategoryBaseEmotionsQuery($categoryId)->getArrayResult();
-
-        if (empty($data)) {
-            return [];
-        }
-
-        return [
-            'id' => $data[0]['id'],
-            'showListing' => $data[0]['showListing'],
-        ];
-    }
-
-    /**
->>>>>>> 2b5ea018
      * Checks if the provided $categoryId is in the current shop's category tree
      *
      * @param int $categoryId
@@ -550,7 +374,6 @@
         $paramsDiff = array_diff($queryParamsNames, $queryParamsWhiteList);
 
         return $defaultShopCategoryId == $categoryId && !$paramsDiff;
-<<<<<<< HEAD
     }
 
     /**
@@ -656,7 +479,5 @@
         $facetFilter->add($criteria);
 
         return $criteria;
-=======
->>>>>>> 2b5ea018
     }
 }