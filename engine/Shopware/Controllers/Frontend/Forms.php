<?php
/**
 * Shopware 5
 * Copyright (c) shopware AG
 *
 * According to our dual licensing model, this program can be used either
 * under the terms of the GNU Affero General Public License, version 3,
 * or under a proprietary license.
 *
 * The texts of the GNU Affero General Public License with an additional
 * permission and of our proprietary license can be found at and
 * in the LICENSE file you have received along with this program.
 *
 * This program is distributed in the hope that it will be useful,
 * but WITHOUT ANY WARRANTY; without even the implied warranty of
 * MERCHANTABILITY or FITNESS FOR A PARTICULAR PURPOSE. See the
 * GNU Affero General Public License for more details.
 *
 * "Shopware" is a registered trademark of shopware AG.
 * The licensing of the program under the AGPLv3 does not imply a
 * trademark license. Therefore any rights, title and interest in
 * our trademarks remain entirely with us.
 */

use Shopware\Models\Form\Form;
use Shopware\Models\Form\Field;

/**
 * Shopware Frontend Controller for the form module
 *
 * @category  Shopware
 * @package   Shopware\Controllers\Frontend
 * @copyright Copyright (c) shopware AG (http://www.shopware.de)
 */
class Shopware_Controllers_Frontend_Forms extends Enlight_Controller_Action
{
    /**
     * Contains the validated post data
     *
     * @var array
     */
    public $_postData;

    /**
     * Contains the errors
     *
     * @var array
     */
    public $_errors;

    /**
     * Contains the form elements
     *
     * @var array
     */
    protected $_elements;

    /**
     * Render form - onSubmit checkFields -
     *
     * @throws Enlight_Exception
     */
    public function indexAction()
    {
        $id = $this->Request()->getParam('sFid');
        $id = ($id) ? $id : $this->Request()->getParam('id');

        $this->View()->forceMail = (int)$this->Request()->getParam('forceMail');
        $this->View()->id        = $id;
        $this->View()->sSupport  = $this->getContent($id);
        $this->View()->rand      = md5(uniqid(mt_rand(), true));

        $success = $this->Request()->getParam('success');
        if ($success) {
            $this->View()->sSupport = array_merge($this->View()->sSupport, array('sElements' => ''));
        }

        $this->View()->assign('success', $success);

        if ($this->Request()->isPost()) {
            $this->handleFormPost($id);
        }
    }

    /**
     * @param int $formId
     * @throws Enlight_Exception
     */
    private function handleFormPost($formId)
    {
        if (count($this->_errors) || empty($this->Request()->Submit)) {
            return;
        }

        $this->commitForm();

        $this->redirect(
            array(
                'controller' => 'ticket',
                'action' => 'index',
                'sFid' => $formId,
                'success' => 1
            )
        );
    }

    /**
     * @param integer $formId
     *
     * @return array
     * @throws \Exception
     * @throws Enlight_Exception
     * @throws \Doctrine\ORM\NonUniqueResultException
     */
    protected function getContent($formId)
    {
        $fields = array();
        $labels = array();

        $shopId = $this->container->get('shopware_storefront.context_service')->getShopContext()->getShop()->getId();

        /* @var $query \Doctrine\ORM\Query */
        $query = Shopware()->Models()->getRepository('Shopware\Models\Form\Form')->getFormQuery($formId, $shopId);

        /* @var $form Form */
        $form = $query->getOneOrNullResult(\Doctrine\ORM\AbstractQuery::HYDRATE_OBJECT);

        if (!$form) {
            $this->Response()->setHttpResponseCode(404);
            return $this->forward('index', 'index');
        }

        /* @var $field Field */
        foreach ($form->getFields() as $field) {
            $this->_elements[$field->getId()] = array(
                'id'        => (string) $field->getId(), // intended string cast to keep compatibility
                'name'      => $field->getName(),
                'note'      => $field->getNote(),
                'typ'       => $field->getTyp(),
                'required'  => (string) $field->getRequired(),  // intended string cast to keep compatibility
                'label'     => $field->getLabel(),
                'class'     => $field->getClass(),
                'value'     => $field->getValue(),
                'error_msg' => $field->getErrorMsg(),
            );
        }

        if ($this->Request()->isPost()) {
            $this->checkFields();
        }

        if (empty($this->Request()->Submit) || count($this->_errors)) {
            foreach ($this->_elements as $id => $element) {
                if ($element['name'] == 'inquiry' && !empty($this->Request()->sInquiry)) {
                    switch ($this->Request()->sInquiry) {
                        case 'basket':
                            $text = Shopware()->Snippets()->getNamespace('frontend/detail/comment')->get('InquiryTextBasket');
                            $getBasket = Shopware()->Modules()->Basket()->sGetBasket();
                            //$text = ''; Fix 100363 / 5416 Thanks to H. Ronecker
                            foreach ($getBasket['content'] as $basketRow) {
                                if (empty($basketRow['modus'])) {
                                    $text .= "\n{$basketRow['quantity']} x {$basketRow['articlename']} ({$basketRow['ordernumber']}) - {$basketRow['price']} " . Shopware()->System()->sCurrency['currency'];
                                }
                            }
                            if (!empty($text)) {
                                $this->_elements[$id]['value'] = $text;
                                $element['value'] = $text;
                            }
                            break;
                        case 'detail':
                            if ($this->Request()->getParam('sOrdernumber', null) !== null) {
                                $getName = Shopware()->Modules()->Articles()->sGetArticleNameByOrderNumber($this->Request()->getParam('sOrdernumber'));
                                $text = Shopware()->Snippets()->getNamespace('frontend/detail/comment')->get('InquiryTextArticle');
                                $text .= ' ' . $getName;
                                $this->_elements[$id]['value'] = $text;
                                $element['value'] = $text;
                            }
                            break;
                    }
                }

                $fields[$id] = $this->_createInputElement($element, $this->_postData[$id]);
                $labels[$id] = $this->_createLabelElement($element);
            }
        }

        // prepare formadata for view
        $formData = array(
            'id'                => (string) $form->getId(),  // intended string cast to keep compatibility
            'name'              => $form->getName(),
            'text'              => $form->getText(),
            'text2'             => $form->getText2(),
            'email'             => $form->getEmail(),
            'email_template'    => $form->getEmailTemplate(),
            'email_subject'     => $form->getEmailSubject(),
            'metaTitle'         => $form->getMetaTitle(),
            'metaDescription'   => $form->getMetaDescription(),
            'metaKeywords'      => $form->getMetaKeywords(),
        );

        return array_merge($formData, array(
            'sErrors'   => $this->_errors,
            'sElements' => $this->_elements,
            'sFields'   => $fields,
            'sLabels'   => $labels
        ));
    }

    /**
     * Validate input - check form field rules defined by merchant
     * Checks captcha and doing simple blacklist-/spam-check
     *
     * Populates $this->_errors
     * Modifies  $this->_elements
     *
     * @return void
     */
    private function checkFields()
    {
        $this->_errors = $this->_validateInput($this->Request()->getPost(), $this->_elements);

        if (!empty(Shopware()->Config()->CaptchaColor)) {
            $captcha = str_replace(' ', '', strtolower($this->Request()->sCaptcha));
            $rand = $this->Request()->getPost('sRand');
            if (empty($rand) || $captcha != substr(md5($rand), 0, 5)) {
                $this->_elements['sCaptcha']['class'] = ' instyle_error has--error';
                $this->_errors['e']['sCaptcha'] = true;
            }
        }

        if (!empty($this->_errors)) {
            foreach ($this->_errors['e'] as $key => $value) {
                if (isset($this->_errors['e'][$key])) {
                    if ($this->_elements[$key]['typ'] == 'text2') {
                        $class = explode(';', $this->_elements[$key]['class']);
                        $this->_elements[$key]['class'] = implode(
                                ' instyle_error has--error;',
                                $class
                            ) . ' instyle_error has--error';
                    } else {
                        $this->_elements[$key]['class'] .= ' instyle_error has--error';
                    }
                }
            }
        }

        $isSpam = false;
        foreach ($this->_postData as $value) {
            if (is_array($value)) {
                continue;
            }

            $badwords = array(' sex ', ' porn ', ' viagra ', 'url=', 'src=', 'link=');
            foreach ($badwords as $badword) {
                if (strpos($value, $badword) !== false) {
                    $isSpam = true;
                }
            }
        }

        if ($isSpam) {
            sleep(3);
            $this->_errors[] = array('1');
        }
    }

    /**
     * Commit form via email (default) or database (ticket  system)
     *
     * @throws Enlight_Exception
     * @return void
     * @throws \Zend_Mail_Exception
     */
    public function commitForm()
    {
        /** @var Enlight_Components_Mail $mail */
        $mail = $this->get('mail');

        //Email field available check
        foreach ($this->_elements as $element) {
            if ($element['typ'] == 'email') {
                $postEmail = $this->_postData[$element['id']];
                $postEmail = trim($postEmail);
            }
        }

        if (!empty($postEmail)) {
            $mail->setReplyTo($postEmail);
        }

        $content = $this->View()->sSupport;

<<<<<<< HEAD
        $mailBody = $content["email_template"];
        foreach ($this->_postData as $key => $value) {
            if ($this->_elements[$key]['typ'] == "text2") {
                $names = explode(";", $this->_elements[$key]['name']);
                $mailBody = str_replace("{sVars." . $names[0] . "}", $value[0], $mailBody);
                $mailBody = str_replace("{sVars." . $names[1] . "}", $value[1], $mailBody);
            } else {
                $mailBody = str_replace("{sVars." . $this->_elements[$key]['name'] . "}", $value, $mailBody);
            }
        }

        $mailBody = str_replace("{sIP}", $_SERVER['REMOTE_ADDR'], $mailBody);
        $mailBody = str_replace("{sDateTime}", date("d.m.Y h:i:s"), $mailBody);
        $mailBody = str_replace("{sShopname}", Shopware()->Config()->shopName, $mailBody);
        $mailBody = strip_tags($mailBody);
=======
        $mailBody = $this->replaceVariables($content["email_template"]);
        $mailSubject = $this->replaceVariables($content["email_subject"]);
>>>>>>> b1f4ad22

        $mail->setFrom(Shopware()->Config()->Mail);
        $mail->clearRecipients();
        $mail->addTo($content['email']);
        $mail->setBodyText($mailBody);
        $mail->setSubject($mailSubject);

        $mail = Shopware()->Events()->filter('Shopware_Controllers_Frontend_Forms_commitForm_Mail', $mail, array('subject' => $this));

        if (!$mail->send()) {
            throw new Enlight_Exception('Could not send mail');
        }
    }

    /**
     * replaces placeholder variables
     * @param  string $content
     * @return string
     */
    private function replaceVariables($content)
    {
        foreach ($this->_postData as $key => $value) {
            if ($this->_elements[$key]['typ'] == "text2") {
                $names = explode(";", $this->_elements[$key]['name']);
                $content = str_replace("{sVars." . $names[0] . "}", $value[0], $content);
                $content = str_replace("{sVars." . $names[1] . "}", $value[1], $content);
            } else {
                $content = str_replace("{sVars." . $this->_elements[$key]['name'] . "}", $value, $content);
            }
        }

        $content = str_replace("{sIP}", $_SERVER['REMOTE_ADDR'], $content);
        $content = str_replace("{sDateTime}", date("d.m.Y h:i:s"), $content);
        $content = str_replace('{sShopname}', Shopware()->Config()->shopName, $content);
        return strip_tags($content);
    }

    /**
     * Create label element
     *
     * @param array $element
     * @return string
     */
    protected function _createLabelElement($element)
    {
        $output = "<label for=\"{$element['name']}\">";
        if ($element['typ'] == 'text2') {
            $output .= str_replace(';', '/', "{$element['label']}");
        } else {
            $output .= "{$element['label']}";
        }
        if ($element['required'] == 1) {
            $output .= "*";
        }
        $output .= ":</label>\r\n";

        return $output;
    }

    /**
     * Create input element method
     *
     * @param array $element
     * @param array $post
     * @return string
     */
    protected function _createInputElement($element, $post = null)
    {
        if ($element['required'] == 1) {
            $requiredField = 'is--required required';
            $requiredFieldSnippet = '%*%';
            $requiredFieldAria = 'required="required" aria-required="true"';
        } else {
            $requiredField = '';
            $requiredFieldSnippet = '';
            $requiredFieldAria = '';
        }

        $placeholder = "placeholder=\"{$element['label']}$requiredFieldSnippet\"";

        switch ($element['typ']) {
            case 'password':
            case 'email':
            case 'text':
            case 'textarea':
            case 'file':
                if (empty($post) && !empty($element['value'])) {
                    $post = $element['value'];
                } elseif (!empty($post) && $element['typ'] !== 'textarea') {
                    $post = '{literal}' . str_replace(['{/literal}', '"'], '', $post) . '{/literal}';
                } else {
                    $post = '{literal}' . str_replace('{/literal}', '', $post) . '{/literal}';
                }
                break;
            case 'text2':
                if (empty($post[0]) && !empty($element['value'][0])) {
                    $post[0] = $element['value'][0];
                } elseif (!empty($post[0])) {
                    $post[0] = '{literal}' . str_replace(['{/literal}', '"'], '', $post[0]) . '{/literal}';
                }
                if (empty($post[1]) && !empty($element['value'][1])) {
                    $post[1] = $element['value'][1];
                } elseif (!empty($post[1])) {
                    $post[1] = '{literal}' . str_replace(['{/literal}', '"'], '', $post[1]) . '{/literal}';
                }
                break;
            default:
                break;
        }

        $output = '';
        switch ($element['typ']) {
            case 'password':
            case 'email':
            case 'text':
                $output .= "<input type=\"{$element['typ']}\" class=\"{$element['class']} $requiredField\" $requiredFieldAria value=\"{$post}\" id=\"{$element['name']}\" $placeholder name=\"{$element['name']}\"/>\r\n";
                break;
            case 'checkbox':
                if ($post == $element['value']) {
                    $checked = ' checked';
                } else {
                    $checked = '';
                }
                $output .= "<input type=\"{$element['typ']}\" class=\"{$element['class']} $requiredField\" $requiredFieldAria value=\"{$element['value']}\" id=\"{$element['name']}\" name=\"{$element['name']}\"$checked/>\r\n";
                break;
            case 'file':
                $output .= "<input type=\"{$element['typ']}\" class=\"{$element['class']} $requiredField file\" $requiredFieldAria id=\"{$element['name']}\" $placeholder name=\"{$element['name']}\" maxlength=\"100000\" accept=\"{$element['value']}\"/>\r\n";
                break;
            case 'text2':
                $element['class'] = explode(';', $element['class']);
                $element['name'] = explode(';', $element['name']);

                if (strpos($element['label'], ';') !== false) {
                    $placeholders = explode(';', $element['label']);
                    $placeholder0 = "placeholder=\"{$placeholders[0]}$requiredFieldSnippet\"";
                    $placeholder1 = "placeholder=\"{$placeholders[1]}$requiredFieldSnippet\"";
                } else {
                    $placeholder0 = $placeholder;
                    $placeholder1 = $placeholder;
                }

                $output .= "<input type=\"text\" class=\"{$element['class'][0]} $requiredField\" $requiredFieldAria value=\"{$post[0]}\" $placeholder0 id=\"{$element['name'][0]};{$element['name'][1]}\" name=\"{$element['name'][0]}\"/>\r\n";
                $output .= "<input type=\"text\" class=\"{$element['class'][1]} $requiredField\" $requiredFieldAria value=\"{$post[1]}\" $placeholder1 id=\"{$element['name'][0]};{$element['name'][1]}\" name=\"{$element['name'][1]}\"/>\r\n";
                break;
            case 'textarea':
                if (empty($post) && $element['value']) {
                    $post = $element['value'];
                }
                $output .= "<textarea class=\"{$element['class']} $requiredField\" $requiredFieldAria id=\"{$element['name']}\" $placeholder name=\"{$element['name']}\">{$post}</textarea>\r\n";
                break;
            case 'select':
                $values = explode(';', $element['value']);
                $output .= "<select class=\"{$element['class']} $requiredField\" $requiredFieldAria id=\"{$element['name']}\" name=\"{$element['name']}\">\r\n\t";

                if (!empty($requiredField)) {
                    $requiredField = 'disabled="disabled"';
                }

                $label = $element['label'] . $requiredFieldSnippet;

                if (empty($post)) {
                    $output .= "<option selected=\"selected\" $requiredField value=\"\">$label</option>";
                } else {
                    $output .= "<option $requiredField value=\"\">$label</option>";
                }
                foreach ($values as $value) {
                    if ($value == $post) {
                        $output .= "<option selected>$value</option>";
                    } else {
                        $output .= "<option>$value</option>";
                    }
                }
                $output .= "</select>\r\n";
                break;
            case 'radio':
                $values = explode(';', $element['value']);
                foreach ($values as $value) {
                    if ($value == $post) {
                        $checked = ' checked';
                    } else {
                        $checked = '';
                    }
                    $output .= "<input type=\"radio\" class=\"{$element['class']} $requiredField\" value=\"$value\" id=\"{$element['name']}\" name=\"{$element['name']}\"$checked> $value ";
                }
                $output .= "\r\n";
                break;
        }
        return $output;
    }

    /**
     * Validate input method
     *
     * Populates $this->_postData
     *
     * @param array $inputs
     * @param array $elements
     * @return array
     */
    protected function _validateInput($inputs, $elements)
    {
        $errors = array();

        /** @var \Shopware\Components\Validator\EmailValidatorInterface $emailValidator */
        $emailValidator = $this->container->get('validator.email');

        foreach ($elements as $element) {
            $valide = true;
            $value = '';
            if ($element['typ'] == 'text2') {
                $element['name'] = explode(';', $element['name']);
                if (!empty($inputs[$element['name'][0]])) {
                    $value[0] = $inputs[$element['name'][0]];
                }
                if (!empty($inputs[$element['name'][1]])) {
                    $value[1] = $inputs[$element['name'][1]];
                }
            } elseif (!empty($inputs[$element['name']])) {
                $value = $inputs[$element['name']];
            }

            if (!empty($value)) {
                switch ($element['typ']) {
                    case 'date':
                        $values = preg_split('#[^0-9]#', $inputs[$element['id']], -1, PREG_SPLIT_NO_EMPTY);
                        if (count($values) != 3) {
                            unset($value);
                            $valide = false;
                            break;
                        }
                        if (strlen($values[0]) == 4) {
                            $value = mktime(0, 0, 0, $values[1], $values[2], $values[0]);
                        } else {
                            $value = mktime(0, 0, 0, $values[0], $values[2], $values[1]);
                        }
                        if (empty($value) || $value = -1) {
                            unset($value);
                            $valide = false;
                            break;
                        } else {
                            $value = date('Y-m-d', $value);
                        }
                        break;
                    case 'email':
                        $value = strtolower($value);
                        if (!$emailValidator->isValid($value)) {
                            unset($value);
                            $valide = false;
                        }
                        $host = trim(substr($value, strpos($value, '@') + 1));
                        if (empty($host) || !gethostbyname($host)) {
                            unset($value);
                            $valide = false;
                        }
                        break;
                    case 'text2':
                        foreach (array_keys($value) as $key) {
                            $value[$key] = trim(strip_tags($value[$key]));
                            if (empty($value[$key])) {
                                unset($value[$key]);
                                $valide = false;
                            }
                            $value = array_values($value);
                        }
                        break;
                    default:
                        $value = trim(strip_tags($value));
                        if (empty($value)) {
                            unset($value);
                            $valide = true;
                            break;
                        }
                        break;
                }
            }
            if ($valide == false && $element['required'] == 1) {
                $errors['v'][] = $element['id'];
                $errors['e'][$element['id']] = true;
            } elseif (empty($value) && $element['required'] == 1) {
                $errors['e'][$element['id']] = true;
            }
            if (isset($value)) {
                $this->_postData[$element['id']] = $value;
            }
        }

        return $errors;
    }
}<|MERGE_RESOLUTION|>--- conflicted
+++ resolved
@@ -290,26 +290,8 @@
 
         $content = $this->View()->sSupport;
 
-<<<<<<< HEAD
-        $mailBody = $content["email_template"];
-        foreach ($this->_postData as $key => $value) {
-            if ($this->_elements[$key]['typ'] == "text2") {
-                $names = explode(";", $this->_elements[$key]['name']);
-                $mailBody = str_replace("{sVars." . $names[0] . "}", $value[0], $mailBody);
-                $mailBody = str_replace("{sVars." . $names[1] . "}", $value[1], $mailBody);
-            } else {
-                $mailBody = str_replace("{sVars." . $this->_elements[$key]['name'] . "}", $value, $mailBody);
-            }
-        }
-
-        $mailBody = str_replace("{sIP}", $_SERVER['REMOTE_ADDR'], $mailBody);
-        $mailBody = str_replace("{sDateTime}", date("d.m.Y h:i:s"), $mailBody);
-        $mailBody = str_replace("{sShopname}", Shopware()->Config()->shopName, $mailBody);
-        $mailBody = strip_tags($mailBody);
-=======
         $mailBody = $this->replaceVariables($content["email_template"]);
         $mailSubject = $this->replaceVariables($content["email_subject"]);
->>>>>>> b1f4ad22
 
         $mail->setFrom(Shopware()->Config()->Mail);
         $mail->clearRecipients();
