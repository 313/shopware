<?php
/**
 * Shopware 4
 * Copyright © shopware AG
 *
 * According to our dual licensing model, this program can be used either
 * under the terms of the GNU Affero General Public License, version 3,
 * or under a proprietary license.
 *
 * The texts of the GNU Affero General Public License with an additional
 * permission and of our proprietary license can be found at and
 * in the LICENSE file you have received along with this program.
 *
 * This program is distributed in the hope that it will be useful,
 * but WITHOUT ANY WARRANTY; without even the implied warranty of
 * MERCHANTABILITY or FITNESS FOR A PARTICULAR PURPOSE. See the
 * GNU Affero General Public License for more details.
 *
 * "Shopware" is a registered trademark of shopware AG.
 * The licensing of the program under the AGPLv3 does not imply a
 * trademark license. Therefore any rights, title and interest in
 * our trademarks remain entirely with us.
 */

/**
 * Account controller
 */
class Shopware_Controllers_Frontend_Account extends Enlight_Controller_Action
{
    /**
     * @var sAdmin
     */
    protected $admin;

    /**
     * Init controller method
     */
    public function init()
    {
        $this->admin = Shopware()->Modules()->Admin();
    }

    /**
     * Pre dispatch method
     */
    public function preDispatch()
    {
        $this->View()->setScope(Enlight_Template_Manager::SCOPE_PARENT);
        if(!in_array($this->Request()->getActionName(), array('login', 'logout', 'password', 'ajax_login', 'ajax_logout'))
            && !$this->admin->sCheckUser())
        {
            // If using the new template, the 'GET' action will be handled
            // in the Register controller (unified login/register page)
            if (Shopware()->Shop()->getTemplate()->getVersion() >= 3) {
                return $this->forward('index', 'register');
            } else {
                // redirecting to login action should be considered deprecated
                return $this->forward('login');
            }
        }
        $this->View()->sUserData = $this->admin->sGetUserData();
        $this->View()->sUserLoggedIn = $this->admin->sCheckUser();
    }

    /**
     * Index action method
     */
    public function indexAction()
    {
        if ($this->Request()->getParam('success')) {
            $this->View()->sSuccessAction = $this->Request()->getParam('success');
        }
    }

    /**
     * Billing action method
     *
     * Read billing address data
     */
    public function billingAction()
    {
        $this->View()->sBillingPreviously = $this->admin->sGetPreviousAddresses('billing');
        $this->View()->sCountryList = $this->admin->sGetCountryList();
        $this->View()->sTarget = $this->Request()->getParam('sTarget', $this->Request()->getControllerName());

        if (!empty($this->View()->sUserData['billingaddress'])) {
            $address = $this->View()->sUserData['billingaddress'];
            $address['country'] = $address['countryID'];
            $address['country_state_'.$address['countryID']] = $address['stateID'];


            unset($address['id'], $address['countryID']);
            if (!empty($address['birthday'])) {
                list($address['birthyear'], $address['birthmonth'], $address['birthday']) = explode('-', $address['birthday']);
            }
            if ($this->Request()->isPost()) {
                $address = array_merge($address, $this->Request()->getPost());
            }

            $this->View()->sFormData = $address;
        }
    }

    /**
     * Shipping action method
     *
     * Read shipping address data
     */
    public function shippingAction()
    {
        $this->View()->sShippingPreviously = $this->admin->sGetPreviousAddresses('shipping');
        $this->View()->sCountryList = $this->admin->sGetCountryList();
        $this->View()->sTarget = $this->Request()->getParam('sTarget', $this->Request()->getControllerName());

        if (!empty($this->View()->sUserData['shippingaddress'])) {
            if ($this->Request()->isPost()) {
                $address = array_merge($this->View()->sUserData['shippingaddress'], $this->Request()->getPost());
            } else {
                $address = $this->View()->sUserData['shippingaddress'];
            }

            $address['country'] = $address['countryID'];
            $address['country_shipping_state_'.$address['countryID']] = $address['stateID'];

            unset($address['id'], $address['countryID']);

            $this->View()->sFormData = $address;
        }
    }

    /**
     * Payment action method
     *
     * Read and change payment mean and payment data
     */
    public function paymentAction()
    {
        $this->View()->sPaymentMeans = $this->admin->sGetPaymentMeans();
        $this->View()->sFormData = array('payment'=>$this->View()->sUserData['additional']['user']['paymentID']);
        $this->View()->sTarget = $this->Request()->getParam('sTarget', $this->Request()->getControllerName());
        $this->View()->sTargetAction = $this->Request()->getParam('sTargetAction', 'index');

        $getPaymentDetails = $this->admin->sGetPaymentMeanById($this->View()->sFormData['payment']);

        $paymentClass = $this->admin->sInitiatePaymentClass($getPaymentDetails);
        if ($paymentClass instanceof \ShopwarePlugin\PaymentMethods\Components\BasePaymentMethod) {
            $data = $paymentClass->getCurrentPaymentDataAsArray(Shopware()->Session()->sUserId);
            if (!empty($data)) {
                $this->View()->sFormData += $data;
            }
        }

        if ($this->Request()->isPost()) {
            $values = $this->Request()->getPost();
            $values['payment'] = $this->Request()->getPost('register');
            $values['payment'] = $values['payment']['payment'];
            $values['isPost'] = true;
            $this->View()->sFormData = $values;
        }
    }


    /**
     * Orders action method
     *
     * Read last orders
     */
    public function ordersAction()
    {
        $destinationPage = (int)$this->Request()->sPage;
        $orderData = $this->admin->sGetOpenOrderData($destinationPage);
        $this->View()->sOpenOrders = $orderData["orderData"];
        $this->View()->sNumberPages = $orderData["numberOfPages"];
        $this->View()->sPages = $orderData["pages"];

        //this has to be assigned here because the config method in smarty can't handle array structures
        $this->View()->sDownloadAvailablePaymentStatus = Shopware()->Config()->get('downloadAvailablePaymentStatus');
    }

    /**
     * Downloads action method
     *
     * Read last downloads
     */
    public function downloadsAction()
    {
        $destinationPage = (int)$this->Request()->sPage;

        if(empty($destinationPage)) {
            $destinationPage = 1;
        }

        $orderData = $this->admin->sGetDownloads($destinationPage);
        $this->View()->sDownloads = $orderData["orderData"];
        $this->View()->sNumberPages = $orderData["numberOfPages"];
        $this->View()->sPages = $orderData["pages"];

        //this has to be assigned here because the config method in smarty can't handle array structures
        $this->View()->sDownloadAvailablePaymentStatus = Shopware()->Config()->get('downloadAvailablePaymentStatus');
    }

    /**
     * PartnerStatisticMenuItem action method
     *
     * The partner statistic menu item action displays
     * the menu item in the account menu
     */
    public function partnerStatisticMenuItemAction()
    {
        // show partner statistic menu
        $partnerModel = Shopware()->Models()->getRepository('Shopware\Models\Partner\Partner')
                                            ->findOneBy(array('customerId' => Shopware()->Session()->sUserId));
        if (!empty($partnerModel)) {
            $this->View()->partnerId = $partnerModel->getId();
            Shopware()->Session()->partnerId = $partnerModel->getId();
        }
    }

    /**
     * Partner Statistic action method
     * This action returns all data for the partner statistic page
     *
     */
    public function partnerStatisticAction()
    {
        $partnerId = Shopware()->Session()->partnerId;

        if (empty($partnerId)) {
            return $this->forward('index');
        }

        $toDate = $this->Request()->toDate;
        $fromDate = $this->Request()->fromDate;

        //if a to date passed, format it over the \DateTime object. Otherwise create a new date with today
        if (empty($fromDate) || !Zend_Date::isDate($fromDate)) {
            $fromDate = new \DateTime();
            $fromDate = $fromDate->sub(new DateInterval('P1M'));
        } else {
            $fromDate = new \DateTime($fromDate);
        }

        //if a to date passed, format it over the \DateTime object. Otherwise create a new date with today
        if (empty($toDate) || !Zend_Date::isDate($toDate)) {
            $toDate = new \DateTime();
        } else {
            $toDate = new \DateTime($toDate);
        }

        $this->View()->partnerStatisticToDate = $toDate->format("d.m.Y");
        $this->View()->partnerStatisticFromDate = $fromDate->format("d.m.Y");

        //to get the right value cause 2012-02-02 is smaller than 2012-02-02 15:33:12
        $toDate = $toDate->add(new DateInterval('P1D'));

        /** @var $repository \Shopware\Models\Partner\Repository */
        $repository = Shopware()->Models()->Partner();

        //get the information of the partner chart
        $dataQuery = $repository->getStatisticChartQuery($partnerId, $fromDate, $toDate);
        $this->View()->sPartnerOrderChartData = $dataQuery->getArrayResult();

        $dataQuery = $repository->getStatisticListQuery(null, null, null, $partnerId, false, $fromDate, $toDate);
        $this->View()->sPartnerOrders = $dataQuery->getArrayResult();

        $dataQuery = $repository->getStatisticListQuery(null, null, null, $partnerId, true, $fromDate, $toDate);
        $this->View()->sTotalPartnerAmount = $dataQuery->getOneOrNullResult(\Doctrine\ORM\AbstractQuery::HYDRATE_ARRAY);
    }

    /**
     * Logout action method
     *
     * Logout account and delete session
     */
    public function logoutAction()
    {
        Shopware()->Session()->unsetAll();
        $this->refreshBasket();
    }

    /**
     * Login action method
     *
     * Login account and show login errors
     */
    public function loginAction()
    {
        $this->View()->sTarget = $this->Request()->getParam('sTarget');

        if ($this->Request()->isPost()) {
            $checkUser = $this->admin->sLogin();
            if (!empty($checkUser['sErrorMessages'])) {
                $this->View()->sFormData = $this->Request()->getPost();
                $this->View()->sErrorFlag = $checkUser['sErrorFlag'];
                $this->View()->sErrorMessages = $checkUser['sErrorMessages'];
            } else {
                $this->refreshBasket();
            }
        }

        if (empty($this->View()->sErrorMessages) && $this->admin->sCheckUser()) {
            return $this->redirect(
                array(
                    'controller' => $this->Request()->getParam('sTarget', 'account'),
                    'action' => $this->Request()->getParam('sTargetAction', 'index')
                )
            );
        }

        // If using the new template, the 'GET' action will be handled
        // in the Register controller (unified login/register page)
        if (Shopware()->Shop()->getTemplate()->getVersion() >= 3) {
            $this->forward(array('action' => 'index', 'controller' => 'register', 'sTarget' => $this->View()->sTarget));
        }
    }

    /**
     * Save billing action
     *
     * Save billing address data
     */
    public function saveBillingAction()
    {
        if ($this->Request()->isPost()) {
<<<<<<< HEAD
            $countryData = $this->admin->sGetCountryList();
            $countryIds = array_column($countryData, 'id');
=======

            $requirePhone = (bool) (Shopware()->Config()->get('showPhoneNumberField')
                && Shopware()->Config()->get('requirePhoneField'));
>>>>>>> 98369a18

            $rules = array(
                'salutation'=>array('required'=>1),
                'company'=>array('required'=>0),
                'firstname'=>array('required'=>1),
                'lastname'=>array('required'=>1),
                'street'=>array('required'=>1),
                'streetnumber'=>array('required'=>1),
                'zipcode'=>array('required'=>1),
                'city'=>array('required'=>1),
                'phone'=>array('required'=> $requirePhone),
                'fax'=>array('required'=>0),
                'country'=>array(
                    'required' => 1,
                    'in' => $countryIds
                ),
                'department'=>array('required'=>0),
                'shippingAddress'=>array('required'=>0),
                'text1'=>array('required'=>0),
                'text2'=>array('required'=>0),
                'text3'=>array('required'=>0),
                'text4'=>array('required'=>0),
                'text5'=>array('required'=>0),
                'text6'=>array('required'=>0),
                'birthyear'=>array('required'=>0),
                'birthmonth'=>array('required'=>0),
                'birthday'=>array('required'=>0),
                'additional_address_line1' => array('required' => (Shopware()->Config()->requireAdditionAddressLine1 && Shopware()->Config()->showAdditionAddressLine1) ? 1 : 0),
                'additional_address_line2' => array('required' => (Shopware()->Config()->requireAdditionAddressLine2 && Shopware()->Config()->showAdditionAddressLine2) ? 1 : 0)
            );

            $values = $this->Request()->getPost('register');

            // State selection
            if (!empty($values["billing"]["country"])) {
               $stateSelectionRequired = Shopware()->Db()->fetchRow(
                   "SELECT display_state_in_registration, force_state_in_registration
                   FROM s_core_countries WHERE id = ?",
                   array($values["billing"]["country"]))
               ;

                if ($stateSelectionRequired["display_state_in_registration"]) {
                    $countryDataIndex = array_search($values["shipping"]["country"], $countryIds);
                    $statesIds = array_column($countryData[$countryDataIndex]['states'], 'id');

                    $rules["stateID"] = array(
                        "required" => $stateSelectionRequired["force_state_in_registration"],
                        'in' => $statesIds
                    );
                }

                if (
                    $stateSelectionRequired["display_state_in_registration"] != true
                    && $stateSelectionRequired["force_state_in_registration"] != true
                ) {
                    $this->admin->sSYSTEM->_POST["register"]["billing"]["stateID"] = $values["billing"]["stateID"] = 0;
                } else {
                    $this->admin->sSYSTEM->_POST["register"]["billing"]["stateID"] = $values["billing"]["stateID"] = $values["billing"]["country_state_".$values["billing"]["country"]];
                }

                unset($values["billing"]["country_state_".$values["billing"]["country"]]);
            }

            if ($this->Request()->getParam('sSelectAddress')) {
                $address = $this->admin->sGetPreviousAddresses('billing', $this->Request()->getParam('sSelectAddress'));
                if (!empty($address['hash'])) {
                    $address = array_merge($this->View()->sUserData['billingaddress'], $address);
                    $this->admin->sSYSTEM->_POST = $address;
                }
            }

            if (!empty($values['personal']['customer_type'])) {
                if ($values['personal']['customer_type'] === 'private') {
                    $values['billing']['company'] = '';
                    $values['billing']['department'] = '';
                    $values['billing']['ustid'] = '';
                } else {
                    $rules['company'] = array('required' => 1);
                    $rules['ustid'] = array('required' => 0);
                }
            }

            if (!empty($values)) {
                $this->admin->sSYSTEM->_POST = array_merge($values['personal'], $values['billing'], $this->admin->sSYSTEM->_POST->toArray());
            }


            $checkData = $this->admin->sValidateStep2($rules, true);

            if (!empty($checkData['sErrorMessages'])) {
                $this->View()->sErrorFlag = $checkData['sErrorFlag'];
                $this->View()->sErrorMessages = $checkData['sErrorMessages'];
                return $this->forward('billing');
            } else {
                $this->admin->sUpdateBilling();
            }
        }
        if (!$target = $this->Request()->getParam('sTarget')) {
            $target = 'account';
        }
        $this->redirect(array('controller'=>$target, 'action'=>'index', 'success'=>'billing'));
    }

    /**
     * Save shipping action
     *
     * Save shipping address data
     */
    public function saveShippingAction()
    {
        if ($this->Request()->isPost()) {
            $countryData = $this->admin->sGetCountryList();
            $countryIds = array_column($countryData, 'id');

            $rules = array(
                'salutation'=>array('required'=>1),
                'company'=>array('required'=>0),
                'firstname'=>array('required'=>1),
                'lastname'=>array('required'=>1),
                'street'=>array('required'=>1),
                'streetnumber'=>array('required'=>1),
                'zipcode'=>array('required'=>1),
                'city'=>array('required'=>1),
                'department'=>array('required'=>0),
                'country'=>array(
                    'required' => Shopware()->Config()->get('sCOUNTRYSHIPPING'),
                    'in' => $countryIds
                ),
                'text1'=>array('required'=>0),
                'text2'=>array('required'=>0),
                'text3'=>array('required'=>0),
                'text4'=>array('required'=>0),
                'text5'=>array('required'=>0),
                'text6'=>array('required'=>0),
                'additional_address_line1' => array('required' => (Shopware()->Config()->requireAdditionAddressLine1 && Shopware()->Config()->showAdditionAddressLine1) ? 1 : 0),
                'additional_address_line2' => array('required' => (Shopware()->Config()->requireAdditionAddressLine2 && Shopware()->Config()->showAdditionAddressLine2) ? 1 : 0)
            );


            if ($this->Request()->getParam('sSelectAddress')) {
                $address = $this->admin->sGetPreviousAddresses('shipping', $this->Request()->getParam('sSelectAddress'));
                if (!empty($address['hash'])) {
                    $address = array_merge($this->View()->sUserData['shippingaddress'], $address);
                    $this->admin->sSYSTEM->_POST = $address;
                }
            } else {
                $this->admin->sSYSTEM->_POST =  $this->Request()->getPost();
            }

            $values = $this->Request()->getPost('register');

            // State selection
            if (!empty($values["shipping"]["country"])) {
                $stateSelectionRequired = Shopware()->Db()->fetchRow("
                    SELECT display_state_in_registration, force_state_in_registration
                    FROM s_core_countries WHERE id = ?",
                    array($values["shipping"]["country"])
                );

                if ($stateSelectionRequired["display_state_in_registration"]) {
                    $countryDataIndex = array_search($values["shipping"]["country"], $countryIds);
                    $statesIds = array_column($countryData[$countryDataIndex]['states'], 'id');

                    $rules["stateID"] = array(
                        "required" => $stateSelectionRequired["force_state_in_registration"],
                        'in' => $statesIds
                    );
                }

                if (
                    $stateSelectionRequired["display_state_in_registration"] == false
                    && $stateSelectionRequired["force_state_in_registration"] == false
                ) {
                    $this->admin->sSYSTEM->_POST["register"]["shipping"]["stateID"] = $values["shipping"]["stateID"] = 0;
                } else {
                    $this->admin->sSYSTEM->_POST["register"]["shipping"]["stateID"] = $values["shipping"]["stateID"] = $values["shipping"]["country_shipping_state_".$values["shipping"]["country"]];
                }

                unset($values["shipping"]["country_shipping_state_".$values["shipping"]["country"]]);
            }

            if (!empty($values)) {
                $this->admin->sSYSTEM->_POST = array_merge($values['shipping'], $this->admin->sSYSTEM->_POST->toArray());
            }

            $checkData = $this->admin->sValidateStep2ShippingAddress($rules, true);
            if (!empty($checkData['sErrorMessages'])) {
                $this->View()->sErrorFlag = $checkData['sErrorFlag'];
                $this->View()->sErrorMessages = $checkData['sErrorMessages'];
                return $this->forward('shipping');
            } else {
                $this->admin->sUpdateShipping();
            }
        }
        if (!$target = $this->Request()->getParam('sTarget')) {
            $target = 'account';
        }
        $targetAction = $this->Request()->getParam('sTargetAction', 'index');
        $this->redirect(array(
            'controller' => $target,
            'action' => $targetAction,
            'success' => 'shipping'
        ));
    }

    /**
     * Save shipping action
     *
     * Save shipping address data
     */
    public function savePaymentAction()
    {
        if ($this->Request()->isPost()) {
            $sourceIsCheckoutConfirm = $this->Request()->getParam('sourceCheckoutConfirm');
            $values = $this->Request()->getPost('register');
            $this->admin->sSYSTEM->_POST['sPayment'] = $values['payment'];
            $checkData = $this->admin->sValidateStep3();

            if (!empty($checkData['checkPayment']['sErrorMessages']) || empty($checkData['sProcessed'])) {
                if (empty($sourceIsCheckoutConfirm)) {
                    $this->View()->sErrorFlag = $checkData['checkPayment']['sErrorFlag'];
                    $this->View()->sErrorMessages = $checkData['checkPayment']['sErrorMessages'];
                }
                return $this->forward('payment');
            } else {
                $previousPayment = $this->admin->sGetUserData();
                $previousPayment = $previousPayment['additional']['user']['paymentID'];

                $previousPayment = $this->admin->sGetPaymentMeanById($previousPayment);
                if ($previousPayment['paymentTable']) {
                    $deleteSQL = 'DELETE FROM '.$previousPayment['paymentTable'].' WHERE userID=?';
                    Shopware()->Db()->query($deleteSQL, array(Shopware()->Session()->sUserId));
                }

                $this->admin->sUpdatePayment();

                if ($checkData['sPaymentObject'] instanceof \ShopwarePlugin\PaymentMethods\Components\BasePaymentMethod) {
                    $checkData['sPaymentObject']->savePaymentData(Shopware()->Session()->sUserId, $this->Request());
                }
            }
        }

        if (!$target = $this->Request()->getParam('sTarget')) {
            $target = 'account';
        }
        $targetAction = $this->Request()->getParam('sTargetAction', 'index');
        $this->redirect(array(
            'controller' => $target,
            'action' => $targetAction,
            'success' => 'payment'
        ));
    }

    /**
     * Save newsletter action
     *
     * Save newsletter address data
     */
    public function saveNewsletterAction()
    {

        if ($this->Request()->isPost()) {
            $status = $this->Request()->getPost('newsletter') ? true : false;
            $this->admin->sUpdateNewsletter($status, $this->admin->sGetUserMailById(), true);
            $successMessage =  $status ? 'newsletter' : 'deletenewsletter';
            if(Shopware()->Config()->optinnewsletter && $status) {
                $successMessage = 'optinnewsletter';
            }
            $this->View()->sSuccessAction = $successMessage;
        }
        $this->forward('index');
    }

    /**
     * Save account action
     *
     * Save account address data and create error messages
     *
     */
    public function saveAccountAction()
    {
        if ($this->Request()->isPost()) {
            $checkData = $this->admin->sValidateStep1(true);
            if (!empty($checkData["sErrorMessages"])) {
                foreach ($checkData["sErrorMessages"] as $key=>$error_message) {
                    $checkData["sErrorMessages"][$key] = $this->View()->fetch('string:'.$error_message);
                }
            }
            if (empty($checkData['sErrorMessages'])) {
                $this->admin->sUpdateAccount();
                $this->View()->sSuccessAction = 'account';
            } else {
                $this->View()->sErrorFlag = $checkData['sErrorFlag'];
                $this->View()->sErrorMessages = $checkData['sErrorMessages'];
            }
        }
        $this->forward('index');
    }

    /**
     * Download action
     *
     * Read and test download file
     */
    public function downloadAction()
    {
        $esdID = $this->request->getParam('esdID');

        if (empty($esdID)) {
            return $this->forward('downloads');
        }

        $sql = '
            SELECT file, articleID
            FROM s_articles_esd ae, s_order_esd oe
            WHERE ae.id=oe.esdID
            AND	oe.userID=?
            AND oe.orderdetailsID=?
        ';
        $download = Shopware()->Db()->fetchRow($sql, array(Shopware()->Session()->sUserId, $esdID));

        if (empty($download)) {
            $sql = '
                SELECT e.file, ad.articleID
                FROM s_articles_esd e, s_order_details od, s_articles_details ad, s_order o
                WHERE e.articledetailsID=ad.id
                AND ad.ordernumber=od.articleordernumber
                AND o.id=od.orderID
                AND o.userID=?
                AND od.id=?
            ';
            $download = Shopware()->Db()->fetchRow($sql, array(Shopware()->Session()->sUserId, $esdID));
        }

        if (empty($download['file'])) {
            $this->View()->sErrorCode = 1;
            return $this->forward('downloads');
        }

        $file = 'files/'.Shopware()->Config()->get('sESDKEY').'/'.$download['file'];

        $filePath = Shopware()->OldPath() . $file;

        if (!file_exists($filePath)) {
            $this->View()->sErrorCode = 2;
            return $this->forward('downloads');
        }

        switch (Shopware()->Config()->get("esdDownloadStrategy")) {
            case 0:
                $this->redirect($this->Request()->getBasePath() . '/' .  $file);
                break;
            case 1:
                @set_time_limit(0);
                $this->Response()
                    ->setHeader('Content-Type', 'application/octet-stream')
                    ->setHeader('Content-Disposition', 'attachment; filename="'.$download['file'].'"')
                    ->setHeader('Content-Length', filesize($filePath));

                $this->Front()->Plugins()->ViewRenderer()->setNoRender();

                readfile($filePath);
                break;
            case 2:
                // Apache2 + X-Sendfile
                $this->Response()
                    ->setHeader('Content-Type', 'application/octet-stream')
                    ->setHeader('Content-Disposition', 'attachment; filename="'.$download['file'].'"')
                    ->setHeader('X-Sendfile', $filePath);

                $this->Front()->Plugins()->ViewRenderer()->setNoRender();

                break;
            case 3:
                // Nginx + X-Accel
                $this->Response()
                    ->setHeader('Content-Type', 'application/octet-stream')
                    ->setHeader('Content-Disposition', 'attachment; filename="'.$download['file'].'"')
                    ->setHeader('X-Accel-Redirect', '/'.$file);

                $this->Front()->Plugins()->ViewRenderer()->setNoRender();

                break;
        }
    }

    /**
     * Read saved billing address
     */
    public function selectBillingAction()
    {
        $this->View()->sTarget = $this->Request()->getParam('sTarget', $this->Request()->getControllerName());
        $this->View()->sBillingAddresses = $this->admin->sGetPreviousAddresses('billing');
    }

    /**
     * Read saved shipping address
     */
    public function selectShippingAction()
    {
        $this->View()->sTarget = $this->Request()->getParam('sTarget', $this->Request()->getControllerName());
        $this->View()->sShippingAddresses = $this->admin->sGetPreviousAddresses('shipping');
    }

    /**
     * Send new account password
     */
    public function passwordAction()
    {
        $this->View()->sTarget = $this->Request()->getParam('sTarget');

        if ($this->Request()->isPost()) {
            $checkUser = $this->sendPassword($this->Request()->getParam('email'));
            if (!empty($checkUser['sErrorMessages'])) {
                $this->View()->sFormData = $this->Request()->getPost();
                $this->View()->sErrorFlag = $checkUser['sErrorFlag'];
                $this->View()->sErrorMessages = $checkUser['sErrorMessages'];
            } else {
                $this->View()->sSuccess = true;
            }
        }
    }

    /**
     * Send new password by email address
     *
     * @param string $email
     * @return array
     */
    public function sendPassword($email)
    {
        $snippets = Shopware()->Snippets()->getNamespace('frontend/account/password');

        if (empty($email)) {
            return array('sErrorMessages' => array($snippets->get('ErrorForgotMail')));
        }

        $userID = Shopware()->System()->sMODULES['sAdmin']->sGetUserByMail($email);
        if (empty($userID)) {
            return array('sErrorMessages' => array($snippets->get('ErrorForgotMailUnknown')));
        }

        $password = substr(md5(uniqid(rand())), 0, 6);

        $encoderName = Shopware()->PasswordEncoder()->getDefaultPasswordEncoderName();
        $hash     = Shopware()->PasswordEncoder()->encodePassword($password, $encoderName);

        $sql = "UPDATE s_user SET password=?, encoder=?, failedlogins=4, lockeduntil='lockeduntil' WHERE id=?";
        Shopware()->Db()->query($sql, array($hash, $encoderName, $userID));

        $context = array(
            'sMail'     => $email,
            'sPassword' => $password,
        );

        $mail = Shopware()->TemplateMail()->createMail('sPASSWORD', $context);
        $mail->addTo($email);
        $mail->send();

        return array('sSuccess' => true);
    }

    /**
     * Login account by ajax request
     *
     * @deprecated only used for SW4.x templates
     */
    public function ajaxLoginAction()
    {
        Enlight()->Plugins()->Controller()->Json()->setPadding();

        // Fix same origin miss match
        $response = $this->Response();
        $shop = Shopware()->Shop();
        if ($shop->getSecure()) {
            $response->setHeader(
                'Access-Control-Allow-Origin',
                'http://' . $shop->getHost()
            );
            $response->setHeader(
                'Access-Control-Allow-Methods', 'POST, GET'
            );
            $response->setHeader(
                'Access-Control-Allow-Credentials', 'true'
            );
        }

        if ($this->admin->sCheckUser()) {
            return $this->View()->setTemplate();
        }

        if (!$this->Request()->getParam('accountmode')) {
            return;
        }

        if (empty(Shopware()->Session()->sRegister)) {
            Shopware()->Session()->sRegister = array();
        }

        if ($this->Request()->getParam('accountmode')==0 || $this->Request()->getParam('accountmode')==1) {
            Shopware()->Session()->sRegister['auth']['email'] = $this->admin->sSYSTEM->_POST['email'];
            Shopware()->Session()->sRegister['auth']['accountmode'] = (int) $this->Request()->getParam('accountmode');

            $this->View()->setTemplate();
        } else {
            $checkData = $this->admin->sLogin();

            if (empty($checkData['sErrorMessages'])) {
                $this->refreshBasket();
                $this->View()->setTemplate();
            } else {
                $this->View()->sFormData = $this->Request()->getParams();
                $this->View()->sErrorFlag = $checkData['sErrorFlag'];
                $this->View()->sErrorMessages = $checkData['sErrorMessages'];
            }
        }
    }

    /**
     * Logout account by ajax request
     */
    public function ajaxLogoutAction()
    {
        Enlight()->Plugins()->Controller()->Json()->setPadding();
        Shopware()->Session()->unsetAll();
        $this->refreshBasket();
    }

    /**
     *
     */
    protected function refreshBasket()
    {
        Shopware()->Modules()->Basket()->sRefreshBasket();
    }
}<|MERGE_RESOLUTION|>--- conflicted
+++ resolved
@@ -322,14 +322,11 @@
     public function saveBillingAction()
     {
         if ($this->Request()->isPost()) {
-<<<<<<< HEAD
             $countryData = $this->admin->sGetCountryList();
             $countryIds = array_column($countryData, 'id');
-=======
 
             $requirePhone = (bool) (Shopware()->Config()->get('showPhoneNumberField')
                 && Shopware()->Config()->get('requirePhoneField'));
->>>>>>> 98369a18
 
             $rules = array(
                 'salutation'=>array('required'=>1),
@@ -342,7 +339,7 @@
                 'city'=>array('required'=>1),
                 'phone'=>array('required'=> $requirePhone),
                 'fax'=>array('required'=>0),
-                'country'=>array(
+             'country'=>array(
                     'required' => 1,
                     'in' => $countryIds
                 ),
@@ -468,6 +465,11 @@
                 'additional_address_line2' => array('required' => (Shopware()->Config()->requireAdditionAddressLine2 && Shopware()->Config()->showAdditionAddressLine2) ? 1 : 0)
             );
 
+            if (Shopware()->Config()->get('sCOUNTRYSHIPPING')) {
+                $rules['country'] = array('required'=>1);
+            } else {
+                $rules['country'] = array('required'=>0);
+            }
 
             if ($this->Request()->getParam('sSelectAddress')) {
                 $address = $this->admin->sGetPreviousAddresses('shipping', $this->Request()->getParam('sSelectAddress'));
