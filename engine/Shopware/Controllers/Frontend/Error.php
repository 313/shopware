--- conflicted
+++ resolved
@@ -74,27 +74,6 @@
         $error = $this->Request()->getParam('error_handler');
 
         if (!empty($error)) {
-<<<<<<< HEAD
-=======
-            if ($this->Front()->getParam('showException') || $this->Request()->getModuleName() == 'backend') {
-                $paths = array(Enlight()->Path(), Enlight()->AppPath(), Enlight()->OldPath());
-                $replace = array('', Enlight()->App() . '/', '');
-
-                $exception = $error->exception;
-                $error_file = $exception->getFile();
-                $error_file = str_replace($paths, $replace, $error_file);
-
-                $error_trace = $error->exception->getTraceAsString();
-                $error_trace = str_replace($paths, $replace, $error_trace);
-                $this->View()->assign(array(
-                    'exception' => $exception,
-                    'error_message' => $exception->getMessage(),
-                    'error_file' => $error_file,
-                    'error_trace' => $error_trace
-                ));
-            }
-
->>>>>>> fddab4a4
             $code = $error->exception->getCode();
             switch ($code) {
                 case Enlight_Controller_Exception::Controller_Dispatcher_Controller_Not_Found:
@@ -158,7 +137,7 @@
          * If the system is configured to display the exception data, we need
          * to pass it to the template
         */
-        if ($this->Front()->getParam('showException')) {
+        if ($this->Front()->getParam('showException') || $this->Request()->getModuleName() == 'backend') {
             $paths = array(Enlight()->Path(), Enlight()->AppPath(), Enlight()->OldPath());
             $replace = array('', Enlight()->App() . '/', '');
 
