<?php
// Load custom config
if (file_exists($this->DocPath() . 'config_' . $this->Environment() . '.php')) {
    $customConfig = $this->loadConfig($this->DocPath() . 'config_' . $this->Environment() . '.php');
} elseif (file_exists($this->DocPath() . 'config.php')) {
    $customConfig = $this->loadConfig($this->DocPath() . 'config.php');
} else {
    $customConfig = [];
}

if (!is_array($customConfig)) {
    throw new Enlight_Exception('The custom configuration file must return an array.');
}

return array_replace_recursive([
    'custom' => [],
    'trustedproxies' => [],
    'cdn' => [
        'backend' => 'local',
        'strategy' => 'md5',
        'adapters' => [
            'local' => [
                'type' => 'local',
                'mediaUrl' => '',
<<<<<<< HEAD
=======
                'permissions' => [
                    'file' => [
                        'public' => 0666 & ~umask(),
                        'private' => 0600 & ~umask(),
                    ],
                    'dir' => [
                        'public' => 0777 & ~umask(),
                        'private' => 0700 & ~umask(),
                    ]
                ],
>>>>>>> c4f772c0
                'path' => realpath(__DIR__ . '/../../../')
            ],
            'ftp' => [
                'type' => 'ftp',
                'mediaUrl' => '',

                'host' => '',
                'username' => '',
                'password' => '',
                'port' => 21,
                'root' => '/',
                'passive' => true,
                'ssl' => false,
                'timeout' => 30
            ]
        ]
    ],
    'csrfProtection' => [
        'frontend' => true,
        'backend' => true
    ],
    'snippet' => [
        'readFromDb' => true,
        'writeToDb' => true,
        'readFromIni' => false,
        'writeToIni' => false,
        'showSnippetPlaceholder' => false,
    ],
    'errorHandler' => [
        'throwOnRecoverableError' => false,
    ],
    'db' => [
        'username' => 'root',
        'password' => '',
        'dbname' => 'shopware',
        'host' => 'localhost',
        'charset' => 'utf8',
        'adapter' => 'pdo_mysql'
    ],
    'es' => [
        'prefix' => 'sw_shop',
        'enabled' => false,
        'client' => [
            'hosts' => [
                'localhost:9200'
            ]
        ]
    ],
    'front' => [
        'noErrorHandler' => false,
        'throwExceptions' => false,
        'disableOutputBuffering' => false,
        'showException' => false,
        'charset' => 'utf-8'
    ],
    'config' => [],
    'store' => [
        'apiEndpoint' => 'https://api.shopware.com',
    ],
    'plugin_directories' => [
        'Default'   => $this->AppPath('Plugins_' . 'Default'),
        'Local'     => $this->AppPath('Plugins_' . 'Local'),
        'Community' => $this->AppPath('Plugins_' . 'Community'),
    ],
    'template' => [
        'compileCheck' => true,
        'compileLocking' => true,
        'useSubDirs' => true,
        'forceCompile' => false,
        'useIncludePath' => true,
        'charset' => 'utf-8',
        'forceCache' => false,
        'cacheDir' => $this->getCacheDir().'/templates',
        'compileDir' => $this->getCacheDir().'/templates',
    ],
    'mail' => [
        'charset' => 'utf-8'
    ],
    'httpcache' => [
        'enabled' => true,
        'lookup_optimization' => true,
        'debug' => false,
        'default_ttl' => 0,
        'private_headers' => ['Authorization', 'Cookie'],
        'allow_reload' => false,
        'allow_revalidate' => false,
        'stale_while_revalidate' => 2,
        'stale_if_error' => false,
        'cache_dir' => $this->getCacheDir().'/html',
        'cache_cookies' => ['shop', 'currency', 'x-cache-context-hash'],
    ],
    'session' => [
        'name' => 'SHOPWARESID',
        'cookie_lifetime' => 0,
        //'cookie_httponly' => 1,
        'use_trans_sid' => false,
        'gc_probability' => 1,
        'gc_divisor' => 100,
        'save_handler' => 'db'
    ],
    'phpsettings' => [
        'error_reporting' => E_ALL & ~E_USER_DEPRECATED,
        'display_errors' => 1,
        'date.timezone' => 'Europe/Berlin',
    ],
    'cache' => [
        'frontendOptions' => [
            'automatic_serialization' => true,
            'automatic_cleaning_factor' => 0,
            'lifetime' => 3600,
            'cache_id_prefix' => md5($this->getCacheDir())
        ],
        'backend' => 'auto', // e.G auto, apcu, xcache
        'backendOptions' => [
            'hashed_directory_perm' => 0777 & ~umask(),
            'cache_file_perm' => 0666 & ~umask(),
            'hashed_directory_level' => 3,
            'cache_dir' => $this->getCacheDir().'/general',
            'file_name_prefix' => 'shopware'
        ],
    ],
    'hook' => [
        'proxyDir' => $this->getCacheDir().'/proxies',
        'proxyNamespace' => $this->App() . '_Proxies'
    ],
    'model' => [
        'autoGenerateProxyClasses' => false,
        'attributeDir' => $this->getCacheDir().'/doctrine/attributes',
        'proxyDir'     => $this->getCacheDir().'/doctrine/proxies',
        'proxyNamespace' => $this->App() . '\Proxies',
        'cacheProvider' => 'auto', // supports null, auto, Apcu, Array, Wincache and Xcache
        'cacheNamespace' => null // custom namespace for doctrine cache provider (optional; null = auto-generated namespace)
    ],
    'backendsession' => [
        'name' => 'SHOPWAREBACKEND',
        'cookie_lifetime' => 0,
        'cookie_httponly' => 1,
        'use_trans_sid' => false
    ],
], $customConfig);<|MERGE_RESOLUTION|>--- conflicted
+++ resolved
@@ -22,8 +22,6 @@
             'local' => [
                 'type' => 'local',
                 'mediaUrl' => '',
-<<<<<<< HEAD
-=======
                 'permissions' => [
                     'file' => [
                         'public' => 0666 & ~umask(),
@@ -34,7 +32,6 @@
                         'private' => 0700 & ~umask(),
                     ]
                 ],
->>>>>>> c4f772c0
                 'path' => realpath(__DIR__ . '/../../../')
             ],
             'ftp' => [
