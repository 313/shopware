$(function() {
    StateManager.init([{
        type: 'smartphone',
        enter: '0px',
        exit: '767px'
    }, {
        type: 'tablet',
        enter: '768px',
        exit: '1259px'
    }, {
        type: 'desktop',
        enter: '1260',
        exit: '5160px'
    }]);

    StateManager.registerListener([{
        type: 'smartphone',
        enter: function() {
            $('.sidebar-main').insertBefore($('.page-wrap'));
            $('*[data-offcanvas="true"]').offcanvasMenu();
            $('*[data-search-dropdown="true"]').searchFieldDropDown();
            $('*[data-slide-panel="true"]').slidePanel();
            $('.product--supplier').appendTo($('.product--info'));
            $('.category--teaser .hero--text').collapseText();
        },
        exit: function() {
            $('.sidebar-main').insertAfter($('.content--breadcrumb'));
            $('*[data-offcanvas="true"]').data('plugin_offcanvasMenu').destroy();
            $('*[data-search-dropdown="true"]').data('plugin_searchFieldDropDown').destroy();
            $('*[data-slide-panel="true"]').data('plugin_slidePanel').destroy();
            $('.product--supplier').appendTo($('.product--header'));
            $('.category--teaser .hero--text').data('plugin_collapseText').destroy();
        }
    }, {
        type: 'tablet',
        enter: function() {
            $('*[data-search-dropdown="true"]').searchFieldDropDown();
            $('nav.product--actions').insertBefore($('.additional-info--tabs'));
            $('.filter--trigger').collapsePanel();
        },
        exit: function() {
            $('*[data-search-dropdown="true"]').data('plugin_searchFieldDropDown').destroy();
            $('nav.product--actions').insertAfter($('.buybox--form'));
            $('.filter--trigger').data('plugin_collapsePanel').destroy();
        }
    }, {
        type: 'desktop',
        enter: function() {
            $('.filter--trigger').collapsePanel();
        },
        exit: function() {
            $('.filter--trigger').data('plugin_collapsePanel').destroy();
        }
    }]);

    $('*[data-tab-content="true"]').tabContent();
    $('*[data-emotions="true"]').emotions();
    $('*[data-image-slider="true"]').imageSlider();
<<<<<<< HEAD
    $('*[data-collapse-panel="true"]').collapsePanel();
    $('*[data-collapse-text="true"]').collapseText();
    $('*[data-auto-submit="true"]').autoSubmit();
=======
    $('input[data-quantity-field="true"]').quantityField();
>>>>>>> bf643805

    // Deferred loading of the captcha
    $("div.captcha--placeholder[data-src]").each(function() {
        var $this = $(this),
            requestURL = $this.attr('data-src') || '';

        if (!requestURL || !requestURL.length) {
            return false;
        }

        $this.load(requestURL);
    });

    // Select box replacement
    $('.field--select .arrow').on('click', function(event) {
        event.preventDefault();

        var el =  $(this).parent('div').children('select')[0];

        // Workaround to open the select box drop down
        if(document.createEvent) {
            var e = document.createEvent('MouseEvents');

            e.initMouseEvent("mousedown", true, true, window, 0, 0, 0, 0, 0, false, false, false, false, 0, null);
            el.dispatchEvent(e);
        } else {
            el.fireEvent("onmousedown");
        }
    });

    // Auto submitting form
    $('select[data-auto-submit-form="true"]').on('change', function() {
        $(this).parents('form').submit();
    });

    // Change the active tab to the customer reviews, if the url param sAction === rating is set.
    if($('.is--ctl-detail').length) {
        var plugin = $('.additional-info--tabs').data('plugin_tabContent');

        $('.product--rating-link').on('click', function(e) {
            e.preventDefault();
            plugin.changeTab(1, true);
        });

        var param = decodeURI((RegExp('sAction' + '=' + '(.+?)(&|$)').exec(location.search) || [,null])[1]);
        if(param === 'rating') {
            plugin.changeTab(1, false);
        }
    }

    // Debug mode is enabled
    if($('.debug--panel').length) {
        var $debugPanel = $('.debug--panel'),
            $window = $(window), timer;

        $debugPanel.hide();
        var refreshDebugPanel = function() {
            var device = 'Device: ';
            $debugPanel.find('.debug--width').html($window.width());
            $debugPanel.find('.debug--height').html($window.height());

            $debugPanel.fadeIn('fast');

            if(StateManager.isSmartphone()) {
                device += 'Smartphone';
            }

            if(StateManager.isTablet()) {
                device += 'Tablet';
            }

            if(StateManager.isDesktop()) {
                device += 'Desktop';
            }
            $debugPanel.find('.debug--device').html(device);

            if(timer) {
                window.clearTimeout(timer);
            }
            timer = window.setTimeout(function() {
                $debugPanel.fadeOut('fast');
            }, 1000);
        };

        $window.on('resize', function() {
            window.setTimeout(function() {
                refreshDebugPanel();
            }, 10);
        });
    }
});<|MERGE_RESOLUTION|>--- conflicted
+++ resolved
@@ -56,13 +56,7 @@
     $('*[data-tab-content="true"]').tabContent();
     $('*[data-emotions="true"]').emotions();
     $('*[data-image-slider="true"]').imageSlider();
-<<<<<<< HEAD
-    $('*[data-collapse-panel="true"]').collapsePanel();
-    $('*[data-collapse-text="true"]').collapseText();
-    $('*[data-auto-submit="true"]').autoSubmit();
-=======
     $('input[data-quantity-field="true"]').quantityField();
->>>>>>> bf643805
 
     // Deferred loading of the captcha
     $("div.captcha--placeholder[data-src]").each(function() {
