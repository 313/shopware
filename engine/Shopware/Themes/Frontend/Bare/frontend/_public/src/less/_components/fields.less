--- conflicted
+++ resolved
@@ -3,27 +3,20 @@
 input[type="text"],
 input[type="search"],
 input[type="password"],
+input[type="number"],
 input[type="email"] {
-    @boxShadowColor: rgba(red(@borderColor), green(@borderColor), blue(@borderColor), .9);
-    .appearance(none);
-    .border-radius(3px);
-    .box-sizing();
-    .unitize-width(290);
-    .unitize-padding(9, 10, 9, 10);
-    .box-shadow(inset 0 1px 1px @boxShadowColor);
-    background: @lightGradientEnd;
-    border: 1px solid @borderColor;
-    border-top-color: darken(@borderColor, 5%);
-    color: @primaryTextColor;
+	@boxShadowColor: rgba(red(@borderColor), green(@borderColor), blue(@borderColor), .9);
+	.appearance(none);
+	.border-radius(3px);
+	.box-sizing();
+	.unitize-width(290);
+	.unitize-padding(9, 10, 10, 10);
+	.box-shadow(inset 0 1px 1px @boxShadowColor);
+	background: @lightGradientEnd;
+	border: 1px solid @borderColor;
+	border-top-color: darken(@borderColor, 5%);
+	color: @primaryTextColor;
 
-<<<<<<< HEAD
-    &:focus {
-        .box-shadow(0 0 0 transparent);
-        outline: none;
-        border-color: @primaryColor;
-        background: #fff;
-    }
-=======
 	&:focus {
 		.box-shadow(0 0 0 transparent);
 		outline: none;
@@ -36,7 +29,6 @@
 		background: @errorBackground;
 		border-color: @errorBorderColor;
 	}
->>>>>>> bf643805
 }
 
 /* A select field.
@@ -53,29 +45,17 @@
 ```
 */
 .field--select {
-    .border-radius(3px);
-    .box-sizing();
-    .unitize-width(290);
-    .linear-gradient(#ffffff, #f7f8fa);
-    display: inline-block;
-    position: relative;
-    border: 1px solid @borderColor;
-    overflow: hidden;
-    line-height: 1;
+	.border-radius(3px);
+	.box-sizing();
+	.unitize-width(290);
+	.box-shadow(0 1px 1px 0 rgba(0, 0, 0, 0.1));
+	.linear-gradient(#ffffff, #f7f8fa);
+	display: inline-block;
+	position: relative;
+	border: 1px solid @borderColor;
+	overflow: hidden;
+	line-height: 1;
 
-<<<<<<< HEAD
-    .arrow {
-        .unitize-width(34);
-        .unitize(6, 16, font-size);
-        .unitize(46, 16, line-height);
-        display: block;
-        position: absolute;
-        top: 0;
-        right: 0;
-        border-left: 1px solid @borderColor;
-        font-family: 'shopware';
-        text-align: center;
-=======
 	.arrow {
 		.user-select(none);
 		.unitize-width(34);
@@ -89,23 +69,12 @@
 		border-left: 1px solid @borderColor;
 		font-family: 'shopware';
 		text-align: center;
->>>>>>> bf643805
 
-        &:before {
-            content: "\e612";
-        }
-    }
+		&:before {
+			content: "\e612";
+		}
+	}
 
-<<<<<<< HEAD
-    select {
-        .unitize-padding(10, 0, 10, 10);
-        .appearance(none);
-        width: 130%;
-        color: @primaryTextColor;
-        background: transparent;
-        border: 0 none;
-    }
-=======
 	select {
 		.unitize-width(310);
 		.unitize-padding(5, 0, 5, 10);
@@ -116,38 +85,14 @@
 		width: 102%;	// Oversize to hide the browser default trigger in FF
 		cursor: pointer;
 	}
->>>>>>> bf643805
 
-    option {
-        .unitize-padding(0, 10);
-        display: block;
-        border: 0 none;
-        background: #fff;
-    }
+	option {
+		.unitize-padding(0, 10);
+		display: block;
+		border: 0 none;
+		background: #fff;
+	}
 
-<<<<<<< HEAD
-    &.is--disabled {
-        .opacity(.5);
-        cursor: not-allowed;
-    }
-}
-
-@media screen and (min-width: @desktopViewportWidth) {
-
-    .field--select {
-        .unitize-width(290);
-        .box-shadow(0 1px 1px 0 rgba(0, 0, 0, 0.1));
-
-        .arrow {
-            .unitize(32, 16, line-height);
-            display: block;
-        }
-
-        select {
-            .unitize-padding(5, 0, 5, 10);
-        }
-    }
-=======
 	&.is--disabled {
 		.opacity(.5);
 		cursor: not-allowed;
@@ -157,7 +102,6 @@
 // Quantity field
 .js--quantity-field {
 	.clearfix();
->>>>>>> bf643805
 
 	input[type="number"] {
 		width: 78%;
@@ -184,4 +128,21 @@
 	.js--quantity-button-plus {
 		.unitize-margin(0, 0, 4, 0, 16);
 	}
+}
+@media screen and (min-width: @desktopViewportWidth) {
+
+    .field--select {
+        .unitize-width(290);
+        .box-shadow(0 1px 1px 0 rgba(0, 0, 0, 0.1));
+
+        .arrow {
+            .unitize(32, 16, line-height);
+            display: block;
+        }
+
+        select {
+            .unitize-padding(5, 0, 5, 10);
+        }
+    }
+
 }