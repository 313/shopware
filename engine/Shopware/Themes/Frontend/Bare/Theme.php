--- conflicted
+++ resolved
@@ -55,13 +55,9 @@
 		'src/js/jquery.slide-panel.js',
 		'src/js/jquery.tab-navigation.js',
 		'src/js/jquery.image-slider.js',
-<<<<<<< HEAD
+		'src/js/jquery.quantity-field.js',
 		'src/js/jquery.collapse-panel.js',
 		'src/js/jquery.collapse-text.js',
-        'src/js/jquery.auto-submit.js',
-=======
-		'src/js/jquery.quantity-field.js',
->>>>>>> bf643805
 		'src/js/jquery.shopware-responsive.js'
 	);
 
