--- conflicted
+++ resolved
@@ -46,6 +46,11 @@
 class AppCache extends HttpCache
 {
     /**
+     * @var HttpKernelInterface
+     */
+    protected $kernel;
+
+    /**
      * @var string
      */
     protected $cacheDir;
@@ -58,6 +63,8 @@
      */
     public function __construct(HttpKernelInterface $kernel, $options)
     {
+        $this->kernel = $kernel;
+
         if (isset($options['cache_dir'])) {
             $this->cacheDir = $options['cache_dir'];
         }
@@ -236,15 +243,9 @@
     {
         $this->getKernel()->boot();
 
-<<<<<<< HEAD
         /** @var $bootstrap \Shopware\Components\DependencyInjection\ResourceLoader */
         $resourceLoader = $this->getKernel()->getResourceLoader();
         $resourceLoader->set('HttpCache', $this);
-        $resourceLoader->set('Esi', $this->esi);
-=======
-        $bootstrap->registerResource('HttpCache', $this);
-        $bootstrap->registerResource('Esi', $this->getEsi());
->>>>>>> 3dbe90e1
 
         return parent::forward($request, $raw, $entry);
     }
