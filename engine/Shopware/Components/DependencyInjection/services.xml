<?xml version="1.0" ?>

<container xmlns="http://symfony.com/schema/dic/services"
           xmlns:xsi="http://www.w3.org/2001/XMLSchema-instance"
           xsi:schemaLocation="http://symfony.com/schema/dic/services http://symfony.com/schema/dic/services/services-1.0.xsd">

    <parameters>
        <parameter key="shopware.slug.config" type="collection">
            <parameter key="regexp">/([^A-Za-z0-9\.]|-)+/</parameter>
            <parameter key="lowercase">false</parameter>
        </parameter>
    </parameters>

    <services>
        <service id="application"     synthetic="true" />
        <service id="PasswordEncoder" synthetic="true" />
        <service id="db_connection"   synthetic="true" />

        <service id="bootstrap" class="Shopware_Bootstrap">
            <argument type="service" id="service_container"/>
            <deprecated>The "%service_id%" service is deprecated since 5.2 and will be removed in 6.0.</deprecated>
        </service>

        <service id="locale_factory" class="Shopware\Components\DependencyInjection\Bridge\Locale" />
        <service id="shopware.locale" alias="locale" />
        <service id="locale" class="Zend_Locale">
            <factory service="locale_factory" method="factory" />
            <argument type="service" id="service_container"/>
        </service>

        <service id="currency_factory" class="Shopware\Components\DependencyInjection\Bridge\Currency"/>
        <service id="currency" class="Zend_Currency">
            <factory service="currency_factory" method="factory" />
            <argument type="service" id="service_container"/>
            <argument type="service" id="shopware.locale"/>
        </service>

        <service id="snippet_resource" class="Enlight_Components_Snippet_Resource">
            <argument type="service" id="snippets"/>
            <argument>%shopware.snippet.showSnippetPlaceholder%</argument>
        </service>

        <service id="template_factory" class="Shopware\Components\DependencyInjection\Bridge\Template" />
        <service id="template" class="Enlight_Template_Manager">
            <factory service="template_factory" method="factory" />
            <argument type="service" id="events"/>
            <argument type="service" id="snippet_resource"/>
            <argument type="service" id="shopware.escaper" />
            <argument>%shopware.template%</argument>
        </service>

        <service id="session_factory" class="Shopware\Components\DependencyInjection\Bridge\Session" />
        <service id="session.save_handler" class="SessionHandlerInterface">
            <factory service="session_factory" method="createSaveHandler" />
            <argument type="service" id="service_container"/>
        </service>
        <service id="session" class="Enlight_Components_Session_Namespace">
            <factory service="session_factory" method="createSession" />
            <argument type="service" id="service_container"/>
            <argument type="service" id="session.save_handler"/>
        </service>

        <service id="mailtransport_factory" class="Shopware\Components\DependencyInjection\Bridge\MailTransport" />
        <service id="shopware.mail_transport" alias="MailTransport" />
        <service id="MailTransport" class="Zend_Mail_Transport_Abstract">
            <factory service="mailtransport_factory" method="factory" />
            <argument type="service" id="Loader"/>
            <argument type="service" id="config"/>
            <argument>%shopware.mail%</argument>
        </service>

        <service id="mail_factory" class="Shopware\Components\DependencyInjection\Bridge\Mail" />
        <service id="mail" class="Enlight_Components_Mail">
            <factory service="mail_factory" method="factory" />
            <argument type="service" id="service_container"/>
            <argument type="service" id="config"/>
            <argument>%shopware.mail%</argument>
        </service>

        <service id="templatemail_factory" class="Shopware\Components\DependencyInjection\Bridge\TemplateMail" />
        <service id="templatemail" class="Shopware_Components_TemplateMail">
            <factory service="templatemail_factory" method="factory" />
            <argument type="service" id="service_container"/>
        </service>

        <service id="plugins_factory" class="Shopware\Components\DependencyInjection\Bridge\Plugins" />
        <service id="plugin_manager" alias="plugins" />
        <service id="plugins" class="Enlight_Plugin_PluginManager">
            <factory service="plugins_factory" method="factory" />
            <argument type="service" id="service_container"/>
            <argument type="service" id="Loader"/>
            <argument type="service" id="events"/>
            <argument type="service" id="application"/>
            <argument>%shopware.plugin_directories%</argument>
        </service>

        <service id="router_factory" class="Shopware\Components\DependencyInjection\Bridge\Router" />
        <service id="router" class="Shopware\Components\Routing\Router">
            <factory service="router_factory" method="factory" />
            <argument type="service" id="service_container"/>
            <argument type="service" id="events"/>
        </service>

        <service id="dispatcher" class="Enlight_Controller_Dispatcher_Default" />

        <service id="front_factory" class="Shopware\Components\DependencyInjection\Bridge\Front" />
        <service id="front" class="Enlight_Controller_Front">
            <factory service="front_factory" method="factory" />
            <argument type="service" id="service_container"/>
            <argument type="service" id="events"/>
            <argument>%shopware.front%</argument>
        </service>

        <service id="date" class="Zend_Date">
            <argument type="service" id="locale"/>
        </service>

        <service id="shopware.loader" alias="Loader" />
        <service id="Loader"     class="Enlight_Loader" />
        <service id="snippets"   class="Shopware_Components_Snippet_Manager">
            <argument type="service" id="shopware.model_manager"/>
            <argument>%shopware.plugin_directories%</argument>
            <argument>%shopware.snippet%</argument>
        </service>

        <service id="acl" class="Shopware_Components_Acl">
            <argument type="service" id="models"/>
        </service>

        <service id="cron_adapter" class="Enlight_Components_Cron_Adapter_DBAL">
            <argument type="service" id="dbal_connection"/>
        </service>

        <service id="cron" class="Enlight_Components_Cron_Manager">
            <argument type="service" id="cron_adapter"/>
            <argument type="service" id="events"/>
            <argument type="string">Shopware_Components_Cron_CronJob</argument>
        </service>

        <service id="shopware.db" alias="db"/>
        <service id="db" class="Enlight_Components_Db_Adapter_Pdo_Mysql">
            <factory class="Shopware\Components\DependencyInjection\Bridge\Db" method="createEnlightDbAdapter" />
            <argument type="service" id="dbal_connection"/>
            <argument>%shopware.db%</argument>
        </service>

        <service id="guzzle_http_client_factory" class="Shopware\Components\HttpClient\GuzzleFactory" />

        <service id="http_client" class="Shopware\Components\HttpClient\GuzzleHttpClient">
            <argument type="service" id="guzzle_http_client_factory"/>
        </service>

        <service id="cache_factory" class="Shopware\Components\DependencyInjection\Bridge\Cache"/>
        <service id="cache" class="Zend_Cache_Core">
            <factory service="cache_factory" method="factory" />
            <argument>%shopware.cache.backend%</argument>
            <argument>%shopware.cache.frontendOptions%</argument>
            <argument>%shopware.cache.backendOptions%</argument>
        </service>

        <service id="config_factory" class="Shopware\Components\DependencyInjection\Bridge\Config" />
        <service id="config" class="Shopware_Components_Config">
            <factory service="config_factory" method="factory" />
            <argument type="service" id="cache" />
            <argument type="service" id="db" on-invalid="ignore"/>
            <argument>%shopware.config%</argument>
         </service>

        <service id="shopware.event_manager" alias="events" />
        <service id="events" class="Shopware\Components\ContainerAwareEventManager">
            <argument type="service" id="service_container"/>
        </service>

        <service id="shopware.hook_manager" alias="Hooks" />
        <service id="Hooks" class="Enlight_Hook_HookManager">
            <argument type="service" id="shopware.event_manager" />
            <argument type="service" id="shopware.loader" />
            <argument>%shopware.hook%</argument>
        </service>

        <service id="shopware.model_config" alias="ModelConfig" />
        <service id="ModelConfig" class="Shopware\Components\Model\Configuration">
            <argument>%shopware.Model%</argument>
            <argument type="service" id="cache" />
            <argument type="service" id="model_repository_factory" />
        </service>

        <service id="model_factory" class="Shopware\Components\DependencyInjection\Bridge\Models" />
        <service id="shopware.model_manager" alias="models" />

        <service id="models" class="Shopware\Components\Model\ModelManager">
            <factory service="model_factory" method="factory" />
            <argument type="service" id="model_event_manager" />
            <argument type="service" id="shopware.model_config" />
            <argument type="service" id="shopware.loader" />
            <argument type="service" id="dbal_connection" />
            <argument type="service" id="shopware.model_annotations" />
         </service>

        <service id="models_metadata_cache" class="Doctrine\Common\Cache\Cache">
            <factory service="ModelConfig" method="getMetadataCacheImpl" />
        </service>

        <service id="dbal_connection" class="Doctrine\DBAL\Connection">
            <factory class="Shopware\Components\DependencyInjection\Bridge\Db" method="createDbalConnection" />
            <argument>%shopware.db%</argument>
            <argument type="service" id="ModelConfig"/>
            <argument type="service" id="model_event_manager"/>
            <argument type="service" id="db_connection"/>
        </service>

        <service id="model_annotations_factory" class="Shopware\Components\DependencyInjection\Bridge\ModelAnnotation" />
        <service id="shopware.model_annotations" alias="ModelAnnotations" />
        <service id="ModelAnnotations" class="Doctrine\ORM\Mapping\Driver\AnnotationDriver">
            <factory service="model_annotations_factory" method="factory" />
            <argument type="service" id="shopware.model_config" />
            <argument>%kernel.root_dir%/engine/Shopware/Models</argument>
        </service>

        <service id="model_event_manager" class="Doctrine\Common\EventManager" public="false" />

        <service id="model_repository_factory" class="Shopware\Components\Model\ProxyAwareRepositoryFactory" public="false">
            <argument type="service" id="Hooks" />
        </service>

        <service id="EventSubscriber" class="Shopware\Components\Model\EventSubscriber" public="false">
            <argument type="service" id="shopware.event_manager" />
            <tag name="doctrine.event_subscriber" />
        </service>

        <service id="OrderHistorySubscriber" class="Shopware\Models\Order\OrderHistorySubscriber" public="false">
            <tag name="doctrine.event_subscriber" />
        </service>

        <service id="CategorySubscriber" class="Shopware\Components\Model\CategorySubscriber">
            <argument type="service" id="service_container" />
            <tag name="doctrine.event_subscriber" />
        </service>

        <service id="CategoryDuplicator" class="Shopware\Components\CategoryHandling\CategoryDuplicator">
            <argument type="service" id="db_connection" />
            <argument type="service" id="CategoryDenormalization" />
            <argument type="service" id="shopware_attribute.data_persister" />
        </service>

        <service id="CategoryDenormalization" class="Shopware\Components\Model\CategoryDenormalization">
            <argument type="service" id="db_connection" />
        </service>

        <service id="shopware.holiday_table_updater" class="Shopware\Components\HolidayTableUpdater">
            <argument type="service" id="dbal_connection" />
        </service>

        <service id="zend.escaper" class="Zend\Escaper\Escaper" public="false">
            <argument type="string">utf-8</argument>
        </service>

        <service id="shopware.escaper" class="Shopware\Components\Escaper\Escaper">
            <argument type="service" id="zend.escaper" />
        </service>

        <service id="shopware.snippet_database_handler" class="Shopware\Components\Snippet\DatabaseHandler">
            <argument type="service" id="shopware.model_manager" />
            <argument type="service" id="db" />
            <argument>%kernel.root_dir%</argument>
        </service>

        <service id="shopware.snippet_validator" class="Shopware\Components\Snippet\SnippetValidator">
            <argument type="service" id="dbal_connection" />
        </service>

        <service id="shopware.snippet_query_handler" class="Shopware\Components\Snippet\QueryHandler">
            <argument>%kernel.root_dir%/snippets/</argument>
        </service>
        <service id="shopware.cache_manager" class="Shopware\Components\CacheManager">
            <argument type="service" id="service_container" />
        </service>

        <service id="MediaSubscriber" class="Shopware\Models\Media\MediaSubscriber" public="false">
            <tag name="doctrine.event_subscriber" />
            <argument type="service" id="service_container" />
        </service>

        <service id="thumbnail_generator_basic" class="Shopware\Components\Thumbnail\Generator\Basic">
            <argument type="service" id="config" />
            <argument type="service" id="shopware_media.media_service" />
            <argument type="service" id="shopware_media.optimizer_service" />
        </service>

        <service id="thumbnail_manager" class="Shopware\Components\Thumbnail\Manager">
            <argument type="service" id="thumbnail_generator_basic" />
            <argument>%kernel.root_dir%</argument>
            <argument type="service" id="events" />
            <argument type="service" id="shopware_media.media_service" />
        </service>

        <service id="multi_edit.product" class="Shopware\Components\MultiEdit\Resource\Product">
            <argument type="service" id="multi_edit.product.dql_helper" />
            <argument type="service" id="multi_edit.product.grammar" />
            <argument type="service" id="multi_edit.product.value" />
            <argument type="service" id="multi_edit.product.filter" />
            <argument type="service" id="multi_edit.product.batch_process" />
            <argument type="service" id="multi_edit.product.queue" />
            <argument type="service" id="multi_edit.product.backup" />
        </service>

        <service id="multi_edit.product.value" class="Shopware\Components\MultiEdit\Resource\Product\Value">
            <argument type="service" id="multi_edit.product.dql_helper" />
        </service>

        <service id="multi_edit.product.dql_helper" class="Shopware\Components\MultiEdit\Resource\Product\DqlHelper">
            <argument type="service" id="shopware.db" />
            <argument type="service" id="models" />
            <argument type="service" id="events" />
        </service>

        <service id="multi_edit.product.backup" class="Shopware\Components\MultiEdit\Resource\Product\Backup">
            <argument type="service" id="multi_edit.product.dql_helper" />
            <argument type="service" id="config" />
        </service>

        <service id="multi_edit.product.filter" class="Shopware\Components\MultiEdit\Resource\Product\Filter">
            <argument type="service" id="multi_edit.product.dql_helper" />
        </service>

        <service id="multi_edit.product.queue" class="Shopware\Components\MultiEdit\Resource\Product\Queue">
            <argument type="service" id="multi_edit.product.dql_helper" />
            <argument type="service" id="multi_edit.product.filter" />
            <argument type="service" id="multi_edit.product.backup" />
        </service>

        <service id="multi_edit.product.batch_process" class="Shopware\Components\MultiEdit\Resource\Product\BatchProcess">
            <argument type="service" id="multi_edit.product.dql_helper" />
            <argument type="service" id="multi_edit.product.filter" />
            <argument type="service" id="multi_edit.product.queue" />
            <argument type="service" id="config" />
        </service>

        <service id="multi_edit.product.grammar" class="Shopware\Components\MultiEdit\Resource\Product\Grammar">
            <argument type="service" id="multi_edit.product.dql_helper" />
            <argument type="service" id="events" />
        </service>

        <service id="legacy_struct_converter" class="Shopware\Components\Compatibility\LegacyStructConverter">
            <argument type="service" id="config" />
            <argument type="service" id="shopware_storefront.context_service" />
            <argument type="service" id="events" />
            <argument type="service" id="shopware_media.media_service" />
            <argument type="service" id="dbal_connection" />
            <argument type="service" id="models" />
            <argument type="service" id="shopware_storefront.category_service" />
            <argument type="service" id="service_container" />
        </service>

        <service id="legacy_event_manager" class="Shopware\Components\Compatibility\LegacyEventManager">
            <argument type="service" id="events" />
            <argument type="service" id="config" />
            <argument type="service" id="shopware_storefront.context_service" />
        </service>

        <service id="query_alias_mapper" class="Shopware\Components\QueryAliasMapper">
            <factory class="Shopware\Components\QueryAliasMapper" method="createFromConfig" />
            <argument type="service" id="config" />
        </service>

        <service id="file_system" class="Symfony\Component\Filesystem\Filesystem" />

        <service id="first_run_wizard_plugin_store" class="Shopware\Bundle\PluginInstallerBundle\Service\FirstRunWizardPluginStoreService">
            <argument type="service" id="shopware_plugininstaller.plugin_installer_struct_hydrator" />
            <argument type="service" id="shopware_plugininstaller.plugin_service_local" />
            <argument type="service" id="shopware_plugininstaller.store_client" />
        </service>

        <service id="http_cache_warmer" class="Shopware\Components\HttpCache\CacheWarmer">
            <argument type="service" id="dbal_connection" />
            <argument type="service" id="corelogger" />
            <argument type="service" id="guzzle_http_client_factory" />
        </service>

        <service id="shop_page_menu" class="Shopware\Components\SitePageMenu">
            <argument type="service" id="dbal_connection" />
            <argument type="service" id="router" />
        </service>

        <service id="emotion_device_configuration" class="Shopware\Components\Emotion\DeviceConfiguration">
            <argument type="service" id="dbal_connection" />
        </service>

        <service id="validator.validator_factory" class="Shopware\Bundle\FormBundle\DependencyInjection\Factory\ConstraintValidatorFactory" public="false">
            <argument type="service" id="service_container" />
            <argument type="collection" />
        </service>

        <service id="validator" class="Symfony\Component\Validator\Validator\ValidatorInterface" >
            <factory class="Shopware\Components\DependencyInjection\Bridge\Validator" method="create" />
            <argument type="service" id="ModelConfig" />
            <argument type="service" id="validator.validator_factory" />
        </service>

        <service id="validator.email" class="Shopware\Components\Validator\EmailValidator" />

        <service id="sitemapxml.repository" class="Shopware\Components\SitemapXMLRepository">
            <argument type="service" id="shopware_search.product_number_search" />
            <argument type="service" id="shopware_search.store_front_criteria_factory" />
            <argument type="service" id="models" />
            <argument type="service" id="shopware_storefront.context_service"/>
        </service>

        <service id="AttributeSubscriber" class="Shopware\Components\AttributeSubscriber">
            <argument type="service" id="service_container" />
            <tag name="shopware.event_subscriber" />
        </service>

        <service id="ErrorSubscriber" class="Shopware\Components\ErrorSubscriber">
            <tag name="shopware.event_subscriber" />
        </service>

        <service id="config_writer" class="Shopware\Components\ConfigWriter">
            <argument type="service" id="dbal_connection" />
        </service>

        <service id="shopware.plugin.config_writer" class="Shopware\Components\Plugin\ConfigWriter">
            <argument type="service" id="models" />
        </service>

        <service id="shopware.plugin.cached_config_reader" class="Shopware\Components\Plugin\CachedConfigReader">
            <argument type="service" id="shopware.plugin.config_reader" />
        </service>

        <service id="shopware.plugin.config_reader" class="Shopware\Components\Plugin\DBALConfigReader">
            <argument type="service" id="dbal_connection" />
        </service>

        <service id="shopware_product_stream.criteria_factory" class="Shopware\Components\ProductStream\CriteriaFactory">
            <argument type="service" id="shopware_search.store_front_criteria_factory" />
        </service>

        <service id="shopware_product_stream.repository" class="Shopware\Components\ProductStream\Repository">
            <argument type="service" id="dbal_connection" />
            <argument type="service" id="shopware.logaware_reflection_helper" />
        </service>

        <service id="shopware.logaware_reflection_helper" class="Shopware\Components\LogawareReflectionHelper">
            <argument type="service" id="corelogger" />
        </service>

        <service id="shopware_product_stream.facet_filter" class="Shopware\Components\ProductStream\FacetFilter" >
            <argument type="service" id="config" />
            <argument type="service" id="shopware_storefront.custom_facet_service" />
        </service>

        <service id="shopware.upload_max_size_validator" class="Shopware\Components\UploadMaxSizeValidator">
            <tag name="shopware.event_subscriber" />
        </service>

        <service id="shopware.csrftoken_validator" class="Shopware\Components\CSRFTokenValidator">
            <argument type="service" id="service_container" />
            <argument>%shopware.csrfProtection.frontend%</argument>
            <argument>%shopware.csrfProtection.backend%</argument>
            <tag name="shopware.event_subscriber" />
        </service>

        <service id="shopware_core.license_service_subscriber" class="Shopware\Components\License\Service\LicenseServiceSubscriber">
            <argument type="service" id="service_container" />
            <tag name="shopware.event_subscriber" />
        </service>

        <service id="shopware_core.local_license_unpack_service" class="Shopware\Components\License\Service\LocalLicenseUnpackService" />

        <service id="shopware.openssl_verificator" class="Shopware\Components\OpenSSLVerifier">
            <argument>%kernel.root_dir%/engine/Shopware/Components/HttpClient/public.key</argument>
        </service>

        <service id="shopware.number_range_incrementer" class="Shopware\Components\NumberRangeIncrementer">
            <argument type="service" id="dbal_connection"/>
        </service>

        <service id="shopware.plugin_xml_plugin_info_reader" class="Shopware\Components\Plugin\XmlPluginInfoReader"/>

        <service id="shopware.plugin_requirement_validator" class="Shopware\Components\Plugin\RequirementValidator">
            <argument type="service" id="models" />
            <argument type="service" id="shopware.plugin_xml_plugin_info_reader" />
        </service>

        <service id="slugify" class="Cocur\Slugify\Slugify" public="false">
            <argument>%shopware.slug.config%</argument>
        </service>

        <service id="shopware.slug" class="Shopware\Components\Slug\CocurSlugifyAdapter">
            <argument type="service" id="slugify" />
        </service>

        <service id="shopware.requirements" class="Shopware\Components\Check\Requirements">
            <argument>%kernel.root_dir%/engine/Shopware/Components/Check/Data/System.xml</argument>
            <argument type="service" id="db_connection"/>
        </service>

        <service id="shopware.emotion_component_installer" class="Shopware\Components\Emotion\ComponentInstaller">
            <argument type="service" id="models" />
        </service>

        <service id="shopware.plugin_payment_installer" class="Shopware\Components\Plugin\PaymentInstaller">
            <argument type="service" id="models" />
        </service>

<<<<<<< HEAD
        <service id="basket_persister" class="Shopware\Components\BasketSignature\BasketPersister">
            <argument type="service" id="dbal_connection" />
        </service>

        <service id="basket_signature_generator" class="Shopware\Components\BasketSignature\BasketSignatureGenerator" />

        <service id="basket_cleanup_cron_job_subscriber" class="Shopware\Components\BasketSignature\CleanupSignatureSubscriber" >
            <argument type="service" id="dbal_connection" />
            <tag name="shopware.event_subscriber" />
        </service>


        <service id="shopware.components.last_articles_subscriber" class="Shopware\Components\LastArticlesSubscriber">
            <argument type="service" id="service_container" />
            <tag name="shopware.event_subscriber" />
        </service>

        <service id="shopware.captcha.validator" class="Shopware\Components\Captcha\CaptchaValidator">
            <argument type="service" id="shopware.captcha.repository" />
        </service>

        <service id="shopware.captcha.default_captcha" class="Shopware\Components\Captcha\DefaultCaptcha">
            <argument type="service" id="service_container" />
            <argument type="service" id="config" />
            <argument type="service" id="template" />
            <tag name="captcha" />
        </service>

        <service id="shopware.captcha.honeypot_captcha" class="Shopware\Components\Captcha\HoneypotCaptcha">
            <tag name="captcha" />
        </service>

        <service id="shopware.captcha.no_captcha" class="Shopware\Components\Captcha\NoCaptcha">
            <tag name="captcha" />
        </service>

        <service id="shopware.captcha.legacy_captcha" class="Shopware\Components\Captcha\LegacyCaptcha">
            <argument type="service" id="config" />
            <argument type="service" id="template" />
            <tag name="captcha" />
        </service>

        <service id="shopware.captcha.repository" class="Shopware\Components\Captcha\CaptchaRepository">
            <argument type="collection" />
            <argument type="service" id="config" />
            <argument type="service" id="service_container" />
        </service>
=======
        <service id="shopware.api.resource" class="Shopware\Components\Api\Resource\Resource" shared="false" />
        <service id="shopware.api.address" class="Shopware\Components\Api\Resource\Address" shared="false" />
        <service id="shopware.api.article" class="Shopware\Components\Api\Resource\Article" shared="false" />
        <service id="shopware.api.cache" class="Shopware\Components\Api\Resource\Cache" shared="false" />
        <service id="shopware.api.category" class="Shopware\Components\Api\Resource\Category" shared="false" />
        <service id="shopware.api.country" class="Shopware\Components\Api\Resource\Country" shared="false" />
        <service id="shopware.api.customer" class="Shopware\Components\Api\Resource\Customer" shared="false" />
        <service id="shopware.api.customergroup" class="Shopware\Components\Api\Resource\CustomerGroup" shared="false" />
        <service id="shopware.api.manufacturer" class="Shopware\Components\Api\Resource\Manufacturer" shared="false" />
        <service id="shopware.api.media" class="Shopware\Components\Api\Resource\Media" shared="false" />
        <service id="shopware.api.order" class="Shopware\Components\Api\Resource\Order" shared="false" />
        <service id="shopware.api.propertygroup" class="Shopware\Components\Api\Resource\PropertyGroup" shared="false" />
        <service id="shopware.api.shop" class="Shopware\Components\Api\Resource\Shop" shared="false" />
        <service id="shopware.api.translation" class="Shopware\Components\Api\Resource\Translation" shared="false" />
        <service id="shopware.api.variant" class="Shopware\Components\Api\Resource\Variant" shared="false" />
>>>>>>> e869b834
    </services>
</container><|MERGE_RESOLUTION|>--- conflicted
+++ resolved
@@ -503,7 +503,6 @@
             <argument type="service" id="models" />
         </service>
 
-<<<<<<< HEAD
         <service id="basket_persister" class="Shopware\Components\BasketSignature\BasketPersister">
             <argument type="service" id="dbal_connection" />
         </service>
@@ -551,7 +550,7 @@
             <argument type="service" id="config" />
             <argument type="service" id="service_container" />
         </service>
-=======
+
         <service id="shopware.api.resource" class="Shopware\Components\Api\Resource\Resource" shared="false" />
         <service id="shopware.api.address" class="Shopware\Components\Api\Resource\Address" shared="false" />
         <service id="shopware.api.article" class="Shopware\Components\Api\Resource\Article" shared="false" />
@@ -567,6 +566,5 @@
         <service id="shopware.api.shop" class="Shopware\Components\Api\Resource\Shop" shared="false" />
         <service id="shopware.api.translation" class="Shopware\Components\Api\Resource\Translation" shared="false" />
         <service id="shopware.api.variant" class="Shopware\Components\Api\Resource\Variant" shared="false" />
->>>>>>> e869b834
     </services>
 </container>