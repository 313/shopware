--- conflicted
+++ resolved
@@ -820,22 +820,20 @@
             <argument id="dbal_connection" type="service"/>
         </service>
 
-<<<<<<< HEAD
-        <service id="shopware.cart.proportional_tax_calculator"
-                 class="Shopware\Components\Cart\ProportionalTaxCalculator"/>
-
-        <service id="shopware.cart.basket_helper" class="Shopware\Components\Cart\BasketHelper">
-            <argument type="service" id="dbal_connection"/>
-            <argument type="service" id="session"/>
-            <argument type="service" id="shopware.cart.proportional_tax_calculator"/>
-        </service>
-=======
         <service id="shopware.components.privacy.ip_anonymizer" class="Shopware\Components\Privacy\ConfigDependentIpAnonymizer" public="true">
             <argument type="service" id="shopware.components.privacy.ip_anonymizer_service"/>
             <argument type="service" id="config"/>
         </service>
 
         <service id="shopware.components.privacy.ip_anonymizer_service" class="Shopware\Components\Privacy\IpAnonymizer" public="false"/>
->>>>>>> c4296d9c
+
+        <service id="shopware.cart.proportional_tax_calculator"
+                 class="Shopware\Components\Cart\ProportionalTaxCalculator"/>
+
+        <service id="shopware.cart.basket_helper" class="Shopware\Components\Cart\BasketHelper">
+            <argument type="service" id="dbal_connection"/>
+            <argument type="service" id="session"/>
+            <argument type="service" id="shopware.cart.proportional_tax_calculator"/>
+        </service>
     </services>
 </container>