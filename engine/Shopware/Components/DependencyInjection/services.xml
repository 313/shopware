--- conflicted
+++ resolved
@@ -475,7 +475,9 @@
             <argument type="service" id="db_connection"/>
         </service>
 
-<<<<<<< HEAD
+        <service id="shopware.emotion_component_installer" class="Shopware\Components\Emotion\ComponentInstaller">
+            <argument type="service" id="models" />
+        </service>
 
         <service id="basket_persister" class="Shopware\Components\BasketSignature\BasketPersister">
             <argument type="service" id="dbal_connection" />
@@ -517,10 +519,6 @@
             <argument type="collection" />
             <argument type="service" id="config" />
             <argument type="service" id="service_container" />
-=======
-        <service id="shopware.emotion_component_installer" class="Shopware\Components\Emotion\ComponentInstaller">
-            <argument type="service" id="models" />
->>>>>>> 0a2058ae
         </service>
     </services>
 </container>