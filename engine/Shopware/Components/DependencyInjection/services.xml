--- conflicted
+++ resolved
@@ -207,14 +207,11 @@
             <argument type="service" id="shopware.model_annotations" />
          </service>
 
-<<<<<<< HEAD
         <service id="models_metadata_cache"
                  class="Doctrine\Common\Cache\Cache"
                  factory-service="ModelConfig"
                  factory-method="getMetadataCacheImpl" />
 
-=======
->>>>>>> fddab4a4
         <service id="dbal_connection"
                  class="Doctrine\DBAL\Connection"
                  factory-service="models"
