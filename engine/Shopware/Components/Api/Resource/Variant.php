--- conflicted
+++ resolved
@@ -524,7 +524,6 @@
 
         if (isset($data['purchasePrice']) && is_string($data['purchasePrice'])) {
             $data['purchasePrice'] = (float) str_replace(',', '.', $data['purchasePrice']);
-<<<<<<< HEAD
         }
 
         /*
@@ -536,8 +535,6 @@
          */
         if (empty($data['lastStock'])) {
             $data['lastStock'] = $article->getLastStock();
-=======
->>>>>>> 0ec6def3
         }
 
         $data = $this->prepareAttributeAssociation($data, $article, $variant);
@@ -844,15 +841,15 @@
      */
     protected function prepareUnitAssociation($data)
     {
-        //if unit id passed, assign existing unit.
+        // If unit id passed, assign existing unit.
         if (!empty($data['unitId'])) {
-            $data['unit'] = $this->getManager()->find('Shopware\Models\Article\Unit', $data['unitId']);
+            $data['unit'] = $this->getManager()->find(\Shopware\Models\Article\Unit::class, $data['unitId']);
 
             if (empty($data['unit'])) {
                 throw new ApiException\CustomValidationException(sprintf('Unit by id %s not found', $data['unitId']));
             }
 
-            //new unit data send? create new unit for this variant
+            // New unit data send? create new unit for this variant
         } elseif (!empty($data['unit'])) {
             $data['unit'] = $this->updateUnitReference($data['unit']);
         }
@@ -873,7 +870,7 @@
      */
     protected function updateUnitReference($unitData)
     {
-        $unitRepository = $this->getManager()->getRepository('\Shopware\Models\Article\Unit');
+        $unitRepository = $this->getManager()->getRepository(\Shopware\Models\Article\Unit::class);
 
         //try to find an existing unit by the passed conditions "id", "name" or "unit"
         $unit = $unitRepository->findOneBy(
