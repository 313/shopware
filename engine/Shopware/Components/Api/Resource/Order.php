--- conflicted
+++ resolved
@@ -179,8 +179,6 @@
     }
 
     /**
-<<<<<<< HEAD
-=======
      * @param array $params
      *
      * @throws ApiException\ValidationException
@@ -240,7 +238,6 @@
     }
 
     /**
->>>>>>> 2b5ea018
      * @param string $number
      * @param array  $params
      *
@@ -301,8 +298,6 @@
      *
      * @param array $params
      *
-<<<<<<< HEAD
-=======
      * @throws ApiException\NotFoundException
      * @throws ApiException\ParameterMissingException
      *
@@ -538,7 +533,6 @@
      *
      * @param array $params
      *
->>>>>>> 2b5ea018
      * @throws \Shopware\Components\Api\Exception\NotFoundException
      *
      * @return array
@@ -602,19 +596,11 @@
     /**
      * Helper method to prepare the order detail data
      *
-<<<<<<< HEAD
-     * @param $params
-     *
-     * @throws \Shopware\Components\Api\Exception\NotFoundException| ApiException\CustomValidationException(
-     *
-     * @return mixed
-=======
      * @param array $params
      *
      * @throws \Shopware\Components\Api\Exception\NotFoundException|ApiException\CustomValidationException
      *
      * @return array
->>>>>>> 2b5ea018
      */
     public function prepareOrderDetailsData(array $params)
     {
