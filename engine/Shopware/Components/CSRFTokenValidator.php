--- conflicted
+++ resolved
@@ -81,22 +81,8 @@
     }
 
     /**
-<<<<<<< HEAD
-     * Send invalidate csrf token cookie
-     *
-     * @param \Enlight_Controller_Response_Response $response
-     */
-    public function invalidateToken(\Enlight_Controller_Response_Response $response)
-    {
-        $context = $this->container->get('shopware_storefront.context_service')->getShopContext();
-        $response->setCookie('invalidate-xcsrf-token', 1, 0, $context->getShop()->getPath());
-    }
-
-    /**
-=======
      * CSRF protection for backend actions
      *
->>>>>>> 2b5ea018
      * @param ActionEventArgs $args
      *
      * @throws CSRFTokenValidationException
@@ -147,37 +133,16 @@
             return;
         }
 
-<<<<<<< HEAD
+        // skip if the request has already been validated
+        if ($request->getAttribute('isValidated')) {
+            return;
+        }
+
         // skip whitelisted actions
         if ($this->isWhitelisted($controller)) {
             return;
         }
 
-        if ($request->isPost()) {
-            /** @var \Enlight_Components_Session_Namespace $session */
-            $session = $this->container->get('session');
-            $token = $session->offsetGet('X-CSRF-Token');
-
-            if (!$token) {
-                $token = $this->generateToken($controller->Response());
-            }
-
-            $requestToken = $request->getParam('__csrf_token') ?: $request->getHeader('X-CSRF-Token');
-            if (!hash_equals($token, $requestToken)) {
-                $this->generateToken($controller->Response());
-                throw new CSRFTokenValidationException(sprintf('The provided X-CSRF-Token for path "%s" is invalid. Please go back, reload the page and try again.', $request->getRequestUri()));
-            }
-=======
-        // skip if the request has already been validated
-        if ($request->getAttribute('isValidated')) {
-            return;
-        }
-
-        // skip whitelisted actions
-        if ($this->isWhitelisted($controller)) {
-            return;
-        }
-
         if ($request->isPost() && $request->isXmlHttpRequest()) {
             return;
         }
@@ -188,24 +153,17 @@
 
         if (!$this->checkRequest($request)) {
             throw new CSRFTokenValidationException(sprintf('The provided X-CSRF-Token for path "%s" is invalid. Please go back, reload the page and try again.', $request->getRequestUri()));
->>>>>>> 2b5ea018
         }
         // mark request as validated to avoid double validation
         $request->setAttribute('isValidated', true);
     }
 
     /**
-<<<<<<< HEAD
-     * @param \Enlight_Controller_Response_ResponseHttp $response
-     *
-     * @return string
-=======
      * Check if the submitted CSRF token matches with the token stored in the cookie or header
      *
      * @param \Enlight_Controller_Request_Request $request
      *
      * @return bool
->>>>>>> 2b5ea018
      */
     private function checkRequest(\Enlight_Controller_Request_Request $request)
     {
