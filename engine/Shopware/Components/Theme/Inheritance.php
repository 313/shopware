--- conflicted
+++ resolved
@@ -66,24 +66,6 @@
     private $eventManager;
 
     /**
-<<<<<<< HEAD
-     * Contains all valid less fields which
-     * can be selected in the shop configuration query.
-     *
-     * @var array
-     */
-    private $validLessFields = [
-        'theme-color-picker',
-        'theme-em-field',
-        'theme-percent-field',
-        'theme-pixel-field',
-        'theme-select-field',
-        'theme-text-field',
-    ];
-
-    /**
-=======
->>>>>>> 2b5ea018
      * @var MediaServiceInterface
      */
     private $mediaService;
