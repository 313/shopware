--- conflicted
+++ resolved
@@ -425,18 +425,8 @@
      */
     protected function fixArticleTranslation($languageId, $articleId, $data)
     {
-<<<<<<< HEAD
-        $sql = "
-            SELECT ct.objectdata as data, ct.objectkey as articleId, cm.id as languageId
-            FROM s_core_shops cm, s_core_translations ct
-            WHERE ct.objectlanguage = cm.id
-            AND ct.objecttype = 'article'
-            AND ct.objectkey = ?
-            AND ct.objectlanguage = ?
-=======
         $sql = "SELECT id FROM s_core_shops WHERE fallback_id = ?";
         $ids = Shopware()->Db()->fetchCol($sql, array($languageId));
->>>>>>> fddab4a4
 
         $existStmt = Shopware()->Container()->get('dbal_connection')->prepare(
             "SELECT id
@@ -454,26 +444,6 @@
               description_long = VALUES(description_long);
         ");
 
-<<<<<<< HEAD
-            FROM s_core_shops cm
-
-            INNER JOIN s_core_translations ct
-            ON ct.objectlanguage=cm.fallback_id
-            AND ct.objecttype = 'article'
-            AND ct.objectkey = ?
-
-            LEFT JOIN s_core_translations ct2
-            ON ct2.objectlanguage = cm.id
-            AND ct2.objecttype = 'article'
-            AND ct2.objectkey = ct.objectkey
-
-            WHERE cm.fallback_id = ?
-            AND ct2.id IS NULL
-        ";
-        $translations = Shopware()->Db()->fetchAll($sql, array(
-            $articleId, $languageId,
-            $articleId, $languageId
-=======
         // prepare data
         $data = unserialize($data);
         if (!empty($data['txtlangbeschreibung']) && strlen($data['txtlangbeschreibung']) > 1000) {
@@ -492,7 +462,6 @@
             ':keywords' => $data['txtkeywords'],
             ':description' => $data['txtshortdescription'],
             ':descriptionLong' => $data['txtlangbeschreibung']
->>>>>>> fddab4a4
         ));
 
         // Insert s_articles_translations entry for fallbacks
@@ -513,24 +482,5 @@
                 ':descriptionLong' => $data['txtlangbeschreibung']
             ));
         }
-<<<<<<< HEAD
-
-        $sql = "
-            DELETE at FROM s_articles_translations at
-            LEFT JOIN s_core_shops cm
-              ON  cm.id=at.languageID
-            LEFT JOIN s_core_translations ct
-                ON ct.objectkey=at.articleID
-                AND ct.objectlanguage=cm.id
-                AND ct.objecttype='article'
-            LEFT JOIN s_core_translations ct2
-                ON ct2.objectkey=at.articleID
-                AND ct2.objectlanguage=cm.fallback_id
-                AND ct2.objecttype='article'
-            WHERE ct.id IS NULL AND ct2.id IS NULL
-        ";
-        Shopware()->Db()->exec($sql);
-=======
->>>>>>> fddab4a4
     }
 }