--- conflicted
+++ resolved
@@ -2595,7 +2595,6 @@
             ON u.id = :userId
             AND u.active = 1
 
-<<<<<<< HEAD
             LEFT JOIN s_user_addresses as ub
                 ON ub.user_id = u.id
                 AND ub.id = :billingAddressId
@@ -2604,24 +2603,6 @@
                 ON us.user_id = u.id
                 AND us.id = :shippingAddressId
                 
-=======
-            LEFT JOIN (
-              SELECT *, user_id as userID, country_id as countryID, state_id as stateID
-              FROM s_user_addresses a
-              WHERE a.user_id = :userId
-              AND a.id = :billingAddressId
-            ) as ub
-              ON ub.userID = u.id
-              
-           LEFT JOIN (
-              SELECT *, user_id as userID, country_id as countryID, state_id as stateID
-              FROM s_user_addresses a
-              WHERE a.user_id = :userId
-              AND a.id = :shippingAddressId
-            ) as us
-              ON us.userID = u.id   
-
->>>>>>> 0a2058ae
             WHERE b.sessionID = :sessionId
 
             GROUP BY b.sessionID
@@ -2796,7 +2777,6 @@
             ON u.id=b.userID
             AND u.active=1
 
-<<<<<<< HEAD
             LEFT JOIN s_user_addresses as ub
                 ON ub.user_id = u.id
                 AND ub.id = :billingAddressId
@@ -2804,23 +2784,6 @@
             LEFT JOIN s_user_addresses as us
                 ON us.user_id = u.id
                 AND us.id = :shippingAddressId
-=======
-            LEFT JOIN (
-              SELECT *, user_id as userID, country_id as countryID, state_id as stateID
-              FROM s_user_addresses a
-              WHERE a.user_id = :userId
-              AND a.id = :billingAddressId
-            ) as ub
-              ON ub.userID = u.id
-              
-           LEFT JOIN (
-              SELECT *, user_id as userID, country_id as countryID, state_id as stateID
-              FROM s_user_addresses a
-              WHERE a.user_id = :userId
-              AND a.id = :shippingAddressId
-            ) as us
-              ON us.userID = u.id
->>>>>>> 0a2058ae
 
             WHERE d.active=1
             AND (
@@ -2854,17 +2817,9 @@
             ORDER BY d.position, d.name
         ";
 
-<<<<<<< HEAD
         $dispatches = $this->db->fetchAssoc(
             $sql,
             [
-=======
-        $userId = $this->session->offsetGet('sUserId');
-        $dispatches = $this->db->fetchAssoc(
-            $sql,
-            [
-                'userId' => empty($userId) ? 0 : $userId,
->>>>>>> 0a2058ae
                 'billingAddressId' => $this->getBillingAddressId(),
                 'shippingAddressId' => $this->getShippingAddressId()
             ]
@@ -2982,7 +2937,6 @@
             ON u.id=b.userID
             AND u.active=1
 
-<<<<<<< HEAD
             LEFT JOIN s_user_addresses as ub
                 ON ub.user_id = u.id
                 AND ub.id = :billingAddressId
@@ -2990,23 +2944,6 @@
             LEFT JOIN s_user_addresses as us
                 ON us.user_id = u.id
                 AND us.id = :shippingAddressId
-=======
-            LEFT JOIN (
-              SELECT *, user_id as userID, country_id as countryID, state_id as stateID
-              FROM s_user_addresses a
-              WHERE a.user_id = :userId
-              AND a.id = :billingAddressId
-            ) as ub
-              ON ub.userID = u.id
-              
-           LEFT JOIN (
-              SELECT *, user_id as userID, country_id as countryID, state_id as stateID
-              FROM s_user_addresses a
-              WHERE a.user_id = :userId
-              AND a.id = :shippingAddressId
-            ) as us
-              ON us.userID = u.id
->>>>>>> 0a2058ae
 
             WHERE d.active=1
             AND (
@@ -3040,20 +2977,11 @@
             GROUP BY d.id
         ";
 
-<<<<<<< HEAD
-=======
-        $userId = $this->session->offsetGet('sUserId');
-
->>>>>>> 0a2058ae
         return $this->calculateDispatchSurcharge(
             $basket,
             $this->db->fetchAll(
                 $sql,
                 [
-<<<<<<< HEAD
-=======
-                    'userId' => empty($userId) ? 0 : $userId,
->>>>>>> 0a2058ae
                     'billingAddressId' => $this->getBillingAddressId(),
                     'shippingAddressId' => $this->getShippingAddressId()
                 ]
