--- conflicted
+++ resolved
@@ -330,11 +330,7 @@
         $sVoteName = strip_tags($request->getPost('sVoteName'));
         $sVoteSummary = strip_tags($request->getPost('sVoteSummary'));
         $sVoteComment = strip_tags($request->getPost('sVoteComment'));
-<<<<<<< HEAD
         $sVoteStars = floatval($request->getPost('sVoteStars'));
-=======
-        $sVoteStars = doubleval($request->getPost('sVoteStars'));
->>>>>>> 2b5ea018
         $sVoteMail = strip_tags($request->getPost('sVoteMail'));
 
         if ($sVoteStars < 1 || $sVoteStars > 10) {
@@ -425,15 +421,9 @@
     public function sGetArticlesByCategory($categoryId = null, SearchBundle\Criteria $criteria = null)
     {
         if (Shopware()->Events()->notifyUntil('Shopware_Modules_Articles_sGetArticlesByCategory_Start', [
-<<<<<<< HEAD
             'subject' => $this,
             'id' => $categoryId,
         ])) {
-=======
-                'subject' => $this,
-                'id' => $categoryId,
-            ])) {
->>>>>>> 2b5ea018
             return false;
         }
 
@@ -488,11 +478,8 @@
     /**
      * Get all available suppliers from a specific category
      *
-<<<<<<< HEAD
      * @deprecated since 5.3, will be removed with 5.5 without replacement
      *
-=======
->>>>>>> 2b5ea018
      * @param int $id    - category id
      * @param int $limit
      *
@@ -549,21 +536,13 @@
                     'sViewport' => 'cat',
                     'sCategory' => $id,
                     'sPage' => 1,
-<<<<<<< HEAD
-                    'sSupplier' => $supplierValue['id'],
-=======
                     'sSupplier' => $supplierId,
->>>>>>> 2b5ea018
                 ];
             } else {
                 $links[$supplierId] = [
                     'controller' => 'listing',
                     'action' => 'manufacturer',
-<<<<<<< HEAD
-                    'sSupplier' => $supplierValue['id'],
-=======
                     'sSupplier' => $supplierId,
->>>>>>> 2b5ea018
                 ];
             }
         }
@@ -1540,7 +1519,7 @@
             WHERE ordernumber = :orderNumber
                 AND s_articles.id = s_articles_details.articleID
         ', [
-            'orderNumber' => $orderNumber,
+                'orderNumber' => $orderNumber,
             ]
         );
 
@@ -2146,11 +2125,7 @@
     }
 
     /**
-<<<<<<< HEAD
-     * @param $categoryId
-=======
-     * @param int                                    $categoryId
->>>>>>> 2b5ea018
+     * @param int $categoryId
      * @param Enlight_Controller_Request_RequestHttp $request
      *
      * @return string
@@ -2159,13 +2134,6 @@
     {
         $params = $this->queryAliasMapper->replaceLongParams($request->getParams());
 
-<<<<<<< HEAD
-        unset($params['ordernumber']);
-        unset($params['categoryId']);
-        unset($params['module']);
-        unset($params['controller']);
-        unset($params['action']);
-=======
         unset(
             $params['__csrf_token'],
             $params['ordernumber'],
@@ -2174,7 +2142,6 @@
             $params['controller'],
             $params['action']
         );
->>>>>>> 2b5ea018
 
         $params = array_merge(
             $params,
@@ -2410,21 +2377,14 @@
         }
 
         $pageSizes = explode('|', $this->config->get('numberArticlesToShow'));
-<<<<<<< HEAD
         $sPage = (int) $request->getParam('sPage', 1);
-=======
->>>>>>> 2b5ea018
 
         return [
             'sArticles' => $articles,
             'criteria' => $criteria,
             'facets' => $searchResult->getFacets(),
-<<<<<<< HEAD
             'sPage' => $sPage,
             'pageIndex' => $sPage,
-=======
-            'sPage' => (int) $request->getParam('sPage', 1),
->>>>>>> 2b5ea018
             'pageSizes' => $pageSizes,
             'sPerPage' => $criteria->getLimit(),
             'sNumberArticles' => $searchResult->getTotalCount(),
