<?php
/**
 * Shopware 5
 * Copyright (c) shopware AG
 *
 * According to our dual licensing model, this program can be used either
 * under the terms of the GNU Affero General Public License, version 3,
 * or under a proprietary license.
 *
 * The texts of the GNU Affero General Public License with an additional
 * permission and of our proprietary license can be found at and
 * in the LICENSE file you have received along with this program.
 *
 * This program is distributed in the hope that it will be useful,
 * but WITHOUT ANY WARRANTY; without even the implied warranty of
 * MERCHANTABILITY or FITNESS FOR A PARTICULAR PURPOSE. See the
 * GNU Affero General Public License for more details.
 *
 * "Shopware" is a registered trademark of shopware AG.
 * The licensing of the program under the AGPLv3 does not imply a
 * trademark license. Therefore any rights, title and interest in
 * our trademarks remain entirely with us.
 */

use Shopware\Bundle\SearchBundle;
use Shopware\Bundle\SearchBundle\Sorting\PopularitySorting;
use Shopware\Bundle\SearchBundle\Sorting\ReleaseDateSorting;
use Shopware\Bundle\SearchBundle\SortingInterface;
use Shopware\Bundle\StoreFrontBundle;
use Shopware\Bundle\StoreFrontBundle\Service\Core\ConfiguratorService;
use Shopware\Bundle\StoreFrontBundle\Struct\BaseProduct;
use Shopware\Bundle\StoreFrontBundle\Struct\Product;
use Shopware\Components\QueryAliasMapper;

/**
 * Shopware Class that handle articles
 *
 * @category  Shopware
 * @package   Shopware\Core\Class
 * @copyright Copyright (c) shopware AG (http://www.shopware.de)
 */
class sArticles
{
    /**
     * Pointer to sSystem object
     *
     * @var sSystem
     */
    public $sSYSTEM;

    /**
     * @var \Shopware\Models\Category\Category
     */
    public $category;

    /**
     * @var int
     */
    public $categoryId;

    /**
     * @var int
     */
    public $translationId;

    /**
     * @var int
     */
    public $customerGroupId;

    /**
     * @var \Shopware\Models\Article\Repository
     */
    protected $articleRepository = null;

    /**
     * @var \Shopware\Models\Media\Repository
     */
    protected $mediaRepository = null;

    /**
     * @var StoreFrontBundle\Service\ContextServiceInterface
     */
    private $contextService;

    /**
     * @var Shopware_Components_Config
     */
    private $config;

    /**
     * @var StoreFrontBundle\Service\ListProductServiceInterface
     */
    private $listProductService;

    /**
     * @var StoreFrontBundle\Service\ProductServiceInterface
     */
    private $productService;

    /**
     * @var StoreFrontBundle\Service\ConfiguratorServiceInterface
     */
    private $configuratorService;

    /**
     * @var StoreFrontBundle\Service\PropertyServiceInterface
     */
    private $propertyService;

    /**
     * @var StoreFrontBundle\Service\AdditionalTextServiceInterface
     */
    private $additionalTextService;

    /**
     * @var SearchBundle\ProductSearch
     */
    private $searchService;

    /**
     * @var Enlight_Event_EventManager
     */
    private $eventManager;

    /**
     * @var Enlight_Components_Db_Adapter_Pdo_Mysql
     */
    private $db;

    /**
     * @var \Shopware\Components\Compatibility\LegacyStructConverter
     */
    private $legacyStructConverter;

    /**
     * @var \Shopware\Components\Compatibility\LegacyEventManager
     */
    private $legacyEventManager;

    /**
     * @var QueryAliasMapper
     */
    private $queryAliasMapper;

    /**
     * @var Enlight_Controller_Front
     */
    private $frontController;

    /**
     * @var SearchBundle\ProductNumberSearchInterface
     */
    private $productNumberSearch;

    /**
     * @var Enlight_Components_Session_Namespace
     */
    private $session;

    /**
     * @var SearchBundle\StoreFrontCriteriaFactoryInterface
     */
    private $storeFrontCriteriaFactory;

    /**
     * @var array
     */
    private $cachePromotions = [];

    /**
     * @var sArticlesComparisons
     */
    private $articleComparisons;

    /**
     * @var StoreFrontBundle\Service\ProductNumberServiceInterface
     */
    private $productNumberService;


    public function __construct(
        \Shopware\Models\Category\Category $category = null,
        $translationId = null,
        $customerGroupId = null
    ) {
        $container = Shopware()->Container();

        $this->category        = $category ?: Shopware()->Shop()->getCategory();
        $this->categoryId      = $this->category->getId();
        $this->translationId   = $translationId ?: (!Shopware()->Shop()->getDefault() ? Shopware()->Shop()->getId() : null);
        $this->customerGroupId = $customerGroupId ?: ((int) Shopware()->Modules()->System()->sUSERGROUPDATA['id']);

        $this->config                    = $container->get('config');
        $this->db                        = $container->get('db');
        $this->eventManager              = $container->get('events');
        $this->contextService            = $container->get('shopware_storefront.context_service');
        $this->listProductService        = $container->get('shopware_storefront.list_product_service');
        $this->productService            = $container->get('shopware_storefront.product_service');
        $this->productNumberSearch       = $container->get('shopware_search.product_number_search');
        $this->configuratorService       = $container->get('shopware_storefront.configurator_service');
        $this->propertyService           = $container->get('shopware_storefront.property_service');
        $this->additionalTextService     = $container->get('shopware_storefront.additional_text_service');
        $this->searchService             = $container->get('shopware_search.product_search');
        $this->queryAliasMapper          = $container->get('query_alias_mapper');
        $this->frontController           = $container->get('front');
        $this->legacyStructConverter     = $container->get('legacy_struct_converter');
        $this->legacyEventManager        = $container->get('legacy_event_manager');
        $this->session                   = $container->get('session');
        $this->storeFrontCriteriaFactory = $container->get('shopware_search.store_front_criteria_factory');
        $this->productNumberService      = $container->get('shopware_storefront.product_number_service');

        $this->articleComparisons = new sArticlesComparisons($this, $container);
    }

    /**
     * Helper function to get access to the media repository.
     * @return \Shopware\Models\Media\Repository
     */
    private function getMediaRepository()
    {
        if ($this->mediaRepository === null) {
            $this->mediaRepository = Shopware()->Models()->getRepository('Shopware\Models\Media\Media');
        }
        return $this->mediaRepository;
    }

    /**
     * Helper function to get access to the article repository.
     * @return \Shopware\Models\Article\Repository
     */
    private function getArticleRepository()
    {
        if ($this->articleRepository === null) {
            $this->articleRepository = Shopware()->Models()->getRepository('Shopware\Models\Article\Article');
        }
        return $this->articleRepository;
    }

    /**
     * Delete articles from comparision chart
     * @param int $article Unique article id - refers to s_articles.id
     */
    public function sDeleteComparison($article)
    {
        $this->articleComparisons->sDeleteComparison($article);
    }

    /**
     * Delete all articles from comparision chart
     */
    public function sDeleteComparisons()
    {
        $this->articleComparisons->sDeleteComparisons();
    }

    /**
     * Insert articles in comparision chart
     * @param int $article s_articles.id
     * @return bool true/false
     */
    public function sAddComparison($article)
    {
        return $this->articleComparisons->sAddComparison($article);
    }

    /**
     * Get all articles from comparision chart
     * @return array Associative array with all articles or empty array
     */
    public function sGetComparisons()
    {
        return $this->articleComparisons->sGetComparisons();
    }

    /**
     * Get all articles and a table of their properties as an array
     * @return array Associative array with all articles or empty array
     */
    public function sGetComparisonList()
    {
        return $this->articleComparisons->sGetComparisonList();
    }

    /**
     * Returns all filterable properties depending on the given articles
     *
     * @param array $articles
     * @return array
     */
    public function sGetComparisonProperties($articles)
    {
        return $this->articleComparisons->sGetComparisonProperties($articles);
    }

    /**
     * fills the article properties with the values and fills up empty values
     *
     * @param array $properties
     * @param array $articles
     * @return array
     */
    public function sFillUpComparisonArticles($properties, $articles)
    {
        return $this->articleComparisons->sFillUpComparisonArticles($properties, $articles);
    }

    /**
     * Get all properties from one article
     *
     * @param int $articleId - s_articles.id
     * @return array
     */
    public function sGetArticleProperties($articleId)
    {
        $orderNumber = $this->getOrdernumberByArticleId($articleId);
        if (!$orderNumber) {
            return [];
        }

        $productContext = $this->contextService->getShopContext();
        $product = $this->listProductService->get($orderNumber, $productContext);
        if (!$product || !$product->hasProperties()) {
            return [];
        }

        $set = $this->propertyService->get($product, $productContext);
        if (!$set) {
            return [];
        }

        return $this->legacyStructConverter->convertPropertySetStruct($set);
    }

    /**
     * Save a new article comment / voting
     * Reads several values directly from _POST
     * @param int $article - s_articles.id
     * @throws Enlight_Exception
     * @return null
     */
    public function sSaveComment($article)
    {
        $request = $this->frontController->Request();

        $sVoteName    = strip_tags($request->getPost('sVoteName'));
        $sVoteSummary = strip_tags($request->getPost('sVoteSummary'));
        $sVoteComment = strip_tags($request->getPost('sVoteComment'));
        $sVoteStars   = doubleval($request->getPost('sVoteStars'));
        $sVoteMail    = strip_tags($request->getPost('sVoteMail'));

        if ($sVoteStars < 1 || $sVoteStars > 10) {
            $sVoteStars = 0;
        }

        $sVoteStars = $sVoteStars / 2;

        if ($this->config['sVOTEUNLOCK']) {
            $active = 0;
        } else {
            $active = 1;
        }

        $sBADWORDS = "#sex|porn|viagra|url\=|src\=|link\=#i";
        if (preg_match($sBADWORDS, $sVoteComment)) {
            return false;
        }

        if (!empty($this->session['sArticleCommentInserts'][$article])) {
            $sql = '
                DELETE FROM s_articles_vote WHERE id=?
            ';
            $this->db->executeUpdate($sql, array(
                $this->session['sArticleCommentInserts'][$article]
            ));
        }

        $date = date("Y-m-d H:i:s");

        $container = Shopware()->Container();
        $shopId = null;
        if ($container->initialized('Shop')) {
            $shopId = $container->get('Shop')->getId();
        }

        $connection = $container->get('dbal_connection');
        $query = $connection->createQueryBuilder();
        $query->insert('s_articles_vote');
        $query->values([
            'articleID' => ':articleID',
            'name' => ':name',
            'headline' => ':headline',
            'comment' => ':comment',
            'points' => ':points',
            'datum' => ':datum',
            'active' => ':active',
            'email' => ':email',
            'shop_id' => ':shopId'
        ]);

        $query->setParameters([
            ':articleID'  => $article,
            ':name'  => $sVoteName,
            ':headline'  => $sVoteSummary,
            ':comment'  => $sVoteComment,
            ':points'  => $sVoteStars,
            ':datum'  => $date,
            ':active'  => $active,
            ':email'  => $sVoteMail,
            ':shopId' => $shopId
        ]);

        $success = $query->execute();
        if (empty($success)) {
            throw new Enlight_Exception("sSaveComment #00: Could not save comment");
        }

        $insertId = $connection->lastInsertId();
        if (!isset($this->session['sArticleCommentInserts'])) {
            $this->session['sArticleCommentInserts'] = new ArrayObject();
        }

        $this->session['sArticleCommentInserts'][$article] = $insertId;
    }

    /**
     * Get id from all articles, that belongs to a specific supplier
     * @param int $supplierID Supplier id (s_articles.supplierID)
     * @return array
     */
    public function sGetArticlesBySupplier($supplierID = null)
    {
        if (!empty($supplierID)) {
            $this->frontController->Request()->setQuery('sSearch', $supplierID);
        }

        if (!$this->frontController->Request()->getQuery('sSearch')) {
            return;
        }
        $sSearch = intval($this->frontController->Request()->getQuery('sSearch'));

        $getArticles = $this->db->fetchAll(
            "SELECT id FROM s_articles WHERE supplierID=? AND active=1 ORDER BY topseller DESC",
            array($sSearch)
        );

        return $getArticles;
    }

    /**
     * @param null $categoryId
     * @param SearchBundle\Criteria $criteria
     * @throws Enlight_Exception
     * @return array|bool|mixed
     */
    public function sGetArticlesByCategory($categoryId = null, SearchBundle\Criteria $criteria = null)
    {
        if (Shopware()->Events()->notifyUntil('Shopware_Modules_Articles_sGetArticlesByCategory_Start', array(
                'subject' => $this,
                'id'      => $categoryId
            ))) {
            return false;
        }

        $context = $this->contextService->getShopContext();

        $request = Shopware()->Container()->get('front')->Request();

        if (!$criteria) {
            $criteria = $this->storeFrontCriteriaFactory->createListingCriteria($request, $context);
        }

        $result = $this->getListing($categoryId, $context, $request, $criteria);

        $result = $this->legacyEventManager->fireArticlesByCategoryEvents($result, $categoryId, $this);

        return $result;
    }

    /**
     * Get supplier by id
     *
     * Uses the new Supplier Manager
     *
     * TestCase: /_tests/Shopware/Tests/Modules/Articles/SuppliersTest.php
     *
     * @param int $id - s_articles_supplier.id
     * @return array
     */
    public function sGetSupplierById($id)
    {
        $id = (int) $id;
        $categoryId = (int) $this->frontController->Request()->getQuery('sCategory');

        $supplierRepository = Shopware()->Models()->getRepository(
            'Shopware\Models\Article\Supplier'
        );
        $supplier = $supplierRepository->find($id);
        if (!is_object($supplier)) {
            return array();
        }
        $supplier = Shopware()->Models()->toArray($supplier);
        if (!Shopware()->Shop()->getDefault()) {
            $supplier = $this->sGetTranslation($supplier, $supplier['id'], 'supplier');
        }
        $supplier['link'] = $this->config['sBASEFILE'];
        $supplier['link'] .= '?sViewport=cat&sCategory=' . $categoryId . '&sPage=1&sSupplier=0';

        return $supplier;
    }

    /**
     * Get all available suppliers from a specific category
     * @deprecated since 5.3, will be removed with 5.5 without replacement
     * @param int $id - category id
     * @param int $limit
     * @return array
     */
    public function sGetAffectedSuppliers($id = null, $limit = null)
    {
        $id = empty($id) ? (int) $this->frontController->Request()->getQuery("sCategory") : (int) $id;
        $configLimit = $this->config['sMAXSUPPLIERSCATEGORY'] ? $this->config['sMAXSUPPLIERSCATEGORY'] : 30;
        $limit = empty($limit) ? $configLimit : (int) $limit;

        $sql = "
            SELECT s.id AS id, COUNT(DISTINCT a.id) AS countSuppliers, s.name AS name, s.img AS image
            FROM s_articles a
                INNER JOIN s_articles_categories_ro ac
                    ON  ac.articleID = a.id
                    AND ac.categoryID = ?
                INNER JOIN s_categories c
                    ON  c.id = ac.categoryID
                    AND c.active = 1

            JOIN s_articles_supplier s
            ON s.id=a.supplierID

            LEFT JOIN s_articles_avoid_customergroups ag
            ON ag.articleID=a.id
            AND ag.customergroupID={$this->customerGroupId}

            WHERE ag.articleID IS NULL
            AND a.active = 1

            GROUP BY s.id
            ORDER BY s.name ASC
            LIMIT 0, $limit
        ";
        $getSupplier = $this->db->fetchAll($sql, array(
            $id
        ));

        foreach ($getSupplier as $supplierKey => $supplierValue) {
            if (!Shopware()->Shop()->getDefault()) {
                $getSupplier[$supplierKey] = $this->sGetTranslation($supplierValue, $supplierValue['id'], 'supplier');
            }
            if ($supplierValue["image"]) {
                $mediaService = Shopware()->Container()->get('shopware_media.media_service');
                $getSupplier[$supplierKey]["image"] = $mediaService->getUrl($supplierValue['image']);
            }

            if ($id !== Shopware()->Shop()->getCategory()->getId()) {
                $query = array(
                    'sViewport' => 'cat',
                    'sCategory' => $id,
                    'sPage' => 1,
                    'sSupplier' => $supplierValue["id"]
                );
            } else {
                $query = array(
                    'controller' => 'listing',
                    'action' => 'manufacturer',
                    'sSupplier' => $supplierValue["id"]
                );
            }

            $getSupplier[$supplierKey]["link"] = Shopware()->Config()->get('baseFile')
                .'?'.http_build_query($query, '', '&');
        }

        return $getSupplier;
    }

    /**
     * Article price calucation
     * @param double $price
     * @param double $tax
     * @param int $taxId
     * @param array $article article data as an array
     * @throws Enlight_Exception
     * @return double $price formated price
     */
    public function sCalculatingPrice($price, $tax, $taxId = 0, $article = array())
    {
        if (empty($taxId)) {
            throw new Enlight_Exception("Empty taxID in sCalculatingPrice");
        }

        $price = (float) $price;

        // Support tax rate defined by certain conditions
        $getTaxByConditions = $this->getTaxRateByConditions($taxId);
        if ($getTaxByConditions === false) {
            $tax = (float) $tax;
        } else {
            $tax = (float) $getTaxByConditions;
        }

        // Calculate global discount
        if ($this->sSYSTEM->sUSERGROUPDATA["mode"] && $this->sSYSTEM->sUSERGROUPDATA["discount"]) {
            $price = $price - ($price / 100 * $this->sSYSTEM->sUSERGROUPDATA["discount"]);
        }
        if ($this->sSYSTEM->sCurrency["factor"]) {
            $price = $price * floatval($this->sSYSTEM->sCurrency["factor"]);
        }

        // Condition Output-Netto AND NOT overwrite by customer-group
        // OR Output-Netto NOT SET AND tax-settings provided by customer-group
        if ((!$this->sSYSTEM->sUSERGROUPDATA["tax"] && $this->sSYSTEM->sUSERGROUPDATA["id"])) {
            $price = $this->sFormatPrice($price);
        } else {
            //if ($price > 100)         die(round($price * (100 + $tax) / 100, 5));
            $price = $this->sFormatPrice(round($price * (100 + $tax) / 100, 3));
        }
        return $price;
    }

    /**
     * @param int $taxId
     * @return double|false
     */
    public function getTaxRateByConditions($taxId)
    {
        $context = $this->contextService->getShopContext();
        $taxRate = $context->getTaxRule($taxId);
        if ($taxRate) {
            return number_format($taxRate->getTax(), 2);
        } else {
            return false;
        }
    }

    /**
     * Article price calucation unformated return
     * @param double $price
     * @param double $tax
     * @param bool $doNotRound
     * @param bool $ignoreTax
     * @param int $taxId
     * @param bool $ignoreCurrency
     * @param array $article article data as an array
     * @throws Enlight_Exception
     * @return double $price  price unformated
     */
    public function sCalculatingPriceNum($price, $tax, $doNotRound = false, $ignoreTax = false, $taxId = 0, $ignoreCurrency = false, $article = array())
    {
        if (empty($taxId)) {
            throw new Enlight_Exception("Empty tax id in sCalculatingPriceNum");
        }
        // Calculating global discount
        if ($this->sSYSTEM->sUSERGROUPDATA["mode"] && $this->sSYSTEM->sUSERGROUPDATA["discount"]) {
            $price = $price - ($price / 100 * $this->sSYSTEM->sUSERGROUPDATA["discount"]);
        }

        // Support tax rate defined by certain conditions
        $getTaxByConditions = $this->getTaxRateByConditions($taxId);
        if ($getTaxByConditions===false) {
            $tax = (float) $tax;
        } else {
            $tax = (float) $getTaxByConditions;
        }

        if (!empty($this->sSYSTEM->sCurrency["factor"]) && $ignoreCurrency == false) {
            $price = floatval($price) * floatval($this->sSYSTEM->sCurrency["factor"]);
        }

        if ($ignoreTax == true) {
            return round($price, 2);
        }

        // Show brutto or netto ?
        // Condition Output-Netto AND NOT overwrite by customer-group
        // OR Output-Netto NOT SET AND tax-settings provided by customer-group
        if ($doNotRound == true) {
            if ((!$this->sSYSTEM->sUSERGROUPDATA["tax"] && $this->sSYSTEM->sUSERGROUPDATA["id"])) {
            } else {
                $price = $price * (100 + $tax) / 100;
            }
        } else {
            if ((!$this->sSYSTEM->sUSERGROUPDATA["tax"] && $this->sSYSTEM->sUSERGROUPDATA["id"])) {
                $price = round($price, 3);
            } else {
                $price = round($price * (100 + $tax) / 100, 3);
            }
        }

        return $price;
    }

    /**
     * Get article topsellers for a specific category
     * @param $category int category id
     * @return array
     */
    public function sGetArticleCharts($category = null)
    {
        $sLimitChart = $this->config['sCHARTRANGE'];
        if (empty($sLimitChart)) {
            $sLimitChart = 20;
        }

        if (!empty($category)) {
            $category = (int) $category;
        } elseif ($this->frontController->Request()->getQuery('sCategory')) {
            $category = (int) $this->frontController->Request()->getQuery('sCategory');
        } else {
            $category = $this->categoryId;
        }

        $context = $this->contextService->getShopContext();

        $criteria = $this->storeFrontCriteriaFactory->createBaseCriteria([$category], $context);
        $criteria->limit($sLimitChart);

        $criteria->addSorting(new PopularitySorting(SortingInterface::SORT_DESC));

        $criteria->setFetchCount(false);

        $result = $this->searchService->search($criteria, $context);
        $articles = $this->legacyStructConverter->convertListProductStructList($result->getProducts());

        Shopware()->Events()->notify(
            'Shopware_Modules_Articles_GetArticleCharts',
            array('subject' => $this, 'category' => $category, 'articles' => $articles)
        );

        return $articles;
    }

    /**
     * Check if an article has instant download
     * @param int $id s_articles.id
     * @param int $detailsID s_articles_details.id
     * @param bool $realtime deprecated
     * @return bool
     */
    public function sCheckIfEsd($id, $detailsID, $realtime = false)
    {
        // Check if this article is esd-only (check in variants, too -> later)

        if ($detailsID) {
            $sqlGetEsd = "
            SELECT id, serials FROM s_articles_esd WHERE articleID=$id
            AND articledetailsID=$detailsID
            ";
        } else {
            $sqlGetEsd = "
            SELECT id, serials FROM s_articles_esd WHERE articleID=$id
            ";
        }

        $getEsd = $this->db->fetchRow($sqlGetEsd);
        if (isset($getEsd["id"])) {
            return true;
        } else {
            return false;
        }
    }

    /**
     * Read the id from all articles that are in the same category as the article specified by parameter (For article navigation in top of detailpage)
     *
     * @param string $orderNumber
     * @param int $categoryId
     * @param Enlight_Controller_Request_RequestHttp $request
     * @return array
     */
    public function getProductNavigation($orderNumber, $categoryId, Enlight_Controller_Request_RequestHttp $request)
    {
        $context = $this->contextService->getShopContext();

        $criteria = $this->createProductNavigationCriteria($categoryId, $context, $request);

        $searchResult = $this->productNumberSearch->search($criteria, $context);

        $navigation = $this->buildNavigation(
            $searchResult,
            $orderNumber,
            $categoryId,
            $context
        );

        $navigation["currentListing"]["link"] = $this->buildCategoryLink($categoryId, $request);

        return $navigation;
    }

    /**
     * @param int $categoryId
     * @param StoreFrontBundle\Struct\ShopContextInterface $context
     * @param Enlight_Controller_Request_RequestHttp $request
     * @return SearchBundle\Criteria
     */
    private function createProductNavigationCriteria(
        $categoryId,
        StoreFrontBundle\Struct\ShopContextInterface $context,
        Enlight_Controller_Request_RequestHttp $request
    ) {
        $streamId = $this->getStreamIdOfCategory($categoryId);
        if ($streamId === null) {
            return $this->storeFrontCriteriaFactory->createProductNavigationCriteria(
                $request,
                $context,
                $categoryId
            );
        }

        /** @var \Shopware\Components\ProductStream\CriteriaFactoryInterface $factory */
        $factory = Shopware()->Container()->get('shopware_product_stream.criteria_factory');
        $criteria = $factory->createCriteria($request, $context);
        $criteria->limit(null);

        /** @var \Shopware\Components\ProductStream\RepositoryInterface $streamRepository */
        $streamRepository = Shopware()->Container()->get('shopware_product_stream.repository');
        $streamRepository->prepareCriteria($criteria, $streamId);

        return $criteria;
    }

    /**
     * @param int $categoryId
     * @return int|null
     */
    private function getStreamIdOfCategory($categoryId)
    {
        return $this->db->fetchOne("SELECT stream_id FROM s_categories WHERE id = ?", [$categoryId]);
    }

    /**
     * @param SearchBundle\ProductNumberSearchResult $searchResult
     * @param $orderNumber
     * @param $categoryId
     * @param StoreFrontBundle\Struct\ProductContextInterface $context
     * @return array
     */
    private function buildNavigation(
        SearchBundle\ProductNumberSearchResult $searchResult,
        $orderNumber,
        $categoryId,
        StoreFrontBundle\Struct\ProductContextInterface $context
    ) {
        $products = $searchResult->getProducts();
        $products = array_values($products);

        if (empty($products)) {
            return array();
        }

        /** @var $currentProduct BaseProduct */
        foreach ($products as $index => $currentProduct) {
            if ($currentProduct->getNumber() != $orderNumber) {
                continue;
            }

            $previousProduct = isset($products[$index - 1]) ? $products[$index - 1] : null;
            $nextProduct     = isset($products[$index + 1]) ? $products[$index + 1] : null;

            $navigation = array();

            if ($previousProduct) {
                $previousProduct = $this->listProductService->get($previousProduct->getNumber(), $context);
                $navigation["previousProduct"]["orderNumber"] = $previousProduct->getNumber();
                $navigation["previousProduct"]["link"] = $this->config->get('sBASEFILE') . "?sViewport=detail&sDetails=" . $previousProduct->getId() . "&sCategory=" . $categoryId;
                $navigation["previousProduct"]["name"] = $previousProduct->getName();

                $previousCover = $previousProduct->getCover();
                if ($previousCover) {
                    $navigation["previousProduct"]["image"] = $this->legacyStructConverter->convertMediaStruct(
                        $previousCover
                    );
                }
            }

            if ($nextProduct) {
                $nextProduct = $this->listProductService->get($nextProduct->getNumber(), $context);

                $navigation["nextProduct"]["orderNumber"] = $nextProduct->getNumber();
                $navigation["nextProduct"]["link"] = $this->config->get('sBASEFILE') . "?sViewport=detail&sDetails=" . $nextProduct->getId() . "&sCategory=" . $categoryId;
                $navigation["nextProduct"]["name"] = $nextProduct->getName();

                $nextCover = $nextProduct->getCover();
                if ($nextCover) {
                    $navigation["nextProduct"]["image"] = $this->legacyStructConverter->convertMediaStruct(
                        $nextCover
                    );
                }
            }

            $navigation["currentListing"]["position"] = $index + 1;
            $navigation["currentListing"]["totalCount"] = $searchResult->getTotalCount();

            return $navigation;
        }

        return array();
    }

    /**
     * @param $categoryId
     * @param Enlight_Controller_Request_RequestHttp $request
     * @return string
     */
    private function buildCategoryLink($categoryId, Enlight_Controller_Request_RequestHttp $request)
    {
        $params = $this->queryAliasMapper->replaceLongParams($request->getParams());

        unset($params['ordernumber']);
        unset($params['categoryId']);
        unset($params['module']);
        unset($params['controller']);
        unset($params['action']);

        $params = array_merge(
            $params,
            [
                'sViewport' => 'cat',
                'sCategory' => $categoryId
            ]
        );

        $queryPrams = http_build_query($params, null, '&');
        $listingLink = $this->config->get('sBASEFILE') . "?" . $queryPrams;

        return $listingLink;
    }

    /**
     * Read the unit types from a certain article
     * @param int $id s_articles.id
     * @return array
     */
    public function sGetUnit($id)
    {
        static $cache = array();
        if (isset($cache[$id])) {
            return $cache[$id];
        }
        $unit = $this->db->fetchRow("
          SELECT unit, description FROM s_core_units WHERE id=?
        ", array($id));

        if (!empty($unit) && !Shopware()->Shop()->get('skipbackend')) {
            $sql = "SELECT objectdata FROM s_core_translations WHERE objecttype='config_units' AND objectlanguage=" . Shopware()->Shop()->getId();
            $translation = $this->db->fetchOne($sql);
            if (!empty($translation)) {
                $translation = unserialize($translation);
            }
            if (!empty($translation[$id])) {
                $unit = array_merge($unit, $translation[$id]);
            }
        }
        return $cache[$id] = $unit;
    }

    /**
     * Get discounts and discount table for a certain article
     * @param string $customergroup id of customergroup key
     * @param string $groupID customer group id
     * @param float $listprice default price
     * @param int $quantity
     * @param bool $doMatrix Return array with all block prices
     * @param array $articleData current article
     * @param bool $ignore deprecated
     * @return array|float|null
     */
    public function sGetPricegroupDiscount($customergroup, $groupID, $listprice, $quantity, $doMatrix = true, $articleData = array(), $ignore = false)
    {
        $getBlockPricings = array();
        $laststart = null;
        $divPercent = null;

        if (!empty($this->sSYSTEM->sUSERGROUPDATA["groupkey"])) {
            $customergroup = $this->sSYSTEM->sUSERGROUPDATA["groupkey"];
        }
        if (!$customergroup || !$groupID) {
            return false;
        }

        $sql = "
        SELECT s_core_pricegroups_discounts.discount AS discount,discountstart
        FROM
            s_core_pricegroups_discounts,
            s_core_customergroups AS scc
        WHERE
            groupID=$groupID AND customergroupID = scc.id
        AND
            scc.groupkey = ?
        GROUP BY discount
        ORDER BY discountstart ASC
        ";

        $getGroups = $this->db->fetchAll($sql, array($customergroup));

        if (count($getGroups)) {
            foreach ($getGroups as $group) {
                $priceMatrix[$group["discountstart"]] = array("percent" => $group["discount"]);
                if (!empty($group["discount"])) {
                    $discountsFounds = true;
                }
            }

            if (empty($discountsFounds)) {
                if (empty($doMatrix)) {
                    return $listprice;
                } else {
                    return;
                }
            }

            if (!empty($doMatrix) && count($priceMatrix) == 1) {
                return;
            }

            if (empty($doMatrix)) {
                // Getting price rule matching to quantity
                foreach ($priceMatrix as $start => $percent) {
                    if ($start <= $quantity) {
                        $matchingPercent = $percent["percent"];
                    }
                }

                if ($matchingPercent) {
                    //echo "Percent discount via pricegroup $groupID - $matchingPercent Discount\n";
                    return ($listprice / 100 * (100 - $matchingPercent));
                }
            } else {
                $i = 0;
                // Building price-ranges
                foreach ($priceMatrix as $start => $percent) {
                    $to = $start - 1;
                    if ($laststart && $to) {
                        $priceMatrix[$laststart]["to"] = $to;
                    }
                    $laststart = $start;
                }

                foreach ($priceMatrix as $start => $percent) {
                    $getBlockPricings[$i]["from"] = $start;
                    $getBlockPricings[$i]["to"] = $percent["to"];
                    if ($i == 0 && $ignore) {
                        $getBlockPricings[$i]["price"] = $this->sCalculatingPrice(($listprice / 100 * (100)), $articleData["tax"], $articleData["taxID"], $articleData);
                        $divPercent = $percent["percent"];
                    } else {
                        if ($ignore) {
                            $percent["percent"] -= $divPercent;
                        }
                        $getBlockPricings[$i]["price"] = $this->sCalculatingPrice(($listprice / 100 * (100 - $percent["percent"])), $articleData["tax"], $articleData["taxID"], $articleData);
                    }
                    $i++;
                }


                return $getBlockPricings;
            }
        }
        if (!empty($doMatrix)) {
            return;
        } else {
            return $listprice;
        }
    }

    /**
     * Get the cheapest price for a certain article
     * @param int $article id
     * @param int $group customer group id
     * @param int $pricegroup pricegroup id
     * @param bool $usepricegroups consider pricegroups
     * @param bool $realtime
     * @param bool $returnArrayIfConfigurator
     * @param bool $checkLiveshopping
     * @return float cheapest price or null
     */
    public function sGetCheapestPrice($article, $group, $pricegroup, $usepricegroups, $realtime = false, $returnArrayIfConfigurator = false, $checkLiveshopping = false)
    {
        if ($group != $this->sSYSTEM->sUSERGROUP) {
            $fetchGroup = $group;
        } else {
            $fetchGroup = $this->sSYSTEM->sUSERGROUP;
        }

        if (empty($usepricegroups)) {
            $sql = "
            SELECT price FROM s_articles_prices, s_articles_details WHERE
            s_articles_details.id=s_articles_prices.articledetailsID AND
            pricegroup=?
            AND s_articles_details.articleID=?
            GROUP BY ROUND(price,2)
            ORDER BY price ASC
            LIMIT 2
        ";
        } else {
            $sql = "
            SELECT price FROM s_articles_details
            LEFT JOIN
            s_articles_prices ON s_articles_details.id=s_articles_prices.articledetailsID AND
            pricegroup=? AND s_articles_prices.from = '1'
            WHERE
            s_articles_details.articleID=?
            GROUP BY ROUND(price,2)
            ORDER BY price ASC
            LIMIT 2
            ";
        }

        $queryCheapestPrice = $this->db->fetchAll(
            $sql,
            array($fetchGroup, $article)
        );

        if (count($queryCheapestPrice) > 1) {
            $cheapestPrice = $queryCheapestPrice[0]["price"];
            if (empty($cheapestPrice)) {
                // No Price for this customer-group fetch defaultprice
                $sql = "
                SELECT price FROM s_articles_details
                LEFT JOIN s_articles_prices
                  ON s_articles_details.id=s_articles_prices.articledetailsID
                  AND pricegroup='EK'
                  AND s_articles_prices.from = '1'
                WHERE
                  s_articles_details.articleID=$article
                GROUP BY ROUND(price,2)
                ORDER BY price ASC
                LIMIT 2
                ";

                $queryCheapestPrice = $this->db->fetchAll($sql);
                if (count($queryCheapestPrice) > 1) {
                    $cheapestPrice = $queryCheapestPrice[0]["price"];
                } else {
                    $cheapestPrice = 0;
                    $listPrice = $queryCheapestPrice[0]["price"];
                }
            }
            $foundPrice = true;
        } else {
            $cheapestPrice = 0;
            $listPrice = $queryCheapestPrice[0]["price"];
        }

        $sql = "
        SELECT s_core_pricegroups_discounts.discount AS discount,discountstart
        FROM
            s_core_pricegroups_discounts,
            s_core_customergroups AS scc
        WHERE
            groupID=? AND customergroupID = scc.id
        AND
            scc.groupkey = ?
        GROUP BY discount
        ORDER BY discountstart ASC
        ";

        $getGroups = $this->db->fetchAll($sql, array($pricegroup, $this->sSYSTEM->sUSERGROUP));

        //if there are no discounts for this customergroup don't show "ab:"
        if (empty($getGroups)) {
            return $cheapestPrice;
        }


        // Updated / Fixed 28.10.2008 - STH
        if (!empty($usepricegroups)) {
            if (!empty($cheapestPrice)) {
                $listPrice = $cheapestPrice;
            } else {
                $foundPrice = true;
            }

            $returnPrice = $this->sGetPricegroupDiscount(
                $this->sSYSTEM->sUSERGROUP,
                $pricegroup,
                $listPrice,
                99999,
                false
            );

            if (!empty($returnPrice) && $foundPrice) {
                $cheapestPrice = $returnPrice;
            } elseif (!empty($foundPrice) && $returnPrice == 0.00) {
                $cheapestPrice = "0.00";
            } else {
                $cheapestPrice = "0";
            }
        }

        if (isset($queryCheapestPrice[0]["count"]) && $queryCheapestPrice[0]["count"] > 1 && empty($queryCheapestPrice[1]["price"]) && !empty($returnArrayIfConfigurator)) {
            return (array($cheapestPrice, $queryCheapestPrice[0]["count"]));
        }

        return $cheapestPrice;
    }

    /**
     * Get one article with all available data
     * @param int $id article id
     * @param null $sCategoryID
     * @param null $number
     * @param array $selection
     * @return array
     */
    public function sGetArticleById($id = 0, $sCategoryID = null, $number = null, array $selection = array())
    {
        if ($sCategoryID === null) {
            $sCategoryID = $this->frontController->Request()->getParam('sCategory', null);
        };

        $providedNumber = $number;

        /**
         * Validates the passed configuration array for the configurator selection
         */
        $selection = $this->getCurrentSelection($selection);

        if (!$number) {
            $number = $this->productNumberService->getMainProductNumberById($id);
        }

        $context = $this->contextService->getShopContext();

        /**
         * Checks which product number should be loaded. If a configuration passed.
         */
        $productNumber = $this->productNumberService->getAvailableNumber(
            $number,
            $context,
            $selection
        );

        if (!$productNumber) {
            return [];
        }

        $product = $this->productService->get($productNumber, $context);
        if (!$product) {
            return [];
        }

        $hideNoInStock = $this->config->get('hideNoInStock');
        if ($hideNoInStock && !$product->isAvailable()) {
            return [];
        }

        if ($product->hasConfigurator()) {
            $type = $this->getConfiguratorType($product->getId());

            /**
             * Check if a variant should be loaded. And load the configuration for the variant for pre selection.
             *
             * Requires the following scenario:
             * 1. $number has to be set (without a number we can't load a configuration)
             * 2. $number is equals to $productNumber (if the order number is invalid or inactive fallback to main variant)
             * 3. $configuration is empty (Customer hasn't not set an own configuration)
             */
            if ($providedNumber && $providedNumber == $productNumber && empty($configuration) || $type === 0) {
                $selection = $product->getSelectedOptions();
            }
        }

        $categoryId = (int) $sCategoryID;
        if (empty($categoryId) || $categoryId == Shopware()->Shop()->getId()) {
            $categoryId = Shopware()->Modules()->Categories()->sGetCategoryIdByArticleId($id);
        }

        $product = $this->getLegacyProduct(
            $product,
            $categoryId,
            $selection
        );

        return $product;
    }



    /**
     * @param int $productId
     * @return bool|int
     */
    private function getConfiguratorType($productId)
    {
        $type = $this->db->fetchOne(
            'SELECT type
             FROM s_article_configurator_sets configuratorSet
              INNER JOIN s_articles product
                ON product.configurator_set_id = configuratorSet.id
             WHERE product.id = ?',
            array($productId)
        );

        if ($type === false) {
            return false;
        }

        return (int)$type;
    }

    /**
     * calculates the reference price with the base price data
     *
     * @since 4.1.4
     * @param $price | the final price which will be shown
     * @param float $purchaseUnit
     * @param float $referenceUnit
     * @return float
     */
    public function calculateReferencePrice($price, $purchaseUnit, $referenceUnit)
    {
        $purchaseUnit = (float) $purchaseUnit;
        $referenceUnit = (float) $referenceUnit;

        $price = floatval(str_replace(",", ".", $price));

        if ($purchaseUnit == 0 || $referenceUnit == 0) {
            return 0;
        }
        return $price / $purchaseUnit * $referenceUnit;
    }

    /**
     * Formats article prices
     * @param float $price
     * @return float price
     */
    public function sFormatPrice($price)
    {
        $price = str_replace(",", ".", $price);
        $price = $this->sRound($price);
        $price = str_replace(".", ",", $price); // Replaces points with commas
        $commaPos = strpos($price, ",");
        if ($commaPos) {
            $part = substr($price, $commaPos + 1, strlen($price) - $commaPos);
            switch (strlen($part)) {
                case 1:
                    $price .= "0";
                    break;
                case 2:
                    break;
            }
        } else {
            if (!$price) {
                $price = "0";
            } else {
                $price .= ",00";
            }
        }

        return $price;
    }

    /**
     * Round article price
     *
     * @param float $moneyfloat
     * @return float price
     */
    public function sRound($moneyfloat = null)
    {
        $money_str = explode(".", $moneyfloat);
        if (empty($money_str[1])) {
            $money_str[1] = 0;
        }
        $money_str[1] = substr($money_str[1], 0, 3); // convert to rounded (to the nearest thousandth) string

        $money_str = $money_str[0] . "." . $money_str[1];

        return round($money_str, 2);
    }

    /**
     * @param string $ordernumber
     * @return array
     */
    public function sGetProductByOrdernumber($ordernumber)
    {
        if (Shopware()->Events()->notifyUntil('Shopware_Modules_Articles_sGetProductByOrdernumber_Start', array('subject' => $this, 'value' => $ordernumber))) {
            return false;
        }

        $getPromotionResult = $this->getPromotion(null, $ordernumber);

        $getPromotionResult = Shopware()->Events()->filter(
            'Shopware_Modules_Articles_sGetProductByOrdernumber_FilterResult',
            $getPromotionResult,
            array('subject' => $this, 'value' => $ordernumber)
        );

        return $getPromotionResult;
    }

    /**
     * Get basic article data in various modes (firmly definied by id, random, top,new)
     * @param string $mode Modus (fix, random, top, new)
     * @param int $category filter by category
     * @param int $value article id / ordernumber for firmly definied articles
     * @param bool $withImage
     * @return array
     */
    public function sGetPromotionById($mode, $category = 0, $value = 0, $withImage = false)
    {
        $notifyUntil = $this->eventManager->notifyUntil(
            'Shopware_Modules_Articles_GetPromotionById_Start',
            array(
                'subject' => $this,
                'mode' => $mode,
                'category' => $category,
                'value' => $value
            )
        );

        if ($notifyUntil) {
            return false;
        }

        $value = $this->getPromotionNumberByMode($mode, $category, $value, $withImage);

        if (!$value) {
            return false;
        }

        $result = $this->getPromotion($category, $value);

        if (!$result) {
            return false;
        }

        return $result;
    }

    private function getPromotionNumberByMode($mode, $category, $value, $withImage)
    {
        switch ($mode) {
            case 'top':
            case 'new':
            case 'random':
                $value = $this->getRandomArticle($mode, $category);
                break;
            case "fix":
            default:
                break;
        }

        if (!$value) {
            return false;
        }

        if (is_numeric($value)) {
            $number = $this->getOrdernumberByArticleId($value);
            if ($number) {
                $value = $number;
            }
        }

        return $value;
    }

    /**
     * @param string $mode
     * @param int $category
     * @return int
     */
    protected function getRandomArticle($mode, $category = 0)
    {
        $category = (int)$category;
        $context = $this->contextService->getShopContext();
        if (empty($category)) {
            $category = $context->getShop()->getCategory()->getId();
        }

        $criteria = $this->storeFrontCriteriaFactory->createBaseCriteria([$category], $context);

        $criteria->offset(0)
            ->limit(100);

        switch ($mode) {
            case 'top':
                $criteria->addSorting(new PopularitySorting(SortingInterface::SORT_DESC));
                break;
            case 'new':
                $criteria->addSorting(new ReleaseDateSorting(SortingInterface::SORT_DESC));
                break;
            default:
                $criteria->addSorting(new ReleaseDateSorting(SortingInterface::SORT_DESC));
        }

        $criteria->setFetchCount(false);

        $result = $this->productNumberSearch->search($criteria, $context);

        $ids = array_map(function (BaseProduct $product) {
            return $product->getId();
        }, $result->getProducts());

        $diff = array_diff($ids, $this->cachePromotions);
        if (empty($diff)) {
            $diff = $ids;
        }

        if ($mode == 'new') {
            $value = current($diff);
        } else {
            shuffle($diff);
            $value = $diff[array_rand($diff)];
        }

        $this->cachePromotions[] = $value;

        return $value;
    }

    /**
     * Optimize text, strip html tags etc.
     * @param string $text
     * @return string $text
     */
    public function sOptimizeText($text)
    {
        $text = html_entity_decode($text, ENT_NOQUOTES, 'UTF-8');
        $text = preg_replace('@<(script|style)[^>]*?>.*?</\\1>@si', '', $text);
        $text = preg_replace('!<[^>]*?>!u', ' ', $text);
        $text = preg_replace('/\s\s+/u', ' ', $text);
        $text = trim($text);
        return $text;
    }

    /**
     * Internal helper function to convert the image data from the database to the frontend structure.
     * @param $image
     * @param $articleAlbum \Shopware\Models\Media\Album
     * @return array
     */
    private function getDataOfArticleImage($image, $articleAlbum)
    {
        //initial the data array
        $imageData = array();
        $mediaService = Shopware()->Container()->get('shopware_media.media_service');

        if (empty($image["path"])) {
            return $imageData;
        }

        //first we get all thumbnail sizes of the article album
        $sizes = $articleAlbum->getSettings()->getThumbnailSize();

        $highDpiThumbnails = $articleAlbum->getSettings()->isThumbnailHighDpi();

        //if no extension is configured, shopware use jpg as default extension
        if (empty($image['extension'])) {
            $image['extension'] = 'jpg';
        }

        $imageData['src']['original'] = $mediaService->getUrl('media/image/' . $image["path"] . "." . $image["extension"]);
        $imageData["res"]["original"]["width"] = $image["width"];
        $imageData["res"]["original"]["height"] = $image["height"];
        $imageData["res"]["description"] = $image["description"];
        $imageData["position"] = $image["position"];
        $imageData["extension"] = $image["extension"];
        $imageData["main"] = $image["main"];
        $imageData["id"] = $image["id"];
        $imageData["parentId"] = $image["parentId"];

        // attributes as array as they come from non configurator aricles
        if (!empty($image['attribute'])) {
            unset($image['attribute']['id']);
            unset($image['attribute']['articleImageId']);
            $imageData['attribute'] = $image['attribute'];
        } else {
            $imageData['attribute'] = array();
        }

        // attributes as keys as they come from configurator articles
        if (!empty($image['attribute1'])) {
            $imageData['attribute']['attribute1'] = $image['attribute1'];
        }

        if (!empty($image['attribute2'])) {
            $imageData['attribute']['attribute2'] = $image['attribute2'];
        }

        if (!empty($image['attribute3'])) {
            $imageData['attribute']['attribute3'] = $image['attribute3'];
        }

        foreach ($sizes as $key => $size) {
            if (strpos($size, 'x')===0) {
                $size = $size.'x'.$size;
            }
            $imageData["src"][$key] = $mediaService->getUrl('media/image/thumbnail/' . $image['path'] . '_'. $size .'.'. $image['extension']);
            if ($highDpiThumbnails) {
                $imageData["srchd"][$key] = $mediaService->getUrl('media/image/thumbnail/' . $image['path'] . '_'. $size .'@2x.'. $image['extension']);
            }
        }

        $translation = $this->sGetTranslation(array(), $imageData['id'], "articleimage");

        if (!empty($translation)) {
            if (!empty($translation['description'])) {
                $imageData["res"]["description"] = $translation['description'];
            }
        }

        return $imageData;
    }

    /**
     * Internal helper function to get the cover image of an article.
     * If the orderNumber parameter is set, the function checks first
     * if an variant image configured. If this is the case, this
     * image will be used as cover image. Otherwise the function calls the
     * getArticleMainCover function which returns the absolute main image
     *
     * @param $articleId
     * @param $orderNumber
     * @param $articleAlbum
     * @return array
     */
    public function getArticleCover($articleId, $orderNumber, $articleAlbum)
    {
        if (!empty($orderNumber)) {
            //check for specify variant images. For example:
            //if the user is on a detail page of a shoe and select the color "red"
            //we have to check if the current variant has an own configured picture for a red shoe.
            //the query selects orders the result at first by the image main flag, at second for the position.
            $cover = $this->getArticleRepository()
                ->getVariantImagesByArticleNumberQuery($orderNumber, 0, 1)
                ->getOneOrNullResult(\Doctrine\ORM\AbstractQuery::HYDRATE_ARRAY);
        }

        //if we have found a configured article image which has the same options like the passed article order number
        //we have to return this one.
        if (!empty($cover)) {
            return $this->getDataOfArticleImage($cover, $articleAlbum);
        }

        //if we haven't found and variant image we have to select the first image which has no configuration.
        //the query orders the result at first by the image main flag, at second by the position.
        $cover = $this->getArticleRepository()
            ->getArticleCoverImageQuery($articleId)
            ->getOneOrNullResult(\Doctrine\ORM\AbstractQuery::HYDRATE_ARRAY);

        if (!empty($cover)) {
            return $this->getDataOfArticleImage($cover, $articleAlbum);
        }

        //if no variant or normal article image is found we will return the main image of the article even if this image has a variant restriction
        return $this->getArticleMainCover($articleId, $articleAlbum);
    }

    /**
     * Returns the the absolute main article image
     * This method returns the main cover depending on the main flag no matter if any variant restriction is set
     *
     * @param $articleId
     * @param $articleAlbum
     * @return array
     */
    public function getArticleMainCover($articleId, $articleAlbum)
    {
        $cover = $this->getArticleRepository()
            ->getArticleFallbackCoverQuery($articleId)
            ->getOneOrNullResult(\Doctrine\ORM\AbstractQuery::HYDRATE_ARRAY);
        return $this->getDataOfArticleImage($cover, $articleAlbum);
    }

    /**
     * Wrapper method to specialize the sGetArticlePictures method for the listing images
     *
     * @param $articleId
     * @param bool $forceMainImage | if true this will return the main image no matter which variant restriction is set
     * @return array
     */
    public function getArticleListingCover($articleId, $forceMainImage = false)
    {
        return $this->sGetArticlePictures($articleId, true, 0, null, null, null, $forceMainImage);
    }

    /**
     * Get all pictures from a certain article
     * @param        $sArticleID
     * @param bool $onlyCover
     * @param int $pictureSize | unused variable
     * @param string $ordernumber
     * @param bool $allImages | unused variable
     * @param bool $realtime | unused variable
     * @param bool $forceMainImage | will return the main image no matter which variant restriction is set
     * @return array
     */
    public function sGetArticlePictures($sArticleID, $onlyCover = true, $pictureSize = 0, $ordernumber = null, $allImages = false, $realtime = false, $forceMainImage = false)
    {
        static $articleAlbum;
        if ($articleAlbum === null) {
            //now we search for the default article album of the media manager, this album contains the thumbnail configuration.
            /**@var $model \Shopware\Models\Media\Album*/
            $articleAlbum = $this->getMediaRepository()
                ->getAlbumWithSettingsQuery(-1)
                ->getOneOrNullResult();
        }

        //first we convert the passed article id into an integer to prevent sql injections
        $articleId = (int) $sArticleID;

        Shopware()->Events()->notify(
            'Shopware_Modules_Articles_GetArticlePictures_Start',
            array('subject' => $this, 'id' => $articleId)
        );

        //first we get the article cover
        if ($forceMainImage) {
            $cover = $this->getArticleMainCover($articleId, $articleAlbum);
        } else {
            $cover = $this->getArticleCover($articleId, $ordernumber, $articleAlbum);
        }

        if ($onlyCover) {
            $cover = Shopware()->Events()->filter(
                'Shopware_Modules_Articles_GetArticlePictures_FilterResult',
                $cover,
                array('subject' => $this, 'id' => $articleId)
            );
            return $cover;
        }

        //now we select all article images of the passed article id.
        $articleImages = $this->getArticleRepository()
            ->getArticleImagesQuery($articleId)
            ->getArrayResult();

        //if an order number passed to the function, we have to select the configured variant images
        $variantImages = array();
        if (!empty($ordernumber)) {
            $variantImages = $this->getArticleRepository()
                ->getVariantImagesByArticleNumberQuery($ordernumber)
                ->getArrayResult();
        }
        //we have to collect the already added image ids, otherwise the images
        //would be displayed multiple times.
        $addedImages = array($cover['id']);
        $images = array();

        //first we add all variant images, this images has a higher priority as the normal article images
        foreach ($variantImages as $variantImage) {

            //if the image wasn't added already, we can add the image
            if (!in_array($variantImage['id'], $addedImages)) {

                //first we have to convert the image data, to resolve the image path and get the thumbnail configuration
                $image = $this->getDataOfArticleImage($variantImage, $articleAlbum);

                //after the data was converted we add the image to the result array and add the id to the addedImages array
                $images[] = $image;
                $addedImages[] = $variantImage['id'];
            }
        }

        //after the variant images added, we can add the normal images, this images has a lower priority as the variant images
        foreach ($articleImages as $articleImage) {
            //add only normal images without any configuration
            //if the image wasn't added already, we can add the image
            if (!in_array($articleImage['id'], $addedImages)) {

                //first we have to convert the image data, to resolve the image path and get the thumbnail configuration
                $image = $this->getDataOfArticleImage($articleImage, $articleAlbum);

                //after the data was converted we add the image to the result array and add the id to the addedImages array
                $images[] = $image;
                $addedImages[] = $articleImage['id'];
            }
        }

        $images = Shopware()->Events()->filter(
            'Shopware_Modules_Articles_GetArticlePictures_FilterResult',
            $images,
            array('subject' => $this, 'id' => $articleId)
        );

        return $images;
    }

    /**
     * Get article id by ordernumber
     * @param string $ordernumber
     * @return int $id or false
     */
    public function sGetArticleIdByOrderNumber($ordernumber)
    {
        $checkForArticle = $this->db->fetchRow("
        SELECT articleID AS id FROM s_articles_details WHERE ordernumber=?
        ", array($ordernumber));

        if (isset($checkForArticle["id"])) {
            return $checkForArticle["id"];
        } else {
            return false;
        }
    }

    /**
     * Get name from a certain article by order number
     * @param string $orderNumber
     * @param bool $returnAll return only name or additional data, too
     * @return string or array
     */
    public function sGetArticleNameByOrderNumber($orderNumber, $returnAll = false)
    {
        $article = $this->db->fetchRow("
            SELECT
                s_articles.id,
                s_articles.main_detail_id,
                s_articles_details.id AS did,
                s_articles.name AS articleName,
                additionaltext,
                s_articles.configurator_set_id
            FROM s_articles_details, s_articles
            WHERE ordernumber = :orderNumber
                AND s_articles.id = s_articles_details.articleID
        ", array(
            'orderNumber' => $orderNumber
            )
        );

        if (!$article) {
            return false;
        }

        // Load translations for article or variant
        if ($article['did'] != $article['main_detail_id']) {
            $article = $this->sGetTranslation(
                $article,
                $article['did'],
                "variant"
            );
        } else {
            $article = $this->sGetTranslation(
                $article,
                $article['id'],
                "article"
            );
        }

        // If article has variants, we need to append the additional text to the name
        if ($article['configurator_set_id'] > 0) {
            $product = new StoreFrontBundle\Struct\ListProduct(
                (int) $article['id'],
                (int) $article["did"],
                $orderNumber
            );

            $product->setAdditional($article['additionaltext']);

            $context = $this->contextService->getShopContext();
            $product = $this->additionalTextService->buildAdditionalText($product, $context);

            if (!$returnAll) {
                return $article["articleName"] . ' ' . $product->getAdditional();
            }

            $article['additionaltext'] = $product->getAdditional();
        }

        if (!$returnAll) {
            return $article["articleName"];
        }
        return $article;
    }

    /**
     * Get article name by s_articles.id
     * @param int $articleId
     * @param bool $returnAll
     * @return string name
     */
    public function sGetArticleNameByArticleId($articleId, $returnAll = false)
    {
        $ordernumber = $this->db->fetchOne("
            SELECT ordernumber FROM s_articles_details WHERE kind=1 AND articleID=?
        ", array($articleId));

        return $this->sGetArticleNameByOrderNumber($ordernumber, $returnAll);
    }

    /**
     * Get article taxrate by id
     * @param int $id article id
     * @return float tax or false
     */
    public function sGetArticleTaxById($id)
    {
        $checkForArticle = $this->db->fetchRow("
        SELECT s_core_tax.tax AS tax FROM s_core_tax, s_articles WHERE s_articles.id=? AND
        s_articles.taxID = s_core_tax.id
        ", array($id));

        if (isset($checkForArticle["tax"])) {
            return $checkForArticle["tax"];
        } else {
            return false;
        }
    }

    /**
     * Read translation for one or more articles
     * @param $data
     * @param $object
     * @return array
     */
    public function sGetTranslations($data, $object)
    {
        if (Shopware()->Shop()->get('skipbackend') || empty($data)) {
            return $data;
        }
        $language = Shopware()->Shop()->getId();
        $fallback = Shopware()->Shop()->get('fallback');
        $ids = $this->db->quote(array_keys($data));

        switch ($object) {
            case 'article':
                $map = array(
                    'txtshortdescription' => 'description',
                    'txtlangbeschreibung' => 'description_long',
                    'txtArtikel' => 'articleName',
                    'txtzusatztxt' => 'additionaltext',
                    'txtkeywords' => 'keywords',
                    'txtpackunit' => 'packunit'
                );
                break;
            case 'configuratorgroup':
                $map = array(
                    'description' => 'groupdescription',
                    'name' => 'groupname',
                );
                break;
            default:
                return $data;
        }

        $object = $this->db->quote($object);

        $sql = '';
        if (!empty($fallback)) {
            $sql .= "
                SELECT s.objectdata, s.objectkey
                FROM s_core_translations s
                WHERE
                    s.objecttype = $object
                AND
                    s.objectkey IN ($ids)
                AND
                    s.objectlanguage = '$fallback'
            UNION ALL
            ";
        }
        $sql .= "
            SELECT s.objectdata, s.objectkey
            FROM s_core_translations s
            WHERE
                s.objecttype = $object
            AND
                s.objectkey IN ($ids)
            AND
                s.objectlanguage = '$language'
        ";

        $translations = $this->db->fetchAll($sql);

        if (empty($translations)) {
            return $data;
        }

        foreach ($translations as $translation) {
            $article = (int) $translation['objectkey'];
            $object = unserialize($translation['objectdata']);
            foreach ($object as $translateKey => $value) {
                if (isset($map[$translateKey])) {
                    $key = $map[$translateKey];
                } else {
                    $key = $translateKey;
                }
                if (!empty($value) && array_key_exists($key, $data[$article])) {
                    $data[$article][$key] = $value;
                }
            }
        }

        return $data;
    }

    /**
     * Get translation for an object (article / variant / link / download / supplier)
     * @param $data
     * @param $id
     * @param $object
     * @param $language
     * @return array
     */
    public function sGetTranslation($data, $id, $object, $language = null)
    {
        if (Shopware()->Shop()->get('skipbackend')) {
            return $data;
        }
        $id = (int) $id;
        $language = $language ? : Shopware()->Shop()->getId();
        $fallback = Shopware()->Shop()->get('fallback');

        switch ($object) {
            case 'article':
                $map = array(
                    'txtshortdescription' => 'description',
                    'txtlangbeschreibung' => 'description_long',
                    'txtArtikel' => 'articleName',
                    'txtzusatztxt' => 'additionaltext',
                    'txtkeywords' => 'keywords',
                    'txtpackunit' => 'packunit'
                );
                break;
            case 'variant':
                $map = array('txtzusatztxt' => 'additionaltext', 'txtpackunit' => 'packunit');
                break;
            case 'link':
                $map = array('linkname' => 'description');
                break;
            case 'download':
                $map = array('downloadname' => 'description');
                break;
            case 'configuratoroption':
                $map = array(
                    'name' => 'optionname',
                );
                break;
            case 'configuratorgroup':
                $map = array(
                    'description' => 'groupdescription',
                    'name' => 'groupname',
                );
                break;
            case 'supplier':
                $map = array(
                    'meta_title' => 'title',
                    'description' => 'description',
                );
                break;
        }

        $sql = "
            SELECT objectdata FROM s_core_translations
            WHERE objecttype = '$object'
            AND objectkey = ?
            AND objectlanguage = '$language'
        ";
        $objectData = $this->db->fetchOne($sql, array($id));
        if (!empty($objectData)) {
            $objectData = unserialize($objectData);
        } else {
            $objectData = array();
        }
        if (!empty($fallback)) {
            $sql = "
                SELECT objectdata FROM s_core_translations
                WHERE objecttype = '$object'
                AND objectkey = $id
                AND objectlanguage = '$fallback'
            ";
            $objectFallback = $this->db->fetchOne($sql);
            if (!empty($objectFallback)) {
                $objectFallback = unserialize($objectFallback);
                $objectData = array_merge($objectFallback, $objectData);
            }
        }
        if (!empty($objectData)) {
            foreach ($objectData as $translateKey => $value) {
                if (isset($map[$translateKey])) {
                    $key = $map[$translateKey];
                } else {
                    $key = $translateKey;
                }
                $data[$key] = $value;
            }
        }
        return $data;
    }

    /**
     * Get array of images from a certain configurator combination
     * @param array $sArticle Associative array with all article data
     * @param string $sCombination Currencly active combination
     * @return array
     */
    public function sGetConfiguratorImage($sArticle, $sCombination = "")
    {
        if (!empty($sArticle["sConfigurator"]) || !empty($sCombination)) {
            $foundImage = false;
            $configuratorImages = false;
            $mainKey = 0;

            if (empty($sCombination)) {
                $sArticle["image"]["description"] = $sArticle["image"]["res"]["description"];
                $sArticle["image"]["relations"] = $sArticle["image"]["res"]["relations"];
                foreach ($sArticle["sConfigurator"] as $key => $group) {
                    foreach ($group["values"] as $key2 => $option) {
                        $groupVal = $group["groupnameOrig"] ? $group["groupnameOrig"] : $group["groupname"];
                        $groupVal = str_replace("/", "", $groupVal);
                        $groupVal = str_replace(" ", "", $groupVal);
                        $optionVal = $option["optionnameOrig"] ? $option["optionnameOrig"] : $option["optionname"];
                        $optionVal = str_replace("/", "", $optionVal);
                        $optionVal = str_replace(" ", "", $optionVal);
                        if (!empty($option["selected"])) {
                            $referenceImages[strtolower($groupVal . ":" . str_replace(" ", "", $optionVal))] = true;
                        }
                    }
                }
                foreach (array_merge($sArticle["images"], array(count($sArticle["images"]) => $sArticle["image"])) as $value) {
                    if (preg_match("/(.*){(.*)}/", $value["relations"])) {
                        $configuratorImages = true;

                        break;
                    }
                }
            } else {
                $referenceImages = array_flip(explode("$$", $sCombination));
                foreach ($referenceImages as $key => $v) {
                    $keyNew = str_replace("/", "", $key);
                    unset($referenceImages[$key]);
                    $referenceImages[$keyNew] = $v;
                }
                $sArticle = array("images" => $sArticle, "image" => array());
                foreach ($sArticle["images"] as $k => $value) {
                    if (preg_match("/(.*){(.*)}/", $value["relations"])) {
                        $configuratorImages = true;
                    }
                    if ($value["main"] == 1) {
                        $mainKey = $k;
                    }
                }
                if (empty($configuratorImages)) {
                    return $sArticle["images"][$mainKey];
                }
            }


            if (!empty($configuratorImages)) {
                $sArticle["images"] = array_merge($sArticle["images"], array(count($sArticle["images"]) => $sArticle["image"]));

                unset($sArticle["image"]);

                $debug = false;

                foreach ($sArticle["images"] as $imageKey => $image) {
                    if (empty($image["src"]["original"]) || empty($image["relations"])) {
                        continue;
                    }
                    $string = $image["relations"];
                    // Parsing string
                    $stringParsed = array();

                    preg_match("/(.*){(.*)}/", $string, $stringParsed);

                    $relation = $stringParsed[1];
                    $available = explode("/", $stringParsed[2]);

                    if (!@count($available)) {
                        $available = array(0 => $stringParsed[2]);
                    }

                    $imageFailedCheck = array();

                    foreach ($available as $checkKey => $checkCombination) {
                        $getCombination = explode(":", $checkCombination);
                        $group = $getCombination[0];
                        $option = $getCombination[1];

                        if (isset($referenceImages[strtolower($checkCombination)])) {
                            $imageFailedCheck[] = true;
                        }
                    }
                    if (count($imageFailedCheck) && count($imageFailedCheck) >= 1 && count($available) >= 1 && $relation == "||") { // ODER Verknï¿½pfunbg
                        if (!empty($debug)) {
                            echo $string . " matching combination\n";
                        }
                        $sArticle["images"][$imageKey]["relations"] = "";
                        $positions[$image["position"]] = $imageKey;
                    } elseif (count($imageFailedCheck) == count($available) && $relation == "&") { // UND VERKNï¿½PFUNG
                        $sArticle["images"][$imageKey]["relations"] = "";
                        $positions[$image["position"]] = $imageKey;
                    } else {
                        if (!empty($debug)) {
                            echo $string . " doesnt match combination\n";
                        }
                        unset($sArticle["images"][$imageKey]);
                    }
                }
                ksort($positions);
                $posKeys = array_keys($positions);

                $sArticle["image"] = $sArticle["images"][$positions[$posKeys[0]]];
                unset($sArticle["images"][$positions[$posKeys[0]]]);

                if (!empty($sCombination)) {
                    return $sArticle["image"];
                }
            } else {
            }
        }

        if (!empty($sArticle["images"])) {
            foreach ($sArticle["images"] as $key => $image) {
                if ($image["relations"] == "&{}" || $image["relations"] == "||{}") {
                    $sArticle["images"][$key]["relations"] = "";
                }
            }
        }
        return $sArticle;
    }

    /**
     * Returns a minified product which can be used for listings,
     * sliders or emotions.
     *
     * @param $category
     * @param $number
     * @return array|bool
     */
    private function getPromotion($category, $number)
    {
        $context = $this->contextService->getShopContext();

        $product = $this->listProductService->get(
            $number,
            $context
        );

        if (!$product) {
            return false;
        }

        $promotion = $this->legacyStructConverter->convertListProductStruct($product);
        if (!empty($category) && $category != $context->getShop()->getCategory()->getId()) {
            $promotion["linkDetails"] .= "&sCategory=$category";
        }

        //check if the product has a configured property set which stored in s_filter.
        //the mini product doesn't contains this data so we have to load this lazy.
        if (!$product->hasProperties()) {
            return $promotion;
        }

        $propertySet = $this->propertyService->get(
            $product,
            $context
        );

        if (!$propertySet) {
            return $promotion;
        }

        $promotion['sProperties'] = $this->legacyStructConverter->convertPropertySetStruct($propertySet);
        $promotion['filtergroupID'] = $propertySet->getId();

        return $promotion;
    }

    /**
     * Returns a listing of products. Used for the backward compatibility category listings.
     * This function calls the new shopware core and converts the result to the old listing structure.
     *
     * @param $categoryId
     * @param StoreFrontBundle\Struct\ProductContextInterface $context
     * @param Enlight_Controller_Request_Request $request
     * @param SearchBundle\Criteria $criteria
     * @return array
     */
    private function getListing(
        $categoryId,
        StoreFrontBundle\Struct\ProductContextInterface $context,
        Enlight_Controller_Request_Request $request,
        SearchBundle\Criteria $criteria
    ) {
        $searchResult = $this->searchService->search(
            $criteria,
            $context
        );

        $articles = [];

        /**@var $product StoreFrontBundle\Struct\ListProduct */
        foreach ($searchResult->getProducts() as $product) {
            $article = $this->legacyStructConverter->convertListProductStruct($product);

            if (!empty($categoryId) && $categoryId != $context->getShop()->getCategory()->getId()) {
                $article['linkDetails'] .= "&sCategory=$categoryId";
            }

            if ($this->config->get('useShortDescriptionInListing') && strlen($article['description']) > 5) {
                $article['description_long'] = $article['description'];
            }
            $article['description_long'] = $this->sOptimizeText($article['description_long']);

            $articles[$article['ordernumber']] = $article;
        }

        $pageSizes = explode('|', $this->config->get('numberArticlesToShow'));
        $sPage = $request->getParam('sPage', 1);

        return [
            'sArticles'       => $articles,
            'criteria'        => $criteria,
            'facets'          => $searchResult->getFacets(),
<<<<<<< HEAD
            'sPage'           => $sPage,
            'pageIndex'       => $sPage,
=======
            'sPage'           => (int) $request->getParam('sPage', 1),
>>>>>>> 4a150444
            'pageSizes'       => $pageSizes,
            'sPerPage'        => $criteria->getLimit(),
            'sNumberArticles' => $searchResult->getTotalCount(),
            'shortParameters' => $this->queryAliasMapper->getQueryAliases(),
            'sTemplate'       => $request->getParam('sTemplate'),
            'sSort'           => $request->getParam('sSort', $this->config->get('defaultListingSorting'))
        ];
    }

    /**
     * Helper function which loads a full product struct and converts the product struct
     * to the shopware 3 array structure.
     *
     * @param Product $product
     * @param int     $categoryId
     * @param array   $selection
     * @return array
     */
    private function getLegacyProduct(Product $product, $categoryId, array $selection)
    {
        $data = $this->legacyStructConverter->convertProductStruct($product);
        $data['categoryID'] = $categoryId;

        if ($product->hasConfigurator()) {
            $configurator = $this->configuratorService->getProductConfigurator(
                $product,
                $this->contextService->getShopContext(),
                $selection
            );
            $convertedConfigurator = $this->legacyStructConverter->convertConfiguratorStruct($product, $configurator);
            $data = array_merge($data, $convertedConfigurator);

            $convertedConfiguratorPrice = $this->legacyStructConverter->convertConfiguratorPrice($product, $configurator);
            $data = array_merge($data, $convertedConfiguratorPrice);

            // generate additional text
            if (!empty($selection)) {
                $this->additionalTextService->buildAdditionalText($product, $this->contextService->getShopContext());
                $data['additionaltext'] = $product->getAdditional();
            }

            if ($this->config->get('forceArticleMainImageInListing') && $configurator->getType() !== ConfiguratorService::CONFIGURATOR_TYPE_STANDARD && empty($selection)) {
                $data['image'] = $this->legacyStructConverter->convertMediaStruct($product->getCover());
                $data['images'] = [];
                foreach ($product->getMedia() as $image) {
                    if ($image->getId() !== $product->getCover()->getId()) {
                        $data['images'][] = $this->legacyStructConverter->convertMediaStruct($image);
                    }
                }
            }
        }

        $data = array_merge($data, $this->getLinksOfProduct($product, $categoryId, !empty($selection)));

        $data["articleName"] = $this->sOptimizeText($data["articleName"]);
        $data["description_long"] = htmlspecialchars_decode($data["description_long"]);

        $data['mainVariantNumber'] = $this->db->fetchOne(
            "SELECT variant.ordernumber
             FROM s_articles_details variant
             INNER JOIN s_articles product
                ON product.main_detail_id = variant.id
                AND product.id = ?",
            array($product->getId())
        );

        $data["sDescriptionKeywords"] = $this->getDescriptionKeywords(
            $data["description_long"]
        );

        $data = $this->legacyEventManager->fireArticleByIdEvents($data, $this);

        return $data;
    }

    /**
     * Creates different links for the product like `add to basket`, `add to note`, `view detail page`, ...
     *
     * @param StoreFrontBundle\Struct\ListProduct $product
     * @param int $categoryId
     * @param bool $addNumber
     * @return array
     */
    private function getLinksOfProduct(StoreFrontBundle\Struct\ListProduct $product, $categoryId, $addNumber)
    {
        $baseFile = $this->config->get('baseFile');
        $context = $this->contextService->getShopContext();

        $detail = $baseFile . "?sViewport=detail&sArticle=" . $product->getId();
        if ($categoryId) {
            $detail .= '&sCategory=' . $categoryId;
        }

        $rewrite = Shopware()->Modules()->Core()->sRewriteLink($detail, $product->getName());

        if ($addNumber) {
            $rewrite .= strpos($rewrite, '?') !== false ? '&' : '?';
            $rewrite .= 'number=' . $product->getNumber();
        }

        $basket = $baseFile . "?sViewport=basket&sAdd=" . $product->getNumber();
        $note = $baseFile . "?sViewport=note&sAdd=" . $product->getNumber();
        $friend = $baseFile . "?sViewport=tellafriend&sDetails=" . $product->getId();
        $pdf = $baseFile . "?sViewport=detail&sDetails=" . $product->getId() . "&sLanguage=" . $context->getShop()->getId() . "&sPDF=1";

        return array(
            'linkBasket' => $basket,
            'linkDetails' => $detail,
            'linkDetailsRewrited' => $rewrite,
            'linkNote' => $note,
            'linkTellAFriend' => $friend,
            'linkPDF' => $pdf,
        );
    }

    private function getDescriptionKeywords($longDescription)
    {
        //sDescriptionKeywords
        $string = (strip_tags(html_entity_decode($longDescription, null, 'UTF-8')));
        $string = str_replace(',', '', $string);
        $words = preg_split('/ /', $string, -1, PREG_SPLIT_NO_EMPTY);
        $badWords = explode(",", $this->config->get('badwords'));
        $words = array_diff($words, $badWords);
        $words = array_count_values($words);
        foreach (array_keys($words) as $word) {
            if (strlen($word) < 2) {
                unset($words[$word]);
            }
        }
        arsort($words);

        return htmlspecialchars(
            implode(", ", array_slice(array_keys($words), 0, 20)),
            ENT_QUOTES,
            'UTF-8',
            false
        );
    }

    /**
     * Helper function which checks the passed $selection parameter for empty.
     * If this is the case the function implements the fallback on the legacy
     * _POST access to get the configuration selection directly of the request object.
     *
     * Additionally the function removes empty array elements.
     * Array elements of the configuration selection can be empty, if the user resets the
     * different group selections.
     *
     * @param array $selection
     * @return array
     */
    private function getCurrentSelection(array $selection)
    {
        if (empty($selection) && $this->frontController && $this->frontController->Request()->has('group')) {
            $selection = $this->frontController->Request()->getParam('group');
        }

        foreach ($selection as $groupId => $optionId) {
            if (!$groupId || !$optionId) {
                unset($selection[$groupId]);
            }
        }

        return $selection;
    }

    /**
     * @param $articleId
     * @return string
     */
    private function getOrdernumberByArticleId($articleId)
    {
        $number = $this->db->fetchOne(
            "SELECT ordernumber
             FROM s_articles_details
                INNER JOIN s_articles
                  ON s_articles.main_detail_id = s_articles_details.id
             WHERE articleID = ?",
            [$articleId]
        );

        return $number;
    }
}<|MERGE_RESOLUTION|>--- conflicted
+++ resolved
@@ -377,45 +377,27 @@
 
         $date = date("Y-m-d H:i:s");
 
-        $container = Shopware()->Container();
-        $shopId = null;
-        if ($container->initialized('Shop')) {
-            $shopId = $container->get('Shop')->getId();
-        }
-
-        $connection = $container->get('dbal_connection');
-        $query = $connection->createQueryBuilder();
-        $query->insert('s_articles_vote');
-        $query->values([
-            'articleID' => ':articleID',
-            'name' => ':name',
-            'headline' => ':headline',
-            'comment' => ':comment',
-            'points' => ':points',
-            'datum' => ':datum',
-            'active' => ':active',
-            'email' => ':email',
-            'shop_id' => ':shopId'
-        ]);
-
-        $query->setParameters([
-            ':articleID'  => $article,
-            ':name'  => $sVoteName,
-            ':headline'  => $sVoteSummary,
-            ':comment'  => $sVoteComment,
-            ':points'  => $sVoteStars,
-            ':datum'  => $date,
-            ':active'  => $active,
-            ':email'  => $sVoteMail,
-            ':shopId' => $shopId
-        ]);
-
-        $success = $query->execute();
-        if (empty($success)) {
+        $sql = '
+            INSERT INTO s_articles_vote (articleID, name, headline, comment, points, datum, active, email)
+            VALUES (?, ?, ?, ?, ?, ?, ?, ?)
+        ';
+
+        $insertComment = $this->db->executeUpdate($sql, array(
+            $article,
+            $sVoteName,
+            $sVoteSummary,
+            $sVoteComment,
+            $sVoteStars,
+            $date,
+            $active,
+            $sVoteMail
+        ));
+
+        if (empty($insertComment)) {
             throw new Enlight_Exception("sSaveComment #00: Could not save comment");
         }
 
-        $insertId = $connection->lastInsertId();
+        $insertId = $this->db->lastInsertId();
         if (!isset($this->session['sArticleCommentInserts'])) {
             $this->session['sArticleCommentInserts'] = new ArrayObject();
         }
@@ -2308,25 +2290,21 @@
         }
 
         $pageSizes = explode('|', $this->config->get('numberArticlesToShow'));
-        $sPage = $request->getParam('sPage', 1);
-
-        return [
+        $sPage = (int) $request->getParam('sPage', 1);
+
+        return array(
             'sArticles'       => $articles,
             'criteria'        => $criteria,
             'facets'          => $searchResult->getFacets(),
-<<<<<<< HEAD
             'sPage'           => $sPage,
             'pageIndex'       => $sPage,
-=======
-            'sPage'           => (int) $request->getParam('sPage', 1),
->>>>>>> 4a150444
             'pageSizes'       => $pageSizes,
             'sPerPage'        => $criteria->getLimit(),
             'sNumberArticles' => $searchResult->getTotalCount(),
             'shortParameters' => $this->queryAliasMapper->getQueryAliases(),
             'sTemplate'       => $request->getParam('sTemplate'),
             'sSort'           => $request->getParam('sSort', $this->config->get('defaultListingSorting'))
-        ];
+        );
     }
 
     /**
