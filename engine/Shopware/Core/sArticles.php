--- conflicted
+++ resolved
@@ -501,94 +501,6 @@
     }
 
     /**
-<<<<<<< HEAD
-=======
-     * Get all available suppliers from a specific category
-     *
-     * @deprecated Since 5.3, will be removed with 5.5 without replacement.
-     *
-     * @param int $id    - category id
-     * @param int $limit
-     *
-     * @return array
-     */
-    public function sGetAffectedSuppliers($id = null, $limit = null)
-    {
-        trigger_error(sprintf('%s::%s() is deprecated since 5.3 and will be removed in 5.5 without replacement.', __CLASS__, __METHOD__), E_USER_DEPRECATED);
-
-        $id = empty($id) ? (int) $this->frontController->Request()->getQuery('sCategory') : (int) $id;
-        $configLimit = $this->config['sMAXSUPPLIERSCATEGORY'] ? $this->config['sMAXSUPPLIERSCATEGORY'] : 30;
-        $limit = empty($limit) ? $configLimit : (int) $limit;
-
-        $sql = "
-            SELECT s.id AS id, COUNT(DISTINCT a.id) AS countSuppliers, s.name AS name, s.img AS image
-            FROM s_articles a
-                INNER JOIN s_articles_categories_ro ac
-                    ON  ac.articleID = a.id
-                    AND ac.categoryID = ?
-                INNER JOIN s_categories c
-                    ON  c.id = ac.categoryID
-                    AND c.active = 1
-
-            JOIN s_articles_supplier s
-            ON s.id=a.supplierID
-
-            LEFT JOIN s_articles_avoid_customergroups ag
-            ON ag.articleID=a.id
-            AND ag.customergroupID={$this->customerGroupId}
-
-            WHERE ag.articleID IS NULL
-            AND a.active = 1
-
-            GROUP BY s.id
-            ORDER BY s.name ASC
-            LIMIT 0, $limit
-        ";
-        $getSupplier = $this->db->fetchAll($sql, [
-            $id,
-        ]);
-
-        $links = [];
-
-        foreach ($getSupplier as $supplierKey => $supplierValue) {
-            if (!Shopware()->Shop()->getDefault()) {
-                $getSupplier[$supplierKey] = $this->sGetTranslation($supplierValue, $supplierValue['id'], 'supplier');
-            }
-            if ($supplierValue['image']) {
-                $mediaService = Shopware()->Container()->get('shopware_media.media_service');
-                $getSupplier[$supplierKey]['image'] = $mediaService->getUrl($supplierValue['image']);
-            }
-
-            $supplierId = $supplierValue['id'];
-            if ($id !== Shopware()->Shop()->getCategory()->getId()) {
-                $links[$supplierId] = [
-                    'sViewport' => 'cat',
-                    'sCategory' => $id,
-                    'sPage' => 1,
-                    'sSupplier' => $supplierId,
-                ];
-            } else {
-                $links[$supplierId] = [
-                    'controller' => 'listing',
-                    'action' => 'manufacturer',
-                    'sSupplier' => $supplierId,
-                ];
-            }
-        }
-
-        $seoUrls = Shopware()->Container()->get('router')->generateList($links);
-        foreach ($getSupplier as &$supplier) {
-            $id = $supplier['id'];
-            if (array_key_exists($id, $seoUrls)) {
-                $supplier['link'] = $seoUrls[$id];
-            }
-        }
-
-        return $getSupplier;
-    }
-
-    /**
->>>>>>> 7b7cc2cc
      * Article price calucation
      *
      * @param float $price
