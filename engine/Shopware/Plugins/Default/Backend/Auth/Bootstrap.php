<?php
/**
 * Shopware 5
 * Copyright (c) shopware AG
 *
 * According to our dual licensing model, this program can be used either
 * under the terms of the GNU Affero General Public License, version 3,
 * or under a proprietary license.
 *
 * The texts of the GNU Affero General Public License with an additional
 * permission and of our proprietary license can be found at and
 * in the LICENSE file you have received along with this program.
 *
 * This program is distributed in the hope that it will be useful,
 * but WITHOUT ANY WARRANTY; without even the implied warranty of
 * MERCHANTABILITY or FITNESS FOR A PARTICULAR PURPOSE. See the
 * GNU Affero General Public License for more details.
 *
 * "Shopware" is a registered trademark of shopware AG.
 * The licensing of the program under the AGPLv3 does not imply a
 * trademark license. Therefore any rights, title and interest in
 * our trademarks remain entirely with us.
 */

/**
 *
 * Shopware Auth Plugin
 */
class Shopware_Plugins_Backend_Auth_Bootstrap extends Shopware_Components_Plugin_Bootstrap
{
    /**
     * Is set to true if no authentication for the current request is needed
     * @var bool
     */
    protected $noAuth = false;

    /**
     * Disable acl checks in backend controllers
     * @var bool
     */
    protected $noAcl = false;

    /**
     * The acl instance
     *
     * @var Zend_Acl
     */
    protected $acl;

    /**
     * The current acl role
     *
     * @var string
     */
    protected $aclRole;

    /**
     * The current acl resource
     *
     * @var string
     */
    protected $aclResource;

    /**
     * The current request instance
     *
     * @var Enlight_Controller_Action
     */
    protected $action;

    /**
     * The current request instance
     *
     * @var Enlight_Controller_Request_Request
     */
    protected $request;

    /**
     * Register shopware auth resource
     * create pre-dispatch hook to check backend permissions
     * @return bool
     */
    public function install()
    {
        $this->subscribeEvent('Enlight_Bootstrap_InitResource_Auth', 'onInitResourceAuth');
        $this->subscribeEvent('Enlight_Controller_Action_PreDispatch', 'onPreDispatchBackend');
        $this->subscribeEvent('Enlight_Bootstrap_InitResource_BackendSession', 'onInitResourceBackendSession');

        $form = $this->Form();
        $parent = $this->Forms()->findOneBy(array('name' => 'Core'));
        $form->setParent($parent);
        $form->setLabel('Backend');
        $form->setElement('select', 'backendLocales', array(
            'store' => 'base.Locale',
            'label' => 'Auswählbare Sprachen',
            'value' => array(1, 2),
            'required' => true,
            'multiSelect' => true
        ));
        $form->setElement('interval', 'backendTimeout', array(
            'label' => 'Timeout',
            'required' => true,
            'value' => 7200
        ));

        return true;
    }

    /**
     * @return bool
     */
    public function uninstall()
    {
        return false;
    }

    /**
     * Returns true if and only if the Role has access to the Resource
     *
     * @param $params
     * @return bool
     */
    public function isAllowed($params)
    {
        if (empty($params) || $this->shouldUseAcl() == false) {
            return true;
        }
        $resourceId = isset($params['resource']) ? $params['resource'] : $this->aclResource;

        if (!$this->acl->has($resourceId)) {
            return true;
        }

        return $this->acl->isAllowed(
            isset($params['role']) ? $params['role'] : $this->aclRole,
            $resourceId,
            isset($params['privilege']) ? $params['privilege'] : null
        );
    }

    /**
     * Set local no auth property
     *
     * @param bool $flag
     */
    public function setNoAuth($flag = true)
    {
        $this->noAuth = $flag ? true : false;
    }

    /**
     * Set local no acl property
     *
     * @param bool $flag
     */
    public function setNoAcl($flag = true)
    {
        $this->noAcl = $flag ? true : false;
    }

    /**
     * Is authentication is necessary?
     *
     * @return bool
     */
    public function shouldAuth()
    {
        return !$this->noAuth;
    }

    /**
     * Is acl check is necessary?
     *
     * @return bool
     */
    public function shouldUseAcl()
    {
        return !$this->noAcl;
    }

    /**
     * This pre-dispatch event-hook checks backend permissions
     *
     * @param \Enlight_Event_EventArgs $args
     * @throws Enlight_Controller_Exception
     * @return void
     */
    public function onPreDispatchBackend(Enlight_Event_EventArgs $args)
    {
        $this->action = $args->getSubject();
        $this->request = $this->action->Request();
        $this->aclResource = strtolower($this->request->getControllerName());

        if ($this->request->getModuleName() != 'backend'
          || in_array($this->aclResource, array('error'))) {
            return;
        }

        if ($this->shouldAuth()) {
            if ($this->checkAuth() === null) {
                if ($this->request->isXmlHttpRequest()) {
                    throw new Enlight_Controller_Exception('Unauthorized', 401);
                } else {
                    $this->action->redirect('backend/');
                }
            }
        } else {
            $this->initLocale();
        }
    }

    /**
     * @return null|Shopware_Components_Auth
     * @throws Enlight_Controller_Exception
     */
    public function checkAuth()
    {
        /** @var $auth Shopware_Components_Auth */
        $auth = Shopware()->Auth();
        if ($auth->hasIdentity()) {
            $auth->refresh();
        }

        $this->initLocale();

        if ($auth->hasIdentity()) {
            $identity = $auth->getIdentity();

            $this->acl = Shopware()->Acl();
            $this->aclRole = $identity->role;

            if (!$this->acl->has($this->aclResource)) {
                return $auth;
            }

            $actionName = $this->request->getActionName();
            if ($this->action instanceof Shopware_Controllers_Backend_ExtJs) {
                $rules = $this->action->getAclRules();
            }
            if (isset($rules[$actionName])) {
                $test = $rules[$actionName];
            } else {
                $test = array('privilege' => 'read');
            }

            if (!$this->isAllowed($test)) {
                throw new Enlight_Controller_Exception(
                    $test['errorMessage'] ?: 'Permission denied',
                    401
                );
            } else {
                return $auth;
            }
        }
        return null;
    }

    /**
     * Init backend locales
     */
    protected function initLocale()
    {
        $container = $this->Application()->Container();

        $locale = $this->getCurrentLocale();
        $container->get('Locale')->setLocale($locale->toString());
        $container->get('Snippets')->setLocale($locale);
        $template = $container->get('Template');
        $baseHash = $this->request->getScheme() . '://'
                  . $this->request->getHttpHost()
                  . $this->request->getBaseUrl() . '?'
                  . Shopware::REVISION;
        $baseHash = substr(sha1($baseHash), 0, 5);
        $template->setCompileId('backend_' . $locale->toString() . '_' . $baseHash);

        if ($this->action !== null && $this->action->View()->hasTemplate()) {
            $this->action->View()->Template()->setCompileId($template->getCompileId());
        }
    }

    /**
     * Register acl plugin
     *
     * @param Zend_Auth $auth
     */
    public function registerAclPlugin($auth)
    {
        $container = $this->Application()->Container();
        if ($this->acl === null) {
            $this->acl = $container->get('Acl');
        }
        if ($auth->hasIdentity()) {
            $identity = $auth->getIdentity();
            $this->aclRole = $identity->role;
        }

        /** @var $engine Enlight_Template_Manager */
        $engine = $container->get('Template');
        $engine->unregisterPlugin(
            Smarty::PLUGIN_FUNCTION,
            'acl_is_allowed'
        );
        $engine->registerPlugin(
            Enlight_Template_Manager::PLUGIN_FUNCTION,
            'acl_is_allowed',
            array($this, 'isAllowed')
        );
    }

    /**
     * @return string
     */
    public function getDefaultLocale()
    {
        $backendLocales = $this->getLocales();
        $browserLocales = array_keys(Zend_Locale::getBrowser());

        if (!empty($browserLocales)) {
            $quotedBackendLocale = Shopware()->Db()->quote($backendLocales);
            $orderIndex = 1;
            $orderCriteria = '';
            foreach ($browserLocales as $browserLocale) {
                $orderCriteria .= 'WHEN ' . Shopware()->Db()->quote($browserLocale) . ' THEN ' . $orderIndex . ' ';
                $orderIndex++;
            }
            $orderCriteria .= 'ELSE ' . $orderIndex . ' END ';

            // For each browser locale, get exact or similar
            // filtered by allowed backend locales
            // ordered by exact match from browser
            $sql = 'SELECT id FROM s_core_locales
                WHERE locale LIKE :browserLocale AND id IN (' . $quotedBackendLocale . ')
                ORDER BY CASE locale ' . $orderCriteria . ' LIMIT 1';

            foreach ($browserLocales as $key => $locale) {
                $fetchResult = Shopware()->Db()->fetchOne($sql, array(
                    'browserLocale' => $locale . '%'
                ));

                if ($fetchResult) {
                    return $fetchResult;
                }
            }
        }

        // No match from the browser locales, fallback to default shop locale
        $defaultShopLocale = Shopware()->Db()->fetchOne(
            'SELECT locale_id
             FROM s_core_shops
             WHERE `default` = 1 AND active = 1
             LIMIT 1'
        );

        // if default shop locale is allowed, use it, otherwise use the first allowed locale
        return in_array($defaultShopLocale, $backendLocales) ? $defaultShopLocale : array_shift($backendLocales);
    }

    /**
     * Returns an array of valid locales
     *
     * @return array
     */
    public function getLocales()
    {
        $locales =  $this->Config()->get('backendLocales', array(1));
        if ($locales instanceof Enlight_Config) {
            $locales = $locales->toArray();
        }
        return $locales;
    }

    /**
     * Initiate shopware auth resource
     * database adapter by default
     *
     * @param Enlight_Event_EventArgs $args
     * @throws Exception
     * @return null|\Zend_Auth
     */
    public function onInitResourceBackendSession(Enlight_Event_EventArgs $args)
    {
<<<<<<< HEAD
        $options = $this->getSessionOptions();
        $this->setSaveHandler($options);
=======
        $options = Shopware()->Container()->getParameter('shopware.backendsession');

        $refererCheck = (bool) $options['referer_check'];
        $clientCheck = (bool) $options['client_check'];

        $options = $this->prepareSessionOptions($options);

        if (!isset($options['save_handler']) || $options['save_handler'] == 'db') {
            $config_save_handler = array(
                'name' => 's_core_sessions_backend',
                'primary' => 'id',
                'modifiedColumn' => 'modified',
                'dataColumn' => 'data',
                'lifetimeColumn' => 'expiry',
                'lifetime' => $options['gc_maxlifetime'] ? : PHP_INT_MAX
            );
            Enlight_Components_Session::setSaveHandler(
               new Enlight_Components_Session_SaveHandler_DbTable($config_save_handler)
            );
        }
>>>>>>> 2d20395d

        Enlight_Components_Session::start($options);

        return new Enlight_Components_Session_Namespace('ShopwareBackend');
    }

    /**
     * Initiate shopware auth resource
     * database adapter by default
     *
     * @param Enlight_Event_EventArgs $args
     * @return null|\Zend_Auth
     */
    public function onInitResourceAuth(Enlight_Event_EventArgs $args)
    {
        Shopware()->Container()->load('BackendSession');

        $resource = Shopware_Components_Auth::getInstance();
        $adapter = new Shopware_Components_Auth_Adapter_Default();
        $storage = new Zend_Auth_Storage_Session('Shopware', 'Auth');
        $resource->setBaseAdapter($adapter);
        $resource->addAdapter($adapter);
        $resource->setStorage($storage);

        $this->registerAclPlugin($resource);

        return $resource;
    }

    /**
     * Returns capabilities
     */
    public function getCapabilities()
    {
        return array(
            'install' => false,
            'enable' => false,
            'update' => true
        );
    }

    /**
     * Loads current user's locale or, if none exists, the default fallback
     *
     * @return \Shopware\Models\Shop\Locale
     */
    protected function getCurrentLocale()
    {
<<<<<<< HEAD
        $options = $this->getSessionOptions();
=======
        $options = Shopware()->Container()->getParameter('shopware.backendsession');
        $options = $this->prepareSessionOptions($options);
>>>>>>> 2d20395d

        Enlight_Components_Session::setOptions($options);

        if (Enlight_Components_Session::sessionExists()) {
            $auth = Shopware()->Auth();
            if ($auth->hasIdentity()) {
                $user = $auth->getIdentity();
                if (isset($user->locale)) {
                    return $user->locale;
                }
            }
        }

        $default = $this->getDefaultLocale();
        $locale = Shopware()->Models()->getRepository('Shopware\Models\Shop\Locale')->find($default);

        return $locale;
    }

    /**
     * Filters and transforms the session options array
     * so it complies with the format expected by Enlight_Components_Session
     *
     * @return array
     */
    private function getSessionOptions()
    {
        $options = $this->Application()->getOption('backendSession', array());

        if (!isset($options['cookie_path']) && $this->request !== null) {
            $options['cookie_path'] = rtrim($this->request->getBaseUrl(), '/').'/backend/';
        }
        if (empty($options['gc_maxlifetime'])) {
            $backendTimeout = $this->Config()->get('backendTimeout', 60 * 90);
            $options['gc_maxlifetime'] = (int) $backendTimeout;
        }

        return $options;
    }

    /**
     * @param array $options
     */
    private function setSaveHandler(array $options)
    {
        if (!isset($options['save_handler']) || $options['save_handler'] == 'db') {
            $config_save_handler = array(
                'name' => 's_core_sessions_backend',
                'primary' => 'id',
                'modifiedColumn' => 'modified',
                'dataColumn' => 'data',
                'lifetimeColumn' => 'expiry',
                'lifetime' => $options['gc_maxlifetime'] ?: PHP_INT_MAX
            );
            Enlight_Components_Session::setSaveHandler(
                new Enlight_Components_Session_SaveHandler_DbTable($config_save_handler)
            );
        }
    }
}<|MERGE_RESOLUTION|>--- conflicted
+++ resolved
@@ -379,31 +379,8 @@
      */
     public function onInitResourceBackendSession(Enlight_Event_EventArgs $args)
     {
-<<<<<<< HEAD
         $options = $this->getSessionOptions();
         $this->setSaveHandler($options);
-=======
-        $options = Shopware()->Container()->getParameter('shopware.backendsession');
-
-        $refererCheck = (bool) $options['referer_check'];
-        $clientCheck = (bool) $options['client_check'];
-
-        $options = $this->prepareSessionOptions($options);
-
-        if (!isset($options['save_handler']) || $options['save_handler'] == 'db') {
-            $config_save_handler = array(
-                'name' => 's_core_sessions_backend',
-                'primary' => 'id',
-                'modifiedColumn' => 'modified',
-                'dataColumn' => 'data',
-                'lifetimeColumn' => 'expiry',
-                'lifetime' => $options['gc_maxlifetime'] ? : PHP_INT_MAX
-            );
-            Enlight_Components_Session::setSaveHandler(
-               new Enlight_Components_Session_SaveHandler_DbTable($config_save_handler)
-            );
-        }
->>>>>>> 2d20395d
 
         Enlight_Components_Session::start($options);
 
@@ -452,12 +429,7 @@
      */
     protected function getCurrentLocale()
     {
-<<<<<<< HEAD
         $options = $this->getSessionOptions();
-=======
-        $options = Shopware()->Container()->getParameter('shopware.backendsession');
-        $options = $this->prepareSessionOptions($options);
->>>>>>> 2d20395d
 
         Enlight_Components_Session::setOptions($options);
 
@@ -485,7 +457,7 @@
      */
     private function getSessionOptions()
     {
-        $options = $this->Application()->getOption('backendSession', array());
+        $options = Shopware()->Container()->getParameter('shopware.backendsession');
 
         if (!isset($options['cookie_path']) && $this->request !== null) {
             $options['cookie_path'] = rtrim($this->request->getBaseUrl(), '/').'/backend/';
