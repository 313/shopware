<?php
/**
 * Shopware 5
 * Copyright (c) shopware AG
 *
 * According to our dual licensing model, this program can be used either
 * under the terms of the GNU Affero General Public License, version 3,
 * or under a proprietary license.
 *
 * The texts of the GNU Affero General Public License with an additional
 * permission and of our proprietary license can be found at and
 * in the LICENSE file you have received along with this program.
 *
 * This program is distributed in the hope that it will be useful,
 * but WITHOUT ANY WARRANTY; without even the implied warranty of
 * MERCHANTABILITY or FITNESS FOR A PARTICULAR PURPOSE. See the
 * GNU Affero General Public License for more details.
 *
 * "Shopware" is a registered trademark of shopware AG.
 * The licensing of the program under the AGPLv3 does not imply a
 * trademark license. Therefore any rights, title and interest in
 * our trademarks remain entirely with us.
 */

use Shopware\Components\DependencyInjection\Bridge\Db;
use Shopware\Components\DependencyInjection\Container;
use Shopware\Components\Session\PdoSessionHandler;

/**
 * Shopware Auth Plugin
 */
class Shopware_Plugins_Backend_Auth_Bootstrap extends Shopware_Components_Plugin_Bootstrap
{
    /**
     * Is set to true if no authentication for the current request is needed
     *
     * @var bool
     */
    protected $noAuth = false;

    /**
     * Disable acl checks in backend controllers
     *
     * @var bool
     */
    protected $noAcl = false;

    /**
     * The acl instance
     *
     * @var Zend_Acl
     */
    protected $acl;

    /**
     * The current acl role
     *
     * @var string
     */
    protected $aclRole;

    /**
     * The current acl resource
     *
     * @var string
     */
    protected $aclResource;

    /**
     * The current request instance
     *
     * @var Enlight_Controller_Action
     */
    protected $action;

    /**
     * The current request instance
     *
     * @var Enlight_Controller_Request_Request
     */
    protected $request;

    /**
     * Register shopware auth resource
     * create pre-dispatch hook to check backend permissions
     *
     * @return bool
     */
    public function install()
    {
        $this->subscribeEvent('Enlight_Bootstrap_InitResource_Auth', 'onInitResourceAuth');
        $this->subscribeEvent('Enlight_Controller_Action_PreDispatch', 'onPreDispatchBackend');
        $this->subscribeEvent('Enlight_Bootstrap_InitResource_BackendSession', 'onInitResourceBackendSession');

        $form = $this->Form();
        $parent = $this->Forms()->findOneBy(['name' => 'Core']);
        $form->setParent($parent);
        $form->setLabel('Backend');
        $form->setElement('select', 'backendLocales', [
            'store' => 'base.Locale',
            'label' => 'Auswählbare Sprachen',
            'value' => [1, 2],
            'required' => true,
            'multiSelect' => true,
        ]);
        $form->setElement('interval', 'backendTimeout', [
            'label' => 'Timeout',
            'required' => true,
            'value' => 7200,
        ]);

        return true;
    }

    /**
     * @return bool
     */
    public function uninstall()
    {
        return false;
    }

    /**
     * Returns true if and only if the Role has access to the Resource
     *
     * @param $params
     *
     * @return bool
     */
    public function isAllowed($params)
    {
        if (empty($params) || $this->shouldUseAcl() == false) {
            return true;
        }
        $resourceId = isset($params['resource']) ? $params['resource'] : $this->aclResource;

        if (!$this->acl->has($resourceId)) {
            return true;
        }

        return $this->acl->isAllowed(
            isset($params['role']) ? $params['role'] : $this->aclRole,
            $resourceId,
            isset($params['privilege']) ? $params['privilege'] : null
        );
    }

    /**
     * Set local no auth property
     *
     * @param bool $flag
     */
    public function setNoAuth($flag = true)
    {
        $this->noAuth = $flag ? true : false;
    }

    /**
     * Set local no acl property
     *
     * @param bool $flag
     */
    public function setNoAcl($flag = true)
    {
        $this->noAcl = $flag ? true : false;
    }

    /**
     * Is authentication is necessary?
     *
     * @return bool
     */
    public function shouldAuth()
    {
        return !$this->noAuth;
    }

    /**
     * Is acl check is necessary?
     *
     * @return bool
     */
    public function shouldUseAcl()
    {
        return !$this->noAcl;
    }

    /**
     * This pre-dispatch event-hook checks backend permissions
     *
     * @param \Enlight_Event_EventArgs $args
     *
     * @throws Enlight_Controller_Exception
     */
    public function onPreDispatchBackend(Enlight_Event_EventArgs $args)
    {
        $this->action = $args->getSubject();
        $this->request = $this->action->Request();
        $this->aclResource = strtolower($this->request->getControllerName());

<<<<<<< HEAD
        if ($this->request->getModuleName() !== 'backend'
          || in_array($this->aclResource, ['error'])) {
=======
        if ($this->aclResource === 'error' || $this->request->getModuleName() != 'backend') {
>>>>>>> 36949b7e
            return;
        }

        if ($this->shouldAuth()) {
            if ($this->checkAuth() === null) {
                if ($this->request->isXmlHttpRequest()) {
                    throw new Enlight_Controller_Exception('Unauthorized', 401);
                }
                $this->action->redirect('backend/');
            }
        } else {
            $this->initLocale();
        }
    }

    /**
     * @throws Enlight_Controller_Exception
     *
     * @return null|Shopware_Components_Auth
     */
    public function checkAuth()
    {
        /** @var $auth Shopware_Components_Auth */
        $auth = Shopware()->Container()->get('Auth');
        if ($auth->hasIdentity()) {
            $auth->refresh();
        }

        $this->initLocale();

        if ($auth->hasIdentity()) {
            $identity = $auth->getIdentity();

            $this->acl = Shopware()->Acl();
            $this->aclRole = $identity->role;

            if (!$this->acl->has($this->aclResource)) {
                return $auth;
            }

            $actionName = $this->request->getActionName();
            if ($this->action instanceof Shopware_Controllers_Backend_ExtJs) {
                $rules = $this->action->getAclRules();
            }
            if (isset($rules[$actionName])) {
                $test = $rules[$actionName];
            } else {
                $test = ['privilege' => 'read'];
            }

            if (!$this->isAllowed($test)) {
                throw new Enlight_Controller_Exception(
                    $test['errorMessage'] ?: 'Permission denied',
                    401
                );
            }

            return $auth;
        }

        return null;
    }

    /**
     * Register acl plugin
     *
     * @param Zend_Auth $auth
     *
     * @throws \Exception
     * @throws \SmartyException
     */
    public function registerAclPlugin($auth)
    {
        $container = $this->Application()->Container();
        if ($this->acl === null) {
            $this->acl = $container->get('Acl');
        }
        if ($auth->hasIdentity()) {
            $identity = $auth->getIdentity();
            $this->aclRole = $identity->role;
        }

        /** @var $engine Enlight_Template_Manager */
        $engine = $container->get('Template');
        $engine->unregisterPlugin(
            Smarty::PLUGIN_FUNCTION,
            'acl_is_allowed'
        );
        $engine->registerPlugin(
            Smarty::PLUGIN_FUNCTION,
            'acl_is_allowed',
            [$this, 'isAllowed']
        );
    }

    /**
     * @return string
     */
    public function getDefaultLocale()
    {
        $backendLocales = $this->getLocales();
        $browserLocales = array_keys(Zend_Locale::getBrowser());

        if (!empty($browserLocales)) {
            $quotedBackendLocale = Shopware()->Db()->quote($backendLocales);
            $orderIndex = 1;
            $orderCriteria = '';
            foreach ($browserLocales as $browserLocale) {
                $orderCriteria .= 'WHEN ' . Shopware()->Db()->quote($browserLocale) . ' THEN ' . $orderIndex . ' ';
                ++$orderIndex;
            }
            $orderCriteria .= 'ELSE ' . $orderIndex . ' END ';

            // For each browser locale, get exact or similar
            // filtered by allowed backend locales
            // ordered by exact match from browser
            $sql = 'SELECT id FROM s_core_locales
                WHERE locale LIKE :browserLocale AND id IN (' . $quotedBackendLocale . ')
                ORDER BY CASE locale ' . $orderCriteria . ' LIMIT 1';

            foreach ($browserLocales as $key => $locale) {
                $fetchResult = Shopware()->Db()->fetchOne($sql, [
                    'browserLocale' => $locale . '%',
                ]);

                if ($fetchResult) {
                    return $fetchResult;
                }
            }
        }

        // No match from the browser locales, fallback to default shop locale
        $defaultShopLocale = Shopware()->Db()->fetchOne(
            'SELECT locale_id
             FROM s_core_shops
             WHERE `default` = 1 AND active = 1
             LIMIT 1'
        );

        // if default shop locale is allowed, use it, otherwise use the first allowed locale
        return in_array($defaultShopLocale, $backendLocales) ? $defaultShopLocale : array_shift($backendLocales);
    }

    /**
     * Returns an array of valid locales
     *
     * @return array
     */
    public function getLocales()
    {
        $locales = $this->Config()->get('backendLocales', [1]);
        if ($locales instanceof Enlight_Config) {
            $locales = $locales->toArray();
        }

        return $locales;
    }

    /**
     * @param Enlight_Event_EventArgs $args
     *
     * @throws Exception
     *
     * @return Enlight_Components_Session_Namespace
     */
    public function onInitResourceBackendSession(Enlight_Event_EventArgs $args)
    {
        $options = $this->getSessionOptions();
        $saveHandler = $this->createSaveHandler(Shopware()->Container());
        if ($saveHandler) {
            session_set_save_handler($saveHandler);
        }

        Enlight_Components_Session::start($options);

        return new Enlight_Components_Session_Namespace('ShopwareBackend');
    }

    /**
     * Initiate shopware auth resource
     * database adapter by default
     *
     * @param Enlight_Event_EventArgs $args
     *
     * @throws \Exception
     * @throws \SmartyException
     * @throws \Enlight_Exception
     *
     * @return \Zend_Auth
     */
    public function onInitResourceAuth(Enlight_Event_EventArgs $args)
    {
        Shopware()->Container()->load('BackendSession');

        $resource = Shopware_Components_Auth::getInstance();
        $adapter = new Shopware_Components_Auth_Adapter_Default();
        $storage = new Zend_Auth_Storage_Session('Shopware', 'Auth');
        $resource->setBaseAdapter($adapter);
        $resource->addAdapter($adapter);
        $resource->setStorage($storage);

        $this->registerAclPlugin($resource);

        return $resource;
    }

    /**
     * Returns capabilities
     */
    public function getCapabilities()
    {
        return [
            'install' => false,
            'enable' => false,
            'update' => true,
        ];
    }

    /**
     * Init backend locales
     *
     * @throws \Exception
     */
    protected function initLocale()
    {
        $container = $this->Application()->Container();

        $locale = $this->getCurrentLocale();
        $container->get('Locale')->setLocale($locale->toString());
        $container->get('Snippets')->setLocale($locale);
        $template = $container->get('Template');
        $baseHash = $this->request->getScheme() . '://'
                  . $this->request->getHttpHost()
                  . $this->request->getBaseUrl() . '?'
                  . Shopware::REVISION;
        $baseHash = substr(sha1($baseHash), 0, 5);
        $template->setCompileId('backend_' . $locale->toString() . '_' . $baseHash);

        if ($this->action !== null && $this->action->View()->hasTemplate()) {
            $this->action->View()->Template()->setCompileId($template->getCompileId());
        }
    }

    /**
     * Loads current user's locale or, if none exists, the default fallback
     *
     * @throws \Exception
     *
     * @return \Shopware\Models\Shop\Locale
     */
    protected function getCurrentLocale()
    {
        $options = $this->getSessionOptions();

        Enlight_Components_Session::setOptions($options);

        if (Enlight_Components_Session::sessionExists()) {
            $auth = Shopware()->Container()->get('Auth');
            if ($auth->hasIdentity()) {
                $user = $auth->getIdentity();
                if (isset($user->locale)) {
                    return $user->locale;
                }
            }
        }

        $default = $this->getDefaultLocale();
        $locale = Shopware()->Models()->getRepository('Shopware\Models\Shop\Locale')->find($default);

        return $locale;
    }

    /**
     * Filters and transforms the session options array
     * so it complies with the format expected by Enlight_Components_Session
     *
     * @throws \Symfony\Component\DependencyInjection\Exception\InvalidArgumentException
     *
     * @return array
     */
    private function getSessionOptions()
    {
        $options = Shopware()->Container()->getParameter('shopware.backendsession');

        if ($this->request !== null && !isset($options['cookie_path'])) {
            $options['cookie_path'] = rtrim($this->request->getBaseUrl(), '/') . '/backend/';
        }
        if (empty($options['gc_maxlifetime'])) {
            $backendTimeout = $this->Config()->get('backendTimeout', 60 * 90);
            $options['gc_maxlifetime'] = (int) $backendTimeout ?: PHP_INT_MAX;
        }
        unset($options['locking']);

        return $options;
    }

    /**
     * @param Container $container
     *
     * @throws \InvalidArgumentException
     *
     * @return \SessionHandlerInterface|null
     */
    private function createSaveHandler(Container $container)
    {
        $sessionOptions = $container->getParameter('shopware.backendsession');
        if (isset($sessionOptions['save_handler']) && $sessionOptions['save_handler'] !== 'db') {
            return null;
        }

        $dbOptions = $container->getParameter('shopware.db');
        $conn = Db::createPDO($dbOptions);

        return new PdoSessionHandler(
            $conn,
            [
                'db_table' => 's_core_sessions_backend',
                'db_id_col' => 'id',
                'db_data_col' => 'data',
                'db_expiry_col' => 'expiry',
                'db_time_col' => 'modified',
                'lock_mode' => $sessionOptions['locking'] ? PdoSessionHandler::LOCK_TRANSACTIONAL : PdoSessionHandler::LOCK_NONE,
            ]
        );
    }
}<|MERGE_RESOLUTION|>--- conflicted
+++ resolved
@@ -198,12 +198,7 @@
         $this->request = $this->action->Request();
         $this->aclResource = strtolower($this->request->getControllerName());
 
-<<<<<<< HEAD
-        if ($this->request->getModuleName() !== 'backend'
-          || in_array($this->aclResource, ['error'])) {
-=======
-        if ($this->aclResource === 'error' || $this->request->getModuleName() != 'backend') {
->>>>>>> 36949b7e
+        if ($this->aclResource === 'error' || $this->request->getModuleName() !== 'backend') {
             return;
         }
 
