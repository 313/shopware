--- conflicted
+++ resolved
@@ -133,10 +133,8 @@
             $pluginManager->refreshPluginList();
         } catch (Exception $e) {
             $this->View()->assign(['success' => false, 'message' => $e->getMessage()]);
-<<<<<<< HEAD
-=======
-            return;
->>>>>>> 36949b7e
+
+            return;
         }
 
         $this->View()->assign('success', true);
