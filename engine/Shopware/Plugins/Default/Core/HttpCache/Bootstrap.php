<?php
/**
 * Shopware 5
 * Copyright (c) shopware AG
 *
 * According to our dual licensing model, this program can be used either
 * under the terms of the GNU Affero General Public License, version 3,
 * or under a proprietary license.
 *
 * The texts of the GNU Affero General Public License with an additional
 * permission and of our proprietary license can be found at and
 * in the LICENSE file you have received along with this program.
 *
 * This program is distributed in the hope that it will be useful,
 * but WITHOUT ANY WARRANTY; without even the implied warranty of
 * MERCHANTABILITY or FITNESS FOR A PARTICULAR PURPOSE. See the
 * GNU Affero General Public License for more details.
 *
 * "Shopware" is a registered trademark of shopware AG.
 * The licensing of the program under the AGPLv3 does not imply a
 * trademark license. Therefore any rights, title and interest in
 * our trademarks remain entirely with us.
 */

use Doctrine\Common\EventArgs;
use Enlight_Controller_Request_Request as Request;
use Enlight_Controller_Response_ResponseHttp as Response;
use Shopware\Components\HttpCache\Store;
use Shopware\Components\Model\ModelManager;
use ShopwarePlugins\HttpCache\CacheControl;
use ShopwarePlugins\HttpCache\CacheIdCollector;
use Symfony\Component\HttpKernel\HttpCache\HttpCache;

/**
 * @category  Shopware
 *
 * @copyright Copyright (c) shopware AG (http://www.shopware.de)
 */
class Shopware_Plugins_Core_HttpCache_Bootstrap extends Shopware_Components_Plugin_Bootstrap
{
    /**
     * @var \Enlight_Controller_Action
     */
    private $action;

    /**
     * @var Request
     */
    private $request;

    /**
     * @var Response
     */
    private $response;

    /**
     * @var array
     */
    private $cacheInvalidationBuffer = [];

    /**
     * @return string
     */
    public function getLabel()
    {
        return 'Frontendcache (HttpCache)';
    }

    /**
     * @return string
     */
    public function getVersion()
    {
        return '1.1.0';
    }

    /**
     * @return array
     */
    public function getInfo()
    {
        return [
            'version' => $this->getVersion(),
            'label' => $this->getLabel(),
        ];
    }

    /**
     * Install the plugin.
     *
     * @return bool
     */
    public function install()
    {
        $this->subscribeEvent(
            'Enlight_Controller_Action_PreDispatch',
            'onPreDispatch'
        );

        $this->subscribeEvent(
            'Shopware_Plugins_HttpCache_InvalidateCacheId',
            'onInvalidateCacheId'
        );

        $this->subscribeEvent(
            'Shopware_Plugins_HttpCache_ClearCache',
            'onClearCache'
        );

        $this->createCronJob(
            'HTTP Cache löschen',
            'ClearHttpCache',
            86400,
            true
        );

        $this->subscribeEvent(
            'Shopware_CronJob_ClearHttpCache',
            'onClearHttpCache'
        );

        $this->subscribeEvent('Enlight_Bootstrap_InitResource_http_cache.cache_control', 'initCacheControl');
        $this->subscribeEvent('Enlight_Bootstrap_InitResource_http_cache.cache_id_collector', 'initCacheIdCollector');

        $this->subscribeEvent('Shopware\Models\Article\Price::postUpdate', 'onPostPersist');
        $this->subscribeEvent('Shopware\Models\Article\Price::postPersist', 'onPostPersist');

        $this->subscribeEvent('Shopware\Models\Article\Article::postUpdate', 'onPostPersist');
        $this->subscribeEvent('Shopware\Models\Article\Article::postPersist', 'onPostPersist');

        $this->subscribeEvent('Shopware\Models\Article\Detail::postUpdate', 'onPostPersist');
        $this->subscribeEvent('Shopware\Models\Article\Detail::postPersist', 'onPostPersist');

        $this->subscribeEvent('Shopware\Models\Category\Category::postPersist', 'onPostPersist');
        $this->subscribeEvent('Shopware\Models\Category\Category::postUpdate', 'onPostPersist');

        $this->subscribeEvent('Shopware\Models\Banner\Banner::postPersist', 'onPostPersist');
        $this->subscribeEvent('Shopware\Models\Banner\Banner::postUpdate', 'onPostPersist');

        $this->subscribeEvent('Shopware\Models\Blog\Blog::postPersist', 'onPostPersist');
        $this->subscribeEvent('Shopware\Models\Blog\Blog::postUpdate', 'onPostPersist');

        $this->subscribeEvent('Shopware\Models\Emotion\Emotion::postPersist', 'onPostPersist');
        $this->subscribeEvent('Shopware\Models\Emotion\Emotion::postUpdate', 'onPostPersist');

        $this->installForm();

        return true;
    }

    public function initCacheControl(Enlight_Event_EventArgs $args)
    {
        return new CacheControl(
            $this->get('session'),
            $this->Config()
        );
    }

    public function initCacheIdCollector()
    {
        return new CacheIdCollector();
    }

    public function afterInit()
    {
        $this->get('loader')->registerNamespace('ShopwarePlugins\\HttpCache', __DIR__);
        parent::afterInit();
    }

    /**
     * @return array
     */
    public function getCapabilities()
    {
        return [
            'install' => false,
            'enable' => false,
            'update' => true,
        ];
    }

    /**
     * Enable plugin method
     * Although plugin is flagged as capability: enable => false,
     * it can still be enabled/disabled programmatically
     *
     * @return bool
     */
    public function enable()
    {
        return true;
    }

    /**
     * Disable plugin method
     * Although plugin is flagged as capability: enable => false,
     * it can still be enabled/disabled programmatically
     *
     * @return bool
     */
    public function disable()
    {
        return true;
    }

    /**
     * Install config-form
     */
    public function installForm()
    {
        $form = $this->Form();

        /** @var $parent \Shopware\Models\Config\Form */
        $parent = $this->Forms()->findOneBy(['name' => 'Core']);

        $form->setParent($parent);
        $form->setElement('textarea', 'cacheControllers', [
            'label' => 'Cache-Controller / Zeiten',
            'value' => "frontend/listing 3600\r\n" .
            "frontend/index 3600\r\n" .
            "frontend/detail 3600\r\n" .
            "frontend/campaign 14400\r\n" .
            "widgets/listing 14400\r\n" .
            "frontend/custom 14400\r\n" .
            "frontend/sitemap 14400\r\n" .
            "frontend/blog 14400\r\n" .
            "widgets/index 3600\r\n" .
            "widgets/checkout 3600\r\n" .
            "widgets/compare 3600\r\n" .
            "widgets/emotion 14400\r\n" .
            "widgets/recommendation 14400\r\n" .
            "widgets/lastArticles 3600\n" .
            "widgets/campaign 3600\n",
        ]);

        $form->setElement('textarea', 'noCacheControllers', [
            'label' => 'NoCache-Controller / Tags',
            'value' => "frontend/listing price\n" .
            "frontend/index price\n" .
            "frontend/detail price\n" .
            "widgets/lastArticles detail\n" .
            "widgets/checkout checkout\n" .
            "widgets/compare compare\n" .
            "widgets/emotion price\n",
        ]);

        $form->setElement('boolean', 'proxyPrune', [
            'label' => 'Proxy-Prune aktivieren',
            'description' => 'Das automatische Leeren des Caches aktivieren.',
            'value' => true,
        ]);

        $form->setElement('text', 'proxy', [
            'label' => 'Alternative Proxy-Url',
            'description' => 'Link zum Http-Proxy mit „http://“ am Anfang.',
            'value' => null,
        ]);

        $form->setElement('boolean', 'admin', [
            'label' => 'Admin-View',
            'description' => 'Cache bei Artikel-Vorschau und Schnellbestellung deaktivieren',
            'value' => false,
        ]);
    }

    /**
     * Returns the configured proxy-url.
     *
     * Fallbacks to autodetection if proxy-url is not configured and $request is given.
     * Returns null if $request is not given or autodetection fails.
     *
     * @param Request $request
     *
     * @return string|null
     */
    public function getProxyUrl(Request $request = null)
    {
        $proxyUrl = trim($this->Config()->get('proxy'));
        if (!empty($proxyUrl)) {
            return $proxyUrl;
        }

        // if proxy url is not set fall back to host detection
        if ($request !== null && $request->getHttpHost()) {
            return $request->getScheme() . '://'
                   . $request->getHttpHost()
                   . $request->getBaseUrl() . '/';
        }

        /** @var ModelManager $em */
        $em = $this->get('models');
        $repository = $em->getRepository('Shopware\Models\Shop\Shop');

        /** @var Shopware\Models\Shop\Shop $shop */
        $shop = $repository->findOneBy(['default' => true]);

        if (!$shop->getHost()) {
            return null;
        }

        $url = sprintf(
            '%s://%s%s/',
            'http',
            $shop->getHost(),
            $shop->getBasePath()
        );

        return $url;
    }

    /**
     * Do http caching jobs
     *
     * @param Enlight_Controller_ActionEventArgs $args
     */
    public function onPreDispatch(\Enlight_Controller_ActionEventArgs $args)
    {
        $this->action = $args->getSubject();
        $this->request = $args->getRequest();
        $this->response = $args->getResponse();

        $this->Application()->Events()->registerListener(
            new Enlight_Event_Handler_Default(
                'Enlight_Controller_Action_PostDispatch',
                [$this, 'onPostDispatch'],
                // must be positioned before ViewRender Plugin
                // so the ESI renderer can be registered
                // before the template is rendered
                399
            )
        );
    }

    /**
     * On post dispatch we try to find affected articleIds displayed during this request
     *
     * @param \Enlight_Controller_ActionEventArgs $args
     */
    public function onPostDispatch(\Enlight_Controller_ActionEventArgs $args)
    {
        $view = $args->getSubject()->View();
        if (!$this->request->isDispatched()
            || $this->response->isException()
            || !$view->hasTemplate()
        ) {
            return;
        }

        if (!$this->hasSurrogateEsiCapability($this->request)) {
            return;
        }

        if ($this->request->getModuleName() != 'frontend' && $this->request->getModuleName() != 'widgets') {
            return;
        }

        // Do not cache if shop(template) is not esi-enabled
        if (!Shopware()->Shop()->get('esi')) {
            return;
        }

        // Enable esi tag output
        $this->registerEsiRenderer();

        $this->addSurrogateControl($this->response);

        $this->addContextCookie($this->request, $this->response);

        $this->setNoCacheCookie();

        $this->setCacheHeaders();
    }

    /**
     * Callback for event Shopware_CronJob_ClearHttpCache
     *
     * Clears the file-based http-cache storage directory
     *
     * @param Shopware_Components_Cron_CronJob $job
     *
     * @return string
     */
    public function onClearHttpCache(\Shopware_Components_Cron_CronJob $job)
    {
        if ($this->clearCache()) {
            return "Cleared HTTP-Cache\n";
        }
    }

    /**
     * Callback for Shopware_Plugins_HttpCache_ClearCache-Event
     *
     * This events should be used to clear the http-cache without having
     * to check if the http-cache-plugin is installed and enabled.
     *
     * <code>
     * Shopware()->Events()->notify('Shopware_Plugins_HttpCache_ClearCache');
     * </code>
     *
     * @param \Enlight_Event_EventArgs $args
     */
    public function onClearCache(\Enlight_Event_EventArgs $args)
    {
        $result = $this->clearCache();

        $args->setReturn($result);
    }

    /**
     * Callback for Shopware_Plugins_HttpCache_InvalidateCacheId-Event
     *
     * This events should be used to invalidate cacheIds without having
     * to check if the http-cache-plugin is installed and enabled.
     *
     * <code>
     * Shopware()->Events()->notify(
     *     'Shopware_Plugins_HttpCache_InvalidateCacheId',
     *     array('cacheId' => 'a123')
     * );
     * </code>
     *
     * @param \Enlight_Event_EventArgs $args
     */
    public function onInvalidateCacheId(\Enlight_Event_EventArgs $args)
    {
        $cacheId = $args->get('cacheId');
        if (!$cacheId) {
            $args->setReturn(false);

            return;
        }

        $result = $this->invalidateCacheId($cacheId);
        $args->setReturn($result);
    }

    /**
     * Sets the shopware cache headers
     */
    public function setCacheHeaders()
    {
        /** @var CacheControl $cacheControl */
        $cacheControl = $this->get('http_cache.cache_control');

        $shopId = $this->get('shop')->getId();
        if (!$cacheControl->isCacheableRoute($this->request)) {
            return false;
        }

        if ($cacheControl->useNoCacheControl($this->request, $this->response, $shopId)) {
            $this->response->setHeader('Cache-Control', 'private, no-cache');

            return false;
        }

        $cacheTime = (int) $cacheControl->getCacheTime($this->request);

        $this->request->setParam('__cache', $cacheTime);
        $this->response->setHeader('Cache-Control', 'public, max-age=' . $cacheTime . ', s-maxage=' . $cacheTime);

        $noCacheTags = $cacheControl->getNoCacheTagsForRequest($this->request, $shopId);
        if (!empty($noCacheTags)) {
            $this->response->setHeader('x-shopware-allow-nocache', implode(', ', $noCacheTags));
        }

        $cacheCollector = $this->get('http_cache.cache_id_collector');

        $context = $this->get('shopware_storefront.context_service')->getShopContext();

        $this->setCacheIdHeader(
            $cacheCollector->getCacheIdsFromController($this->action, $context)
        );

        return true;
    }

    /**
     * This methods sets the nocache-cookie if actions in the shop are triggerd
     */
    public function setNoCacheCookie()
    {
        /** @var CacheControl $cacheControl */
        $cacheControl = $this->get('http_cache.cache_control');

        $context = $this->get('shopware_storefront.context_service')->getShopContext();

        $additions = $cacheControl->getTagsForNoCacheCookie($this->request, $context);
        $additions = array_keys(array_flip($additions));
        foreach ($additions as $tag) {
            $this->setNoCacheTag($tag);
        }

        $removals = $cacheControl->getRemovableCacheTags($this->request, $context);
        $removals = array_keys(array_flip($removals));
        foreach ($removals as $tag) {
            $this->setNoCacheTag($tag, true);
        }
    }

    /**
     * Set or remove given $noCacheTag from cookie
     *
     * @param string $newTag
     * @param bool   $remove
     */
    public function setNoCacheTag($newTag, $remove = false)
    {
        if ($existingTags = $this->getResponseCookie($this->response)) {
            $existingTags = explode(', ', $existingTags);
        } elseif ($this->request->getCookie('nocache')) {
            $existingTags = $this->request->getCookie('nocache');
            $existingTags = explode(', ', $existingTags);
        } else {
            $existingTags = [];
        }

        $shopId = Shopware()->Shop()->getId();

        if (!empty($newTag) && $newTag !== 'slt') {
            $newTag .= '-' . $shopId;
        }

        if (empty($newTag)) {
            $newCacheTags = [];
        } elseif ($remove) {
            // remove $noCacheTag from $newCacheTags
            $newCacheTags = array_diff($existingTags, [$newTag]);
        } elseif (!$remove && !in_array($newTag, $existingTags)) {
            // add $noCacheTag to $newCacheTags
            $newCacheTags = $existingTags;
            $newCacheTags[] = $newTag;
        }

        if (isset($newCacheTags)) {
            $this->response->setCookie(
                'nocache',
                implode(', ', $newCacheTags),
                0,
                $this->request->getBasePath() . '/',
                ($this->request->getHttpHost() == 'localhost') ? null : $this->request->getHttpHost()
            );
        }
    }

    /**
     * Register the action plugin override
     */
    public function registerEsiRenderer()
    {
        $engine = $this->action->View()->Engine();

        $engine->unregisterPlugin(
            Smarty::PLUGIN_FUNCTION,
            'action'
        );
        $engine->registerPlugin(
            Smarty::PLUGIN_FUNCTION,
            'action',
            [$this, 'renderEsiTag']
        );

        if (strpos($engine->getCompileId(), '_esi') === false) {
            $engine->setCompileId($engine->getCompileId() . '_esi');
        }
    }

    /**
     * @param array $params
     *
     * @return string
     */
    public function renderEsiTag($params)
    {
        $request = $this->action->Request();

        // Alias from "name" to "action" to be compatible with non-http-cache implementation
        // @see engine/Library/Enlight/Template/Plugins/function.action.php
        if (isset($params['name'])) {
            $params['action'] = $params['name'];
            unset($params['name']);
        }

        if (isset($params['params'])) {
            $params = array_merge((array) $params['params'], $params);
            unset($params['params']);
        }

        if (!isset($params['module'])) {
            $params['module'] = $request->getModuleName();
            if (!isset($params['controller'])) {
                $params['controller'] = $request->getControllerName();
            }
        }

        $targetName = strtolower($params['module'] . '/' . $params['controller']);

        /** @var CacheControl $cacheControl */
        $cacheControl = $this->get('http_cache.cache_control');

        if ($cacheControl->useNoCacheParameterForEsi($request, $targetName)) {
            $params['nocache'] = 1;
        }

        $url = sprintf('%s/?%s', $request->getBaseUrl(), http_build_query($params, null, '&'));

        return '<esi:include src="' . $url . '" />';
    }

    /**
     * Helper function to flag the request with cacheIds
     * to invalidate the caching.
     *
     * @param array $cacheIds
     */
    public function setCacheIdHeader($cacheIds = [])
    {
        $cacheIds = $this->Application()->Events()->filter(
            'Shopware_Plugins_HttpCache_GetCacheIds',
            $cacheIds,
            ['subject' => $this, 'action' => $this->action]
        );

        if (empty($cacheIds)) {
            return;
        }

        $cacheIds = ';' . implode(';', $cacheIds) . ';';
        $this->response->setHeader('x-shopware-cache-id', $cacheIds);
    }

    /**
     * Execute cache invalidation after Doctrine flush
     *
     * @param EventArgs $eventArgs
     */
    public function postFlush(EventArgs $eventArgs)
    {
        $cacheIds = array_keys($this->cacheInvalidationBuffer);
        foreach ($cacheIds as $cacheId) {
            $this->invalidateCacheId($cacheId);
        }
        $this->cacheInvalidationBuffer = [];
    }

    /**
     * Cache invalidation based on model events
     *
     * @param Enlight_Event_EventArgs $eventArgs
     */
    public function onPostPersist(Enlight_Event_EventArgs $eventArgs)
    {
        if (!$this->Config()->get('proxyPrune')) {
            return;
        }

        $entity = $eventArgs->get('entity');
        if ($entity instanceof \Doctrine\ORM\Proxy\Proxy) {
            $entityName = get_parent_class($entity);
        } else {
            $entityName = get_class($entity);
        }

        $cacheIds = [];

        switch ($entityName) {
            case Shopware\Models\Article\Price::class:
                $cacheIds[] = 'a' . $entity->getArticle()->getId();
                break;
            case Shopware\Models\Article\Article::class:
                $cacheIds[] = 'a' . $entity->getId();
                break;
            case Shopware\Models\Article\Detail::class:
                $cacheIds[] = 'a' . $entity->getArticleId();
                break;
            case Shopware\Models\Category\Category::class:
                $cacheIds[] = 'c' . $entity->getId();
                break;
            case Shopware\Models\Banner\Banner::class:
                $cacheIds[] = 'c' . $entity->getCategoryId();
                break;
            case Shopware\Models\Blog\Blog::class:
                $cacheIds[] = 'c' . $entity->getCategoryId();
                break;
            case Shopware\Models\Emotion\Emotion::class:
                $cacheIds[] = 'e' . $entity->getId();
                break;
        }

        foreach ($cacheIds as $cacheId) {
            $this->cacheInvalidationBuffer[$cacheId] = true;
        }

        /** @var \Doctrine\ORM\EntityManager $entityManager */
        $entityManager = Shopware()->Container()->get('models');
        $entityManager->getEventManager()->addEventListener(['postFlush'], $this);
    }

    /**
     * Helper function to enable the http cache for a single shopware controller.
     *
     * @param int   $cacheTime
     * @param array $cacheIds
     */
    public function enableControllerCache($cacheTime = 3600, $cacheIds = [])
    {
        $this->response->setHeader('Cache-Control', 'public, max-age=' . $cacheTime . ', s-maxage=' . $cacheTime, true);
        $this->setCacheIdHeader($cacheIds);
    }

    /**
     * Helper function to disable the http cache for a single shopware controller
     */
    public function disableControllerCache()
    {
        $this->response->setHeader('Cache-Control', 'private', true);
    }

    private function getResponseCookie(Response $response)
    {
        $cookies = $response->getCookies();
        foreach ($cookies as $cookie) {
            if ($cookie['name'] === 'nocache') {
                return $cookie['value'];
            }
        }

        return null;
    }

    /**
     * Clears the cache
     *
     * @return bool
     */
    private function clearCache()
    {
        return $this->invalidate();
    }

    /**
     * Invalidates a given $cacheId
     *
     * This sends a http-ban-request to the proxyUrl containing
     * the $cacheId in the x-shopware-invalidates http-header
     *
     * @param string $cacheId
     *
     * @return bool
     */
    private function invalidateCacheId($cacheId)
    {
        if (!$this->Config()->get('proxyPrune')) {
            return false;
        }

        return $this->invalidate($cacheId);
    }

    /**
     * Will send BAN requests to all configured reverse proxies. If cacheId is provided,
     * the corresponding headers will be set.
     *
     * @param string $cacheId If set, only pages including these cacheIds will be invalidated
     *
     * @return bool True will be returned, if *all* operations succeeded
     */
    private function invalidate($cacheId = null)
    {
        $proxyUrl = trim($this->Config()->get('proxy'));
        if (!empty($proxyUrl)) {
            return $this->invalidateWithBANRequest($proxyUrl, $cacheId);
        }

        if ($this->get('service_container')->has('httpCache')) {
            return $this->invalidateWithStore($cacheId);
        }

        // if no explicit proxy was configured + no host is configured
        $proxyUrl = $this->getProxyUrl($this->request);
        if ($proxyUrl !== null) {
            return $this->invalidateWithBANRequest($proxyUrl, $cacheId);
        }

        return false;
    }

    /**
     * @param string $urls    Comma separated URLs
     * @param string $cacheId
     *
     * @return bool
     */
    private function invalidateWithBANRequest($urls, $cacheId)
    {
        // expand + trim proxies (comma separated)
        $urls = array_map(
            'trim',
            explode(',', $urls)
        );

        $success = true;
        foreach ($urls as $url) {
            try {
                $client = new Zend_Http_Client($url, [
                    'useragent' => 'Shopware/' . Shopware()->Config()->get('version'),
                    'timeout' => 3,
                ]);

                if ($cacheId) {
                    $client->setHeaders('x-shopware-invalidates', $cacheId);
                }

                $response = $client->request('BAN');
                if ($response->getStatus() < 200 || $response->getStatus() >= 300) {
                    $this->get('corelogger')->error(
                        'Reverse proxy returned invalid status code',
                        ['response' => $response->getRawBody(), 'code' => $response->getStatus()]
                    );
                }
            } catch (\Exception $e) {
                $this->get('corelogger')->error($e->getMessage(), ['exception' => $e]);
                $success = false;
            }
        }

        return $success;
    }

    /**
     * @param string $cacheId
     *
     * @return bool
     */
    private function invalidateWithStore($cacheId = null)
    {
        /** @var HttpCache $httpCache */
        $httpCache = $this->get('httpCache');

        /** @var Store $store */
        $store = $httpCache->getStore();

        if (!$cacheId) {
            return $store->purgeAll();
        }

        return $store->purgeByHeader('x-shopware-cache-id', $cacheId);
    }

    /**
     * Adds HTTP headers to specify that the Response needs to be parsed for ESI.
     *
     * This method only adds an ESI HTTP header if the Response has some ESI tags.
     *
     * @param Response $response A Response instance
     */
    private function addSurrogateControl(Response $response)
    {
        $response->setHeader('Surrogate-Control', 'content="ESI/1.0"');
    }

    /**
     * Checks that at least one surrogate has ESI/1.0 capability.
     *
     * @param Request $request A Request instance
     *
     * @return bool true if one surrogate has ESI/1.0 capability, false otherwise
     */
    private function hasSurrogateEsiCapability(Request $request)
    {
        if (null === $value = $request->getHeader('Surrogate-Capability')) {
            return false;
        }

        return false !== strpos($value, 'ESI/1.0');
    }

    /**
     * Add context cookie
     *
     * @param Request  $request
     * @param Response $response
     */
    private function addContextCookie(Request $request, Response $response)
    {
<<<<<<< HEAD
        /** @var CacheControl $cacheControl */
        $cacheControl = $this->get('http_cache.cache_control');

        $context = $this->get('shopware_storefront.context_service')->getShopContext();

        $cacheControl->setContextCacheKey($request, $context, $response);
=======
        /** @var $session Enlight_Components_Session_Namespace */
        $session = $this->get('session');

        if ($session->offsetGet('sCountry')) {
            /** @var ProductContextInterface $productContext */
            $productContext = $this->get('shopware_storefront.context_service')->getShopContext();

            $userContext = json_encode($productContext->getTaxRules()) .
                json_encode($productContext->getCurrentCustomerGroup());

            $userContext = $this->get('events')->filter('Shopware_Plugins_HttpCache_ContextCookieValue', $userContext, [
                'shopContext' => $productContext,
                'session' => $session,
                'request' => $request,
                'response' => $response,
            ]);

            $userContext = sha1($userContext);
            $response->setCookie(
                'x-cache-context-hash',
                $userContext,
                0,
                $request->getBasePath() . '/',
                ($request->getHttpHost() == 'localhost') ? null : $request->getHttpHost()
            );
        } else {
            if ($request->getCookie('x-cache-context-hash')) {
                $response->setCookie(
                    'x-cache-context-hash',
                    null,
                    strtotime('-1 Year', time()),
                    $request->getBasePath() . '/',
                    ($request->getHttpHost() == 'localhost') ? null : $request->getHttpHost()
                );
            }
        }
>>>>>>> 2c3bf380
    }
}<|MERGE_RESOLUTION|>--- conflicted
+++ resolved
@@ -152,7 +152,8 @@
     {
         return new CacheControl(
             $this->get('session'),
-            $this->Config()
+            $this->Config(),
+            $this->get('events')
         );
     }
 
@@ -882,50 +883,11 @@
      */
     private function addContextCookie(Request $request, Response $response)
     {
-<<<<<<< HEAD
         /** @var CacheControl $cacheControl */
         $cacheControl = $this->get('http_cache.cache_control');
 
         $context = $this->get('shopware_storefront.context_service')->getShopContext();
 
         $cacheControl->setContextCacheKey($request, $context, $response);
-=======
-        /** @var $session Enlight_Components_Session_Namespace */
-        $session = $this->get('session');
-
-        if ($session->offsetGet('sCountry')) {
-            /** @var ProductContextInterface $productContext */
-            $productContext = $this->get('shopware_storefront.context_service')->getShopContext();
-
-            $userContext = json_encode($productContext->getTaxRules()) .
-                json_encode($productContext->getCurrentCustomerGroup());
-
-            $userContext = $this->get('events')->filter('Shopware_Plugins_HttpCache_ContextCookieValue', $userContext, [
-                'shopContext' => $productContext,
-                'session' => $session,
-                'request' => $request,
-                'response' => $response,
-            ]);
-
-            $userContext = sha1($userContext);
-            $response->setCookie(
-                'x-cache-context-hash',
-                $userContext,
-                0,
-                $request->getBasePath() . '/',
-                ($request->getHttpHost() == 'localhost') ? null : $request->getHttpHost()
-            );
-        } else {
-            if ($request->getCookie('x-cache-context-hash')) {
-                $response->setCookie(
-                    'x-cache-context-hash',
-                    null,
-                    strtotime('-1 Year', time()),
-                    $request->getBasePath() . '/',
-                    ($request->getHttpHost() == 'localhost') ? null : $request->getHttpHost()
-                );
-            }
-        }
->>>>>>> 2c3bf380
     }
 }