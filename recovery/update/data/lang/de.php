<?php
/**
 * Shopware 5
 * Copyright (c) shopware AG
 *
 * According to our dual licensing model, this program can be used either
 * under the terms of the GNU Affero General Public License, version 3,
 * or under a proprietary license.
 *
 * The texts of the GNU Affero General Public License with an additional
 * permission and of our proprietary license can be found at and
 * in the LICENSE file you have received along with this program.
 *
 * This program is distributed in the hope that it will be useful,
 * but WITHOUT ANY WARRANTY; without even the implied warranty of
 * MERCHANTABILITY or FITNESS FOR A PARTICULAR PURPOSE. See the
 * GNU Affero General Public License for more details.
 *
 * "Shopware" is a registered trademark of shopware AG.
 * The licensing of the program under the AGPLv3 does not imply a
 * trademark license. Therefore any rights, title and interest in
 * our trademarks remain entirely with us.
 */

return [
    'title' => 'Shopware 5 - Update Script',
    'meta_text' => '<strong>Shopware-Update:</strong>',

    'tab_start' => 'Aktualisierung starten',
    'tab_check' => 'Systemvoraussetzungen',
    'tab_migration' => 'Datenbank Migration',
    'tab_cleanup' => 'Aufräumen',
    'tab_done' => 'Fertig',

    'start_update' => 'Aktualisierung starten',
    'configuration' => 'Konfiguration',

    'back' => 'Zurück',
    'forward' => 'Weiter',
    'start' => 'Starten',

    'select_language' => 'Sprache wählen',
    'select_language_choose' => 'Bitte wählen',
    'select_language_de' => 'Deutsch',
    'select_language_en' => 'English',

    'noaccess_title' => 'Zugang Verweigert',
    'noaccess_info' => 'Bitte fügen Sie Ihre IP-Adresse "<strong>%s</strong>" der Datei <strong>%s</strong> hinzu.',

    'step2_header_files' => 'Dateien und Verzeichnisse',
    'step2_files_info' => 'Die nachfolgenden Dateien und Verzeichnisse müssen vorhanden sein und Schreibrechte besitzen',
    'step2_files_delete_info' => 'Die nachfolgenden Verzeichnisse müssen <strong>gelöscht</strong> sein.',
    'step2_error' => 'Einige Voraussetzungen werden nicht erfüllt',
    'step2_php_info' => 'Ihr Server muss die folgenden Systemvoraussetzungen erfüllen, damit Shopware lauffähig ist',
    'step2_system_colcheck' => 'Voraussetzung',
    'step2_system_colrequired' => 'Erforderlich',
    'step2_system_colfound' => 'Ihr System',
    'step2_system_colstatus' => 'Status',

    'migration_progress_text' => 'Bitte starten Sie das Datenbank-Update mit einen Klick auf den Button "Starten"',
    'migration_header' => 'Datenbank Update durchführen',
    'migration_counter_text_migrations' => 'Datenbank-Update wird durchgeführt',
    'migration_counter_text_snippets' => 'Textbausteine werden aktualisiert',
    'migration_counter_text_unpack' => 'Dateien werden überschrieben',
    'migration_update_success' => 'Das Update wurde erfolgreich durchgeführt',

    'cleanup_header' => 'Aufräumen',
<<<<<<< HEAD
    'cleanup_disclaimer' => 'Die folgenden Dateien gehören zu einer früheren Shopware Version und werden nach diesem Update nicht länger benötigt. Drücken sie "Weiter" um die Dateien automatisch zu löschen und das Update zu beenden. Wir empfehlen vorher ein Backup anzulegen. <br /><strong>Abhänging von der Menge der aufzuräumenden Dateien kann dieser Prozess einige Zeit in Anspruch nehmen.</strong>',
=======
    'cleanup_disclaimer' => 'Die folgenden Dateien gehören zu einer früheren Shopware Version und werden nach diesem Update nicht länger benötigt. Drücken Sie "Weiter" um die Dateien automatisch zu löschen und das Update zu beenden. Wir empfehlen vorher ein Backup anzulegen. <br /><strong>Abhänging von der Menge der aufzuräumenden Dateien kann dieser Prozess einige Zeit in Anspruch nehmen.</strong>',
>>>>>>> 2b5ea018
    'cleanup_error' => 'Die folgenden Dateien konnten nicht gelöscht werden. Bitte löschen Sie dieser per Hand, oder stellen Sie sicher, dass Ihr Webserver genug rechte besitzt diese Dateien zu löschen. Drücken Sie "Weiter" um den Update Vorgang fortzusetzen.',

    'done_title' => 'Aktualisierung abgeschlossen',
    'done_info' => 'Die Aktualisierung wurde erfolgreich abgeschlossen.',
    'done_delete' => 'Ihr Shop befindet sich zurzeit im Wartungsmodus.<br/>Bitte löschen Sie den Updater (/update-assets) nun via FTP vom Server.',
    'done_frontend' => 'Zum Shop-Frontend',
    'done_backend' => 'Zum Shop-Backend (Administration)',
    'done_template_changed' => '<b>Emotion Template wurde deaktiviert!</b><br/>Zum Zeitpunkt der Aktualisierung wurde festegestellt, dass Sie noch ein (Dokumenten-) Template auf Emotion-Basis verwendet haben. Dieses Template ist ab Shopware 5.2 nicht mehr kompatibel. Aus diesem Grund wurden nun Ihre Shops, die noch das alte Template verwendet haben, auf das neue Responsive Theme umgestellt.',
    'deleted_files' => '&nbsp;entfernte Dateien',
    'cache_clear_error' => 'Es ist ein Fehler aufgetreten. Bitte löschen Sie den Cache nach dem Update manuell.',
];<|MERGE_RESOLUTION|>--- conflicted
+++ resolved
@@ -65,11 +65,7 @@
     'migration_update_success' => 'Das Update wurde erfolgreich durchgeführt',
 
     'cleanup_header' => 'Aufräumen',
-<<<<<<< HEAD
-    'cleanup_disclaimer' => 'Die folgenden Dateien gehören zu einer früheren Shopware Version und werden nach diesem Update nicht länger benötigt. Drücken sie "Weiter" um die Dateien automatisch zu löschen und das Update zu beenden. Wir empfehlen vorher ein Backup anzulegen. <br /><strong>Abhänging von der Menge der aufzuräumenden Dateien kann dieser Prozess einige Zeit in Anspruch nehmen.</strong>',
-=======
     'cleanup_disclaimer' => 'Die folgenden Dateien gehören zu einer früheren Shopware Version und werden nach diesem Update nicht länger benötigt. Drücken Sie "Weiter" um die Dateien automatisch zu löschen und das Update zu beenden. Wir empfehlen vorher ein Backup anzulegen. <br /><strong>Abhänging von der Menge der aufzuräumenden Dateien kann dieser Prozess einige Zeit in Anspruch nehmen.</strong>',
->>>>>>> 2b5ea018
     'cleanup_error' => 'Die folgenden Dateien konnten nicht gelöscht werden. Bitte löschen Sie dieser per Hand, oder stellen Sie sicher, dass Ihr Webserver genug rechte besitzt diese Dateien zu löschen. Drücken Sie "Weiter" um den Update Vorgang fortzusetzen.',
 
     'done_title' => 'Aktualisierung abgeschlossen',
