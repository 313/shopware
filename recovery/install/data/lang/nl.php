<?php
/**
 * Shopware 5
 * Copyright (c) shopware AG
 *
 * According to our dual licensing model, this program can be used either
 * under the terms of the GNU Affero General Public License, version 3,
 * or under a proprietary license.
 *
 * The texts of the GNU Affero General Public License with an additional
 * permission and of our proprietary license can be found at and
 * in the LICENSE file you have received along with this program.
 *
 * This program is distributed in the hope that it will be useful,
 * but WITHOUT ANY WARRANTY; without even the implied warranty of
 * MERCHANTABILITY or FITNESS FOR A PARTICULAR PURPOSE. See the
 * GNU Affero General Public License for more details.
 *
 * "Shopware" is a registered trademark of shopware AG.
 * The licensing of the program under the AGPLv3 does not imply a
 * trademark license. Therefore any rights, title and interest in
 * our trademarks remain entirely with us.
 */

return [
    'menuitem_language-selection' => 'Start',
    'menuitem_requirements' => 'Systeemvereisten',
    'menuitem_database-configuration' => 'Database configuratie',
    'menuitem_database-import' => 'Database Import',
    'menuitem_edition' => 'Licentie',
    'menuitem_configuration' => 'Configuratie',
    'menuitem_finish' => 'Gereed',
    'menuitem_license' => 'Licentie',

    'version_text' => '<strong>Versie:</strong>',
    'back' => 'Terug',
    'forward' => 'Verder',
    'start' => 'Starten',

    'select_language_de' => 'Deutsch',
    'select_language_en' => 'English',
    'select_language_nl' => 'Nederlands',

    'language-selection_select_language' => 'Selecteer taal',
    'language-selection_header' => 'Installatie starten',
    'language-selection_info_message' => 'Deze taal verwijst alleen naar de installatie assistentie. Na de installatie kunt u uw winkel natuurlijk in meerdere talen instellen.',
<<<<<<< HEAD
    'language-selection_welcome_message' => <<<'EOT'
=======
    'language-selection_welcome_message' => <<<EOT
>>>>>>> 2b5ea018
<p>
    U bent nog maar enkele klikken verwijderd om  deel uit te maken van de grote Shopware gemeenschap, wat momenteel uit meer dan 54.000 online handelaren wereldwijd bestaat!
</p>
<p>
    Daarnaast is ons supportteam vanzelfsprekend altijd aanspreekbaar. Contacteert u ons telefonisch onder <a href="tel:+492555928850">(+49) 2555 92 8850</a> of per email <a href="mailto:info@shopware.com">info@shopware.com</a> .
</p>
EOT
,
    'requirements_header' => 'Systeemvereisten',
    'requirements_header_files' => 'Bestanden en Folders',
    'requirements_header_system' => 'System',
    'requirements_files_info' => 'De volgende Bestanden en Folders moeten beschikbaar zijn en de benodigde rechten bezitten.',
    'requirements_tablefiles_colcheck' => 'Bestanden/Folders',
    'requirements_tablefiles_colstatus' => 'Status',
    'requirements_error' => 'Sommige vereisten worden niet vervuld.',
    'requirements_php_info' => 'Uw server moet de volgende systeemvereisten vervullen, waarmee Shopware uit te voeren is.',
    'requirements_system_colcheck' => 'Vereisten',
    'requirements_system_colrequired' => 'Vereisten',
    'requirements_system_colfound' => 'Uw systeem',
    'requirements_system_colstatus' => 'Status',

    'license_agreement_header' => 'Klanten-Voorbehoud („EULA“)',
    'license_agreement_info' => 'Hier vindt u een lijst van onze algemene voorwaarden, welke u na de succesvolle installatie kan nalezen en accepteren. De Shopware Community Edition is onder onze AGPL gelicenseerd, en onderdelen van de plugins en de templates zijn onder het nieuwe BSD gelicenseerd.',
    'license_agreement_error' => 'Hier moet u akkoord gaan met de algemene voorwaarden.',
    'license_agreement_checkbox' => 'Ik ga akkoord met de algemene voorwaarden.',

    'database-configuration_header' => 'Database configureren',
    'database-configuration_field_host' => 'Database Server:',
    'database-configuration_field_port' => 'Database Port:',
    'database-configuration_field_socket' => 'Database Socket (optional):',
    'database-configuration_field_user' => 'Database gebruikersnaam:',
    'database-configuration_field_password' => 'Database wachtwoord:',
    'database-configuration_field_database' => 'Database naam:',
    'database-configuration_info' => 'Geeft u hier uw Database Toegangsdata in. Wanneer u niet zeker bent welke data u in moet voeren, neem dan alstublieft contact op met uw provider.',
    'database-configuration-create_new_database' => 'Nieuwe Database creëren',

    'database-import_header' => 'Database importeren',
    'database-import_skip_import' => 'Overslaan',
    'database-import_progress_text' => 'Start u uw Database update met een klik op de knop "Starten".<br> <strong>Bestaande Shopware tabellen worden verwijderd.</strong>',

    'migration_counter_text_migrations' => 'Database-Update word uitgevoerd',
    'migration_counter_text_snippets' => 'Database-Update word uitgevoerd',
    'migration_update_success' => 'Database-Update is succesvol uitgevoerd',

    'edition_header' => 'Kiest u de licentie welke u gebruiken wilt',
    'edition_ce' => 'Shopware Community Edition (Licentie: Open-Source AGPL)',
    'edition_cm' => 'Shopware Commerciële Versie (Licentie: Commercieel, Licentie-code is vereist) Bijv. Professional, Professional Plus, Enterprise',
    'edition_license' => 'Licentie-code:',
    'edition_info' => 'Wanneer u een commerciële Shopware licentie Wenn Sie eine kommerzielle Shopware Lizenz verworven heeft, kies dan alstublieft de betreffende editie uit de lijst en voer uw licentiecode in!',
    'edition_license_error' => 'Voor de installatie van een commerciële Shopware versie is een geldige licentie vereist.',

    'configuration_header' => 'Shop Basis-configuratie',
    'configuration_sconfig_header' => 'Frontend instellingen',
    'configuration_sconfig_name' => 'Naam shop:',
    'configuration_sconfig_name_info' => 'Geeft u alstublieft de naam van uw shop aan',
    'configuration_sconfig_mail' => 'Uw email-adres:',
    'configuration_sconfig_mail_info' => 'Geeft u alstublieft uw email-adres voor uitgaande emails aan.',
    'configuration_sconfig_domain' => 'Shop-Domain:',
    'configuration_sconfig_language' => 'Shop-standaard-taal:',
    'configuration_sconfig_currency' => 'Shop-standaard-valuta:',
    'configuration_sconfig_currency_info' => 'Standaard valuta bij het definiëren van product prijzen',
    'configuration_admin_currency_eur' => 'Euro',
    'configuration_admin_currency_usd' => 'Dollar (VS)',
    'configuration_admin_currency_gbp' => 'Pond (GB)',
    'configuration_admin_title' => 'Admin gebruiiker instellen',
    'configuration_admin_username' => 'Admin login-naam:',
    'configuration_admin_mail' => 'Admin email:',
    'configuration_admin_name' => 'Admin naam:',
    'configuration_admin_language' => 'Admin Backend-taal:',
    'configuration_admin_language_de' => 'Duits',
    'configuration_admin_language_en' => 'Engels',
    'configuration_admin_password' => 'Admin wachtwoord:',

    'finish_header' => 'Basis-inrichting afgesloten',
    'finish_info' => 'De installatie werd succesvol afgesloten.',
    'finish_frontend' => 'Naar het Shop-Frontend',
    'finish_backend' => 'Naar het Shop-Backend (Administratie)',
    'finish_message' => '
<p>
    Hartelijk welkom bij Shopware.
</p>
<p>
    Wij verwelkomen u in onze Community. Shopware is succesvol geïnstalleerd en met onmiddelijke ingang gebruiksklaar. U kunt ondersteund worden wanneer u onze assisent gebruikt, die zich automatisch bij het starten van uw Shopware administratie interface opent bij de verdere inrichting.
</p>
<p>
    Verder helpt onze Wiki <a target="_blank" href="http://wiki.shopware.com/_detail_930.html">Guide</a> bij uw „eerste stappen".
</p>
    ',
];<|MERGE_RESOLUTION|>--- conflicted
+++ resolved
@@ -44,11 +44,7 @@
     'language-selection_select_language' => 'Selecteer taal',
     'language-selection_header' => 'Installatie starten',
     'language-selection_info_message' => 'Deze taal verwijst alleen naar de installatie assistentie. Na de installatie kunt u uw winkel natuurlijk in meerdere talen instellen.',
-<<<<<<< HEAD
-    'language-selection_welcome_message' => <<<'EOT'
-=======
     'language-selection_welcome_message' => <<<EOT
->>>>>>> 2b5ea018
 <p>
     U bent nog maar enkele klikken verwijderd om  deel uit te maken van de grote Shopware gemeenschap, wat momenteel uit meer dan 54.000 online handelaren wereldwijd bestaat!
 </p>
