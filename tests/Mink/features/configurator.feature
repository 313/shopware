--- conflicted
+++ resolved
@@ -1,102 +1,5 @@
 @configurator @detail
 Feature: Configurator articles
-
-<<<<<<< HEAD
-	Scenario Outline: I can choose a standard configurator article
-		Given I am on the detail page for article 202
-		Then  I should see "Artikel mit Standardkonfigurator"
-
-		When  I select <color> from "group[6]"
-		And  I select <size> from "group[7]"
-		And  I press "recalc"
-		Then  I put the article <quantity> times into the basket
-		Then  the total sum should be <total>
-		And   I should see <configuration>
-		And   I should see <articlenumber>
-
-	Examples:
-		| color  | size | quantity | total     | configuration | articlenumber |
-		| "rot"  | "40" | "1"      | "22,89 €" | "rot / 40"    | "SW10201.12"  |
-		| "pink" | "37" | "2"      | "43,88 €" | "pink / 37"   | "SW10201.16"  |
-		| "blau" | "39" | "3"      | "64,87 €" | "blau / 39"   | "SW10201.4"   |
-
-
-	Scenario Outline: I can choose a surcharge configurator article
-		Given I am on the detail page for article 205
-		Then  I should see "Artikel mit Aufpreiskonfigurator"
-
-		When  I select <spares> from "group[12]"
-		And   I select <warranty> from "group[13]"
-		And   I press "recalc"
-		Then  I put the article <quantity> times into the basket
-		Then  the total sum should be <total>
-		And   I should see <configuration>
-		And   I should see <articlenumber>
-
-	Examples:
-		| spares                                  | warranty    | quantity | total      | configuration          | articlenumber |
-		| "ohne"                                  | "24 Monate" | "1"      | "180,40 €" | "ohne / 24"            | "SW10204.1"   |
-		| "mit Figuren"                           | "36 Monate" | "1"      | "269,65 €" | "Figuren / 36"         | "SW10204.6"   |
-		| "mit Figuren und Ball-Set"              | "24 Monate" | "1"      | "222,05 €" | "Figuren und Ball-Set" | "SW10204.3"   |
-		| "mit Figuren, Ball-Set und Service Box" | "36 Monate" | "1"      | "293,45 €" | "Figuren, Ball-Set"    | "SW10204.8"   |
-
-
-	Scenario Outline: I can choose a step-by-step configurator article
-		Given I am on the detail page for article 203
-		Then  I should see "Artikel mit Auswahlkonfigurator"
-
-		When  I select <color> from "group[6]"
-		And   I press "recalc"
-		When  I select <size> from "group[7]"
-		And   I press "recalc"
-		Then  I put the article <quantity> times into the basket
-		Then  the total sum should be <total>
-		And   I should see <configuration>
-		And   I should see <articlenumber>
-
-	Examples:
-		| color  | size    | quantity | total      | configuration  | articlenumber |
-		| "blau" | "39/40" | "1"      | "90,90 €"  | "blau / 39/40" | "SW10202.1"   |
-		| "grün" | "48/49" | "2"      | "179,90 €" | "grün / 48/49" | "SW10202.13"  |
-
-
-	Scenario Outline: I can't choose a configurator articles out of stock
-		Given I am on the detail page for article <article>
-		Then  I should see <name>
-
-		When  I select <color> from "group[6]"
-		And   I press "recalc"
-		When  I select <size> from "group[7]"
-		And   I press "recalc"
-		Then  I should see "nicht zur Verfügung!"
-
-	Examples:
-		| article | name                               | color  | size    |
-		| 202     | "Artikel mit Standardkonfigurator" | "blau" | "36"    |
-
-
-  Scenario Outline: I can't select a disabled configurator variant
-    Given I am on the detail page for article <article>
-    Then  I should see <name>
-
-    When  I select <color> from "group[6]"
-    And   I press "recalc"
-    Then  I can not select <size> from "group[7]"
-
-  Examples:
-    | article | name                               | color  | size    |
-    | 203     | "Artikel mit Auswahlkonfigurator"  | "blau" | "41/42" |
-=======
-  @noResponsive
-	Scenario: I can choose a table configurator article
-      Given I am on the detail page for article 204
-      Then  I should see "Artikel mit Tabellenkonfigurator"
-
-      When  I select "SW10203.13" from "sAdd"
-      Then  I put the article "2 Stück" times into the basket
-      Then  the total sum should be "31,90 €"
-      And   I should see "Artikel mit Tabellenkonfigurator pink / L"
-      And   I should see "SW10203.13"
 
 	Scenario Outline: I can choose a standard configurator article
       Given I am on the detail page for article 202
@@ -156,18 +59,28 @@
     | grün  | 48/49 | 2        | 179,90 € | grün / 48/49  | SW10202.13    |
 
 
-  Scenario Outline: I can't choose a configurator articles out of stock
-      Given I am on the detail page for article <article>
-      Then  I should see "<name>"
+	Scenario Outline: I can't choose a configurator articles out of stock
+		Given I am on the detail page for article <article>
+		Then  I should see <name>
 
-      When  I choose the following article configuration:
-        | groupId | value   |
-        | 6       | <color> |
-        | 7       | <size>  |
-      Then  I should see "Diese Auswahl steht nicht zur Verfügung!"
+		When  I select <color> from "group[6]"
+		And   I press "recalc"
+		When  I select <size> from "group[7]"
+		And   I press "recalc"
+		Then  I should see "nicht zur Verfügung!"
+
+	Examples:
+		| article | name                               | color  | size    |
+		| 202     | "Artikel mit Standardkonfigurator" | "blau" | "36"    |
+
+  Scenario Outline: I can't select a disabled configurator variant
+    Given I am on the detail page for article <article>
+    Then  I should see <name>
+
+    When  I select <color> from "group[6]"
+    And   I press "recalc"
+    Then  I can not select <size> from "group[7]"
 
   Examples:
-    | article | name                             | color | size  |
-    | 202     | Artikel mit Standardkonfigurator | blau  | 36    |
-    | 203     | Artikel mit Auswahlkonfigurator  | blau  | 41/42 |
->>>>>>> c8302b5f
+    | article | name                               | color  | size    |
+    | 203     | "Artikel mit Auswahlkonfigurator"  | "blau" | "41/42" |