<?php
/**
 * Shopware 5
 * Copyright (c) shopware AG
 *
 * According to our dual licensing model, this program can be used either
 * under the terms of the GNU Affero General Public License, version 3,
 * or under a proprietary license.
 *
 * The texts of the GNU Affero General Public License with an additional
 * permission and of our proprietary license can be found at and
 * in the LICENSE file you have received along with this program.
 *
 * This program is distributed in the hope that it will be useful,
 * but WITHOUT ANY WARRANTY; without even the implied warranty of
 * MERCHANTABILITY or FITNESS FOR A PARTICULAR PURPOSE. See the
 * GNU Affero General Public License for more details.
 *
 * "Shopware" is a registered trademark of shopware AG.
 * The licensing of the program under the AGPLv3 does not imply a
 * trademark license. Therefore any rights, title and interest in
 * our trademarks remain entirely with us.
 */

namespace Shopware\Tests\Mink;

<<<<<<< HEAD
=======
use Shopware\Tests\Mink\Page\Backend;

>>>>>>> 2b5ea018
class BackendContext extends SubContext
{
    /**
     * @Given /^I am logged in to the backend as an admin user$/
     */
    public function iAmLoggedInToTheBackendAsAnAdminUser()
    {
        /** @var Backend $page */
        $page = $this->getPage('Backend');
        $page->open();

        // See if we already are logged in
        if ($this->waitIfThereIsText('Marketing', 5)) {
            return;
        }

        $this->waitForText('Shopware Backend Login', 10);

        $page->login('demo', 'demo');
        $this->waitForText('Marketing');
    }

    /**
     * @When /^I open the module "([^"]*)"$/
     */
    public function iOpenTheModule($moduleName)
    {
        $this->spin(function ($context) use ($moduleName) {
            $context->getPage('Backend')->openModule($moduleName);

            return true;
        });
    }

    /**
     * @Then /^The module should open a window$/
     */
    public function theModuleShouldOpenAWindow()
    {
        $page = $this->getPage('Backend');

        $this->spin(function ($context) use ($page) {
            $context->getPage('Backend')->verifyModule();

            return true;
        });
    }

    /**
     * Based on Behat's own example
     *
     * @see http://docs.behat.org/en/v2.5/cookbook/using_spin_functions.html#adding-a-timeout
     *
     * @param $lambda
     * @param int $wait
     *
     * @throws \Exception
     *
     * @return bool
     */
    public function spin($lambda, $wait = 60)
    {
        $time = time();
        $stopTime = $time + $wait;
        while (time() < $stopTime) {
            try {
                if ($lambda($this)) {
                    return true;
                }
            } catch (\Exception $e) {
                // do nothing
            }

            usleep(250000);
        }

        throw new \Exception("Spin function timed out after {$wait} seconds");
    }

    /**
     * Based on Behat's own example
     *
     * @see http://docs.behat.org/en/v2.5/cookbook/using_spin_functions.html#adding-a-timeout
     *
     * @param $lambda
     * @param int $wait
     *
     * @return bool
     */
    protected function spinWithNoException($lambda, $wait = 60)
    {
        $time = time();
        $stopTime = $time + $wait;
        while (time() < $stopTime) {
            try {
                if ($lambda($this)) {
                    return true;
                }
            } catch (\Exception $e) {
                // do nothing
            }

            usleep(250000);
        }

        return false;
    }

    /**
     * Checks via a string exists
     *
     * @param string     $text
     * @param SubContext $context
     *
     * @return bool
     */
    protected function checkIfThereIsText($text, SubContext $context)
    {
        $result = $context->getSession()->getPage()->findAll('xpath', "//*[contains(., '$text')]");

        return !empty($result);
    }

    /**
     * Checks via spin function if a string exists, with sleep at the beginning (default 2)
     *
     * @param string $text
     * @param int    $sleep
     */
    protected function waitForText($text, $sleep = 2)
    {
        sleep($sleep);
        $this->spin(function (SubContext $context) use ($text) {
            return $this->checkIfThereIsText($text, $context);
        });
    }

    /**
     * Checks via spin function if a string exists, with sleep at the beginning (default 2)
     *
     * @param string $text
     * @param int    $wait
     *
     * @return bool
     */
    protected function waitIfThereIsText($text, $wait = 5)
    {
        return $this->spinWithNoException(function (SubContext $context) use ($text) {
            return $this->checkIfThereIsText($text, $context);
        }, $wait);
    }
}<|MERGE_RESOLUTION|>--- conflicted
+++ resolved
@@ -24,11 +24,8 @@
 
 namespace Shopware\Tests\Mink;
 
-<<<<<<< HEAD
-=======
 use Shopware\Tests\Mink\Page\Backend;
 
->>>>>>> 2b5ea018
 class BackendContext extends SubContext
 {
     /**
