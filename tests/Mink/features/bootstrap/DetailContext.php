--- conflicted
+++ resolved
@@ -50,15 +50,6 @@
     }
 
     /**
-<<<<<<< HEAD
-     * @Then /^I can not select "([^"]*)" from "([^"]*)"$/
-     */
-    public function iCanNotSelectFrom($configuratorOption, $configuratorGroup)
-    {
-        $this->getPage('Detail')->canNotSelectConfiguratorOption($configuratorOption, $configuratorGroup);
-    }
-
-=======
      * @When /^I choose the following article configuration:$/
      */
     public function iChooseTheFollowingArticleConfiguration(TableNode $configuration)
@@ -75,5 +66,12 @@
     {
         $this->getElement('Notifier')->submit($email);
     }
->>>>>>> c8302b5f
+
+    /**
+     * @Then /^I can not select "([^"]*)" from "([^"]*)"$/
+     */
+    public function iCanNotSelectFrom($configuratorOption, $configuratorGroup)
+    {
+        $this->getPage('Detail')->canNotSelectConfiguratorOption($configuratorOption, $configuratorGroup);
+    }
 }
